#
# NOTE! Don't add files that are generated in specific
# subdirectories here. Add them in the ".gitignore" file
# in that subdirectory instead.
#
# NOTE! Please use 'git ls-files -i --exclude-standard'
# command after changing this file, to see if there are
# any tracked files which get ignored after the change.
#
# Normal rules
#
.*
*.o
*.o.*
*.a
*.s
*.ko
*.so
*.so.dbg
*.mod.c
*.i
*.lst
*.symtypes
*.order
*.elf
*.bin
*.gz
*.bz2
*.lzma
*.xz
*.lz4
*.lzo
*.patch
*.gcno
<<<<<<< HEAD
build*
=======
modules.builtin
Module.symvers
>>>>>>> 1795cd9b

#
# Top-level generic files
#
/tags
/TAGS
/linux
/vmlinux
/vmlinuz
/System.map
/Module.markers

#
# Debian directory (make deb-pkg)
#
/debian/
*.deb
*.diff

#
# git files that we don't want to ignore even it they are dot-files
#
!.gitignore
!.mailmap

#
# Generated include files
#
include/config
include/generated
arch/*/include/generated

# stgit generated dirs
patches-*

# quilt's files
patches
series

# cscope files
cscope.*
ncscope.*

# gnu global files
GPATH
GRTAGS
GSYMS
GTAGS

*.orig
*~
\#*#

#
# Leavings from module signing
#
extra_certificates
signing_key.priv
signing_key.x509
x509.genkey

# Kconfig presets
all.config<|MERGE_RESOLUTION|>--- conflicted
+++ resolved
@@ -32,12 +32,9 @@
 *.lzo
 *.patch
 *.gcno
-<<<<<<< HEAD
 build*
-=======
 modules.builtin
 Module.symvers
->>>>>>> 1795cd9b
 
 #
 # Top-level generic files
