#ifndef _LINUX_PTRACE_H
#define _LINUX_PTRACE_H

#include <linux/compiler.h>		/* For unlikely.  */
#include <linux/sched.h>		/* For struct task_struct.  */
#include <linux/err.h>			/* for IS_ERR_VALUE */
#include <linux/bug.h>			/* For BUG_ON.  */
#include <uapi/linux/ptrace.h>

/*
<<<<<<< HEAD
 * Generic ptrace interface that exports the architecture specific regsets
 * using the corresponding NT_* types (which are also used in the core dump).
 * Please note that the NT_PRSTATUS note type in a core dump contains a full
 * 'struct elf_prstatus'. But the user_regset for NT_PRSTATUS contains just the
 * elf_gregset_t that is the pr_reg field of 'struct elf_prstatus'. For all the
 * other user_regset flavors, the user_regset layout and the ELF core dump note
 * payload are exactly the same layout.
 *
 * This interface usage is as follows:
 *	struct iovec iov = { buf, len};
 *
 *	ret = ptrace(PTRACE_GETREGSET/PTRACE_SETREGSET, pid, NT_XXX_TYPE, &iov);
 *
 * On the successful completion, iov.len will be updated by the kernel,
 * specifying how much the kernel has written/read to/from the user's iov.buf.
 */
#define PTRACE_GETREGSET	0x4204
#define PTRACE_SETREGSET	0x4205

#define PTRACE_SEIZE		0x4206
#define PTRACE_INTERRUPT	0x4207
#define PTRACE_LISTEN		0x4208

/* Wait extended result codes for the above trace options.  */
#define PTRACE_EVENT_FORK	1
#define PTRACE_EVENT_VFORK	2
#define PTRACE_EVENT_CLONE	3
#define PTRACE_EVENT_EXEC	4
#define PTRACE_EVENT_VFORK_DONE	5
#define PTRACE_EVENT_EXIT	6
#define PTRACE_EVENT_SECCOMP	7
/* Extended result codes which enabled by means other than options.  */
#define PTRACE_EVENT_STOP	128

/* Options set using PTRACE_SETOPTIONS or using PTRACE_SEIZE @data param */
#define PTRACE_O_TRACESYSGOOD	1
#define PTRACE_O_TRACEFORK	(1 << PTRACE_EVENT_FORK)
#define PTRACE_O_TRACEVFORK	(1 << PTRACE_EVENT_VFORK)
#define PTRACE_O_TRACECLONE	(1 << PTRACE_EVENT_CLONE)
#define PTRACE_O_TRACEEXEC	(1 << PTRACE_EVENT_EXEC)
#define PTRACE_O_TRACEVFORKDONE	(1 << PTRACE_EVENT_VFORK_DONE)
#define PTRACE_O_TRACEEXIT	(1 << PTRACE_EVENT_EXIT)
#define PTRACE_O_TRACESECCOMP	(1 << PTRACE_EVENT_SECCOMP)

#define PTRACE_O_MASK		0x000000ff

#include <asm/ptrace.h>

#ifdef __KERNEL__
/*
=======
>>>>>>> 5c68732e
 * Ptrace flags
 *
 * The owner ship rules for task->ptrace which holds the ptrace
 * flags is simple.  When a task is running it owns it's task->ptrace
 * flags.  When the a task is stopped the ptracer owns task->ptrace.
 */

#define PT_SEIZED	0x00010000	/* SEIZE used, enable new behavior */
#define PT_PTRACED	0x00000001
#define PT_DTRACE	0x00000002	/* delayed trace (used on m68k, i386) */
#define PT_PTRACE_CAP	0x00000004	/* ptracer can follow suid-exec */

#define PT_OPT_FLAG_SHIFT	3
/* PT_TRACE_* event enable flags */
#define PT_EVENT_FLAG(event)	(1 << (PT_OPT_FLAG_SHIFT + (event)))
#define PT_TRACESYSGOOD		PT_EVENT_FLAG(0)
#define PT_TRACE_FORK		PT_EVENT_FLAG(PTRACE_EVENT_FORK)
#define PT_TRACE_VFORK		PT_EVENT_FLAG(PTRACE_EVENT_VFORK)
#define PT_TRACE_CLONE		PT_EVENT_FLAG(PTRACE_EVENT_CLONE)
#define PT_TRACE_EXEC		PT_EVENT_FLAG(PTRACE_EVENT_EXEC)
#define PT_TRACE_VFORK_DONE	PT_EVENT_FLAG(PTRACE_EVENT_VFORK_DONE)
#define PT_TRACE_EXIT		PT_EVENT_FLAG(PTRACE_EVENT_EXIT)
#define PT_TRACE_SECCOMP	PT_EVENT_FLAG(PTRACE_EVENT_SECCOMP)
<<<<<<< HEAD
=======

#define PT_EXITKILL		(PTRACE_O_EXITKILL << PT_OPT_FLAG_SHIFT)
>>>>>>> 5c68732e

/* single stepping state bits (used on ARM and PA-RISC) */
#define PT_SINGLESTEP_BIT	31
#define PT_SINGLESTEP		(1<<PT_SINGLESTEP_BIT)
#define PT_BLOCKSTEP_BIT	30
#define PT_BLOCKSTEP		(1<<PT_BLOCKSTEP_BIT)

extern long arch_ptrace(struct task_struct *child, long request,
			unsigned long addr, unsigned long data);
extern int ptrace_readdata(struct task_struct *tsk, unsigned long src, char __user *dst, int len);
extern int ptrace_writedata(struct task_struct *tsk, char __user *src, unsigned long dst, int len);
extern void ptrace_disable(struct task_struct *);
extern int ptrace_request(struct task_struct *child, long request,
			  unsigned long addr, unsigned long data);
extern void ptrace_notify(int exit_code);
extern void __ptrace_link(struct task_struct *child,
			  struct task_struct *new_parent);
extern void __ptrace_unlink(struct task_struct *child);
extern void exit_ptrace(struct task_struct *tracer);
#define PTRACE_MODE_READ	0x01
#define PTRACE_MODE_ATTACH	0x02
#define PTRACE_MODE_NOAUDIT	0x04
/* Returns true on success, false on denial. */
extern bool ptrace_may_access(struct task_struct *task, unsigned int mode);

static inline int ptrace_reparented(struct task_struct *child)
{
	return !same_thread_group(child->real_parent, child->parent);
}

static inline void ptrace_unlink(struct task_struct *child)
{
	if (unlikely(child->ptrace))
		__ptrace_unlink(child);
}

int generic_ptrace_peekdata(struct task_struct *tsk, unsigned long addr,
			    unsigned long data);
int generic_ptrace_pokedata(struct task_struct *tsk, unsigned long addr,
			    unsigned long data);

/**
 * ptrace_parent - return the task that is tracing the given task
 * @task: task to consider
 *
 * Returns %NULL if no one is tracing @task, or the &struct task_struct
 * pointer to its tracer.
 *
 * Must called under rcu_read_lock().  The pointer returned might be kept
 * live only by RCU.  During exec, this may be called with task_lock() held
 * on @task, still held from when check_unsafe_exec() was called.
 */
static inline struct task_struct *ptrace_parent(struct task_struct *task)
{
	if (unlikely(task->ptrace))
		return rcu_dereference(task->parent);
	return NULL;
}

/**
 * ptrace_event_enabled - test whether a ptrace event is enabled
 * @task: ptracee of interest
 * @event: %PTRACE_EVENT_* to test
 *
 * Test whether @event is enabled for ptracee @task.
 *
 * Returns %true if @event is enabled, %false otherwise.
 */
static inline bool ptrace_event_enabled(struct task_struct *task, int event)
{
	return task->ptrace & PT_EVENT_FLAG(event);
}

/**
 * ptrace_event - possibly stop for a ptrace event notification
 * @event:	%PTRACE_EVENT_* value to report
 * @message:	value for %PTRACE_GETEVENTMSG to return
 *
 * Check whether @event is enabled and, if so, report @event and @message
 * to the ptrace parent.
 *
 * Called without locks.
 */
static inline void ptrace_event(int event, unsigned long message)
{
	if (unlikely(ptrace_event_enabled(current, event))) {
		current->ptrace_message = message;
		ptrace_notify((event << 8) | SIGTRAP);
	} else if (event == PTRACE_EVENT_EXEC) {
		/* legacy EXEC report via SIGTRAP */
		if ((current->ptrace & (PT_PTRACED|PT_SEIZED)) == PT_PTRACED)
			send_sig(SIGTRAP, current, 0);
	}
}

/**
 * ptrace_init_task - initialize ptrace state for a new child
 * @child:		new child task
 * @ptrace:		true if child should be ptrace'd by parent's tracer
 *
 * This is called immediately after adding @child to its parent's children
 * list.  @ptrace is false in the normal case, and true to ptrace @child.
 *
 * Called with current's siglock and write_lock_irq(&tasklist_lock) held.
 */
static inline void ptrace_init_task(struct task_struct *child, bool ptrace)
{
	INIT_LIST_HEAD(&child->ptrace_entry);
	INIT_LIST_HEAD(&child->ptraced);
	child->jobctl = 0;
	child->ptrace = 0;
	child->parent = child->real_parent;

	if (unlikely(ptrace) && current->ptrace) {
		child->ptrace = current->ptrace;
		__ptrace_link(child, current->parent);

		if (child->ptrace & PT_SEIZED)
			task_set_jobctl_pending(child, JOBCTL_TRAP_STOP);
		else
			sigaddset(&child->pending.signal, SIGSTOP);

		set_tsk_thread_flag(child, TIF_SIGPENDING);
	}
}

/**
 * ptrace_release_task - final ptrace-related cleanup of a zombie being reaped
 * @task:	task in %EXIT_DEAD state
 *
 * Called with write_lock(&tasklist_lock) held.
 */
static inline void ptrace_release_task(struct task_struct *task)
{
	BUG_ON(!list_empty(&task->ptraced));
	ptrace_unlink(task);
	BUG_ON(!list_empty(&task->ptrace_entry));
}

#ifndef force_successful_syscall_return
/*
 * System call handlers that, upon successful completion, need to return a
 * negative value should call force_successful_syscall_return() right before
 * returning.  On architectures where the syscall convention provides for a
 * separate error flag (e.g., alpha, ia64, ppc{,64}, sparc{,64}, possibly
 * others), this macro can be used to ensure that the error flag will not get
 * set.  On architectures which do not support a separate error flag, the macro
 * is a no-op and the spurious error condition needs to be filtered out by some
 * other means (e.g., in user-level, by passing an extra argument to the
 * syscall handler, or something along those lines).
 */
#define force_successful_syscall_return() do { } while (0)
#endif

#ifndef is_syscall_success
/*
 * On most systems we can tell if a syscall is a success based on if the retval
 * is an error value.  On some systems like ia64 and powerpc they have different
 * indicators of success/failure and must define their own.
 */
#define is_syscall_success(regs) (!IS_ERR_VALUE((unsigned long)(regs_return_value(regs))))
#endif

/*
 * <asm/ptrace.h> should define the following things inside #ifdef __KERNEL__.
 *
 * These do-nothing inlines are used when the arch does not
 * implement single-step.  The kerneldoc comments are here
 * to document the interface for all arch definitions.
 */

#ifndef arch_has_single_step
/**
 * arch_has_single_step - does this CPU support user-mode single-step?
 *
 * If this is defined, then there must be function declarations or
 * inlines for user_enable_single_step() and user_disable_single_step().
 * arch_has_single_step() should evaluate to nonzero iff the machine
 * supports instruction single-step for user mode.
 * It can be a constant or it can test a CPU feature bit.
 */
#define arch_has_single_step()		(0)

/**
 * user_enable_single_step - single-step in user-mode task
 * @task: either current or a task stopped in %TASK_TRACED
 *
 * This can only be called when arch_has_single_step() has returned nonzero.
 * Set @task so that when it returns to user mode, it will trap after the
 * next single instruction executes.  If arch_has_block_step() is defined,
 * this must clear the effects of user_enable_block_step() too.
 */
static inline void user_enable_single_step(struct task_struct *task)
{
	BUG();			/* This can never be called.  */
}

/**
 * user_disable_single_step - cancel user-mode single-step
 * @task: either current or a task stopped in %TASK_TRACED
 *
 * Clear @task of the effects of user_enable_single_step() and
 * user_enable_block_step().  This can be called whether or not either
 * of those was ever called on @task, and even if arch_has_single_step()
 * returned zero.
 */
static inline void user_disable_single_step(struct task_struct *task)
{
}
#else
extern void user_enable_single_step(struct task_struct *);
extern void user_disable_single_step(struct task_struct *);
#endif	/* arch_has_single_step */

#ifndef arch_has_block_step
/**
 * arch_has_block_step - does this CPU support user-mode block-step?
 *
 * If this is defined, then there must be a function declaration or inline
 * for user_enable_block_step(), and arch_has_single_step() must be defined
 * too.  arch_has_block_step() should evaluate to nonzero iff the machine
 * supports step-until-branch for user mode.  It can be a constant or it
 * can test a CPU feature bit.
 */
#define arch_has_block_step()		(0)

/**
 * user_enable_block_step - step until branch in user-mode task
 * @task: either current or a task stopped in %TASK_TRACED
 *
 * This can only be called when arch_has_block_step() has returned nonzero,
 * and will never be called when single-instruction stepping is being used.
 * Set @task so that when it returns to user mode, it will trap after the
 * next branch or trap taken.
 */
static inline void user_enable_block_step(struct task_struct *task)
{
	BUG();			/* This can never be called.  */
}
#else
extern void user_enable_block_step(struct task_struct *);
#endif	/* arch_has_block_step */

#ifdef ARCH_HAS_USER_SINGLE_STEP_INFO
extern void user_single_step_siginfo(struct task_struct *tsk,
				struct pt_regs *regs, siginfo_t *info);
#else
static inline void user_single_step_siginfo(struct task_struct *tsk,
				struct pt_regs *regs, siginfo_t *info)
{
	memset(info, 0, sizeof(*info));
	info->si_signo = SIGTRAP;
}
#endif

#ifndef arch_ptrace_stop_needed
/**
 * arch_ptrace_stop_needed - Decide whether arch_ptrace_stop() should be called
 * @code:	current->exit_code value ptrace will stop with
 * @info:	siginfo_t pointer (or %NULL) for signal ptrace will stop with
 *
 * This is called with the siglock held, to decide whether or not it's
 * necessary to release the siglock and call arch_ptrace_stop() with the
 * same @code and @info arguments.  It can be defined to a constant if
 * arch_ptrace_stop() is never required, or always is.  On machines where
 * this makes sense, it should be defined to a quick test to optimize out
 * calling arch_ptrace_stop() when it would be superfluous.  For example,
 * if the thread has not been back to user mode since the last stop, the
 * thread state might indicate that nothing needs to be done.
 */
#define arch_ptrace_stop_needed(code, info)	(0)
#endif

#ifndef arch_ptrace_stop
/**
 * arch_ptrace_stop - Do machine-specific work before stopping for ptrace
 * @code:	current->exit_code value ptrace will stop with
 * @info:	siginfo_t pointer (or %NULL) for signal ptrace will stop with
 *
 * This is called with no locks held when arch_ptrace_stop_needed() has
 * just returned nonzero.  It is allowed to block, e.g. for user memory
 * access.  The arch can have machine-specific work to be done before
 * ptrace stops.  On ia64, register backing store gets written back to user
 * memory here.  Since this can be costly (requires dropping the siglock),
 * we only do it when the arch requires it for this particular stop, as
 * indicated by arch_ptrace_stop_needed().
 */
#define arch_ptrace_stop(code, info)		do { } while (0)
#endif

#ifndef current_pt_regs
#define current_pt_regs() task_pt_regs(current)
#endif

#ifndef ptrace_signal_deliver
#define ptrace_signal_deliver() ((void)0)
#endif

/*
 * unlike current_pt_regs(), this one is equal to task_pt_regs(current)
 * on *all* architectures; the only reason to have a per-arch definition
 * is optimisation.
 */
#ifndef signal_pt_regs
#define signal_pt_regs() task_pt_regs(current)
#endif

#ifndef current_user_stack_pointer
#define current_user_stack_pointer() user_stack_pointer(current_pt_regs())
#endif

extern int task_current_syscall(struct task_struct *target, long *callno,
				unsigned long args[6], unsigned int maxargs,
				unsigned long *sp, unsigned long *pc);

#endif<|MERGE_RESOLUTION|>--- conflicted
+++ resolved
@@ -8,59 +8,6 @@
 #include <uapi/linux/ptrace.h>
 
 /*
-<<<<<<< HEAD
- * Generic ptrace interface that exports the architecture specific regsets
- * using the corresponding NT_* types (which are also used in the core dump).
- * Please note that the NT_PRSTATUS note type in a core dump contains a full
- * 'struct elf_prstatus'. But the user_regset for NT_PRSTATUS contains just the
- * elf_gregset_t that is the pr_reg field of 'struct elf_prstatus'. For all the
- * other user_regset flavors, the user_regset layout and the ELF core dump note
- * payload are exactly the same layout.
- *
- * This interface usage is as follows:
- *	struct iovec iov = { buf, len};
- *
- *	ret = ptrace(PTRACE_GETREGSET/PTRACE_SETREGSET, pid, NT_XXX_TYPE, &iov);
- *
- * On the successful completion, iov.len will be updated by the kernel,
- * specifying how much the kernel has written/read to/from the user's iov.buf.
- */
-#define PTRACE_GETREGSET	0x4204
-#define PTRACE_SETREGSET	0x4205
-
-#define PTRACE_SEIZE		0x4206
-#define PTRACE_INTERRUPT	0x4207
-#define PTRACE_LISTEN		0x4208
-
-/* Wait extended result codes for the above trace options.  */
-#define PTRACE_EVENT_FORK	1
-#define PTRACE_EVENT_VFORK	2
-#define PTRACE_EVENT_CLONE	3
-#define PTRACE_EVENT_EXEC	4
-#define PTRACE_EVENT_VFORK_DONE	5
-#define PTRACE_EVENT_EXIT	6
-#define PTRACE_EVENT_SECCOMP	7
-/* Extended result codes which enabled by means other than options.  */
-#define PTRACE_EVENT_STOP	128
-
-/* Options set using PTRACE_SETOPTIONS or using PTRACE_SEIZE @data param */
-#define PTRACE_O_TRACESYSGOOD	1
-#define PTRACE_O_TRACEFORK	(1 << PTRACE_EVENT_FORK)
-#define PTRACE_O_TRACEVFORK	(1 << PTRACE_EVENT_VFORK)
-#define PTRACE_O_TRACECLONE	(1 << PTRACE_EVENT_CLONE)
-#define PTRACE_O_TRACEEXEC	(1 << PTRACE_EVENT_EXEC)
-#define PTRACE_O_TRACEVFORKDONE	(1 << PTRACE_EVENT_VFORK_DONE)
-#define PTRACE_O_TRACEEXIT	(1 << PTRACE_EVENT_EXIT)
-#define PTRACE_O_TRACESECCOMP	(1 << PTRACE_EVENT_SECCOMP)
-
-#define PTRACE_O_MASK		0x000000ff
-
-#include <asm/ptrace.h>
-
-#ifdef __KERNEL__
-/*
-=======
->>>>>>> 5c68732e
  * Ptrace flags
  *
  * The owner ship rules for task->ptrace which holds the ptrace
@@ -84,11 +31,8 @@
 #define PT_TRACE_VFORK_DONE	PT_EVENT_FLAG(PTRACE_EVENT_VFORK_DONE)
 #define PT_TRACE_EXIT		PT_EVENT_FLAG(PTRACE_EVENT_EXIT)
 #define PT_TRACE_SECCOMP	PT_EVENT_FLAG(PTRACE_EVENT_SECCOMP)
-<<<<<<< HEAD
-=======
 
 #define PT_EXITKILL		(PTRACE_O_EXITKILL << PT_OPT_FLAG_SHIFT)
->>>>>>> 5c68732e
 
 /* single stepping state bits (used on ARM and PA-RISC) */
 #define PT_SINGLESTEP_BIT	31
