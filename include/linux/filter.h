--- conflicted
+++ resolved
@@ -6,11 +6,7 @@
 
 #include <linux/atomic.h>
 #include <linux/compat.h>
-<<<<<<< HEAD
-#endif
-=======
 #include <uapi/linux/filter.h>
->>>>>>> 5c68732e
 
 #ifdef CONFIG_COMPAT
 /*
@@ -22,56 +18,6 @@
 };
 #endif
 
-<<<<<<< HEAD
-/*
- * Macros for filter block array initializers.
- */
-#ifndef BPF_STMT
-#define BPF_STMT(code, k) { (unsigned short)(code), 0, 0, k }
-#endif
-#ifndef BPF_JUMP
-#define BPF_JUMP(code, k, jt, jf) { (unsigned short)(code), jt, jf, k }
-#endif
-
-/*
- * Number of scratch memory words for: BPF_ST and BPF_STX
- */
-#define BPF_MEMWORDS 16
-
-/* RATIONALE. Negative offsets are invalid in BPF.
-   We use them to reference ancillary data.
-   Unlike introduction new instructions, it does not break
-   existing compilers/optimizers.
- */
-#define SKF_AD_OFF    (-0x1000)
-#define SKF_AD_PROTOCOL 0
-#define SKF_AD_PKTTYPE 	4
-#define SKF_AD_IFINDEX 	8
-#define SKF_AD_NLATTR	12
-#define SKF_AD_NLATTR_NEST	16
-#define SKF_AD_MARK 	20
-#define SKF_AD_QUEUE	24
-#define SKF_AD_HATYPE	28
-#define SKF_AD_RXHASH	32
-#define SKF_AD_CPU	36
-#define SKF_AD_MAX	40
-#define SKF_NET_OFF   (-0x100000)
-#define SKF_LL_OFF    (-0x200000)
-
-#ifdef __KERNEL__
-
-#ifdef CONFIG_COMPAT
-/*
- * A struct sock_filter is architecture independent.
- */
-struct compat_sock_fprog {
-	u16		len;
-	compat_uptr_t	filter;		/* struct sock_filter * */
-};
-#endif
-
-=======
->>>>>>> 5c68732e
 struct sk_buff;
 struct sock;
 
@@ -191,15 +137,11 @@
 	BPF_S_ANC_HATYPE,
 	BPF_S_ANC_RXHASH,
 	BPF_S_ANC_CPU,
-<<<<<<< HEAD
-	BPF_S_ANC_SECCOMP_LD_W,
-=======
 	BPF_S_ANC_ALU_XOR_X,
 	BPF_S_ANC_SECCOMP_LD_W,
 	BPF_S_ANC_VLAN_TAG,
 	BPF_S_ANC_VLAN_TAG_PRESENT,
 	BPF_S_ANC_PAY_OFFSET,
->>>>>>> 5c68732e
 };
 
 #endif /* __LINUX_FILTER_H__ */