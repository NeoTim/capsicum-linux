--- conflicted
+++ resolved
@@ -2703,11 +2703,8 @@
 		inode->i_flags |= S_NOSEC;
 }
 
-<<<<<<< HEAD
 int may_open(struct path *path, int acc_mode, int flag);
 
-#endif /* __KERNEL__ */
-=======
 static inline bool dir_emit(struct dir_context *ctx,
 			    const char *name, int namelen,
 			    u64 ino, unsigned type)
@@ -2745,5 +2742,4 @@
 	return !IS_DEADDIR(inode);
 }
 
->>>>>>> 5c68732e
 #endif /* _LINUX_FS_H */