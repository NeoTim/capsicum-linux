#ifndef _LINUX_NAMEI_H
#define _LINUX_NAMEI_H

#include <linux/kernel.h>
#include <linux/path.h>
#include <linux/fcntl.h>
#include <linux/errno.h>

enum { MAX_NESTED_LINKS = 8 };

#define MAXSYMLINKS 40

/*
 * Type of the last component on LOOKUP_PARENT
 */
enum {LAST_NORM, LAST_ROOT, LAST_DOT, LAST_DOTDOT, LAST_BIND};

/*
 * The bitmask for a lookup event:
 *  - follow links at the end
 *  - require a directory
 *  - ending slashes ok even for nonexistent files
 *  - internal "there are more path components" flag
 *  - dentry cache is untrusted; force a real lookup
 *  - suppress terminal automount
 */
#define LOOKUP_FOLLOW		0x0001
#define LOOKUP_DIRECTORY	0x0002
#define LOOKUP_AUTOMOUNT	0x0004
#define LOOKUP_BENEATH		0x0008

#define LOOKUP_PARENT		0x0010
#define LOOKUP_REVAL		0x0020
#define LOOKUP_RCU		0x0040

/*
 * Intent data
 */
#define LOOKUP_OPEN		0x0100
#define LOOKUP_CREATE		0x0200
#define LOOKUP_EXCL		0x0400
#define LOOKUP_RENAME_TARGET	0x0800

#define LOOKUP_JUMPED		0x1000
#define LOOKUP_ROOT		0x2000
#define LOOKUP_EMPTY		0x4000

extern int user_path_at_empty(int, const char __user *, unsigned, struct path *, int *empty);
#ifdef CONFIG_SECURITY_CAPSICUM
extern int _user_path_atr(int, const char __user *, unsigned,
			  struct path *, ...);
#define user_path_atr(f, n, x, p, ...) \
	_user_path_atr((f), (n), (x), (p), __VA_ARGS__, 0ULL)
#else
#define user_path_atr(f, n, x, p, ...) \
	user_path_at((f), (n), (x), (p))
#endif

static inline int user_path_at(int dfd, const char __user *name, unsigned flags,
		 struct path *path)
{
	return user_path_at_empty(dfd, name, flags, path, NULL);
}

static inline int user_path(const char __user *name, struct path *path)
{
	return user_path_at_empty(AT_FDCWD, name, LOOKUP_FOLLOW, path, NULL);
}

static inline int user_lpath(const char __user *name, struct path *path)
{
	return user_path_at_empty(AT_FDCWD, name, 0, path, NULL);
}

static inline int user_path_dir(const char __user *name, struct path *path)
{
	return user_path_at_empty(AT_FDCWD, name,
				  LOOKUP_FOLLOW | LOOKUP_DIRECTORY, path, NULL);
}

extern int kern_path(const char *, unsigned, struct path *);

extern struct dentry *kern_path_create(int, const char *, struct path *, unsigned int);
extern struct dentry *user_path_create(int, const char __user *, struct path *, unsigned int);
extern void done_path_create(struct path *, struct dentry *);
extern struct dentry *kern_path_locked(const char *, struct path *);
extern int kern_path_mountpoint(int, const char *, struct path *, unsigned int);

extern struct dentry *lookup_one_len(const char *, struct dentry *, int);

extern int follow_down_one(struct path *);
extern int follow_down(struct path *);
extern int follow_up(struct path *);

extern struct dentry *lock_rename(struct dentry *, struct dentry *);
extern void unlock_rename(struct dentry *, struct dentry *);

<<<<<<< HEAD
extern int nd_jump_link(struct nameidata *nd, struct path *path);
extern void nd_set_link(struct nameidata *nd, char *path);
extern char *nd_get_link(struct nameidata *nd);
=======
extern void nd_jump_link(struct path *path);
>>>>>>> 52721d9d

static inline void nd_terminate_link(void *name, size_t len, size_t maxlen)
{
	((char *) name)[min(len, maxlen)] = '\0';
}

/**
 * retry_estale - determine whether the caller should retry an operation
 * @error: the error that would currently be returned
 * @flags: flags being used for next lookup attempt
 *
 * Check to see if the error code was -ESTALE, and then determine whether
 * to retry the call based on whether "flags" already has LOOKUP_REVAL set.
 *
 * Returns true if the caller should try the operation again.
 */
static inline bool
retry_estale(const long error, const unsigned int flags)
{
	return error == -ESTALE && !(flags & LOOKUP_REVAL);
}

#endif /* _LINUX_NAMEI_H */<|MERGE_RESOLUTION|>--- conflicted
+++ resolved
@@ -46,15 +46,6 @@
 #define LOOKUP_EMPTY		0x4000
 
 extern int user_path_at_empty(int, const char __user *, unsigned, struct path *, int *empty);
-#ifdef CONFIG_SECURITY_CAPSICUM
-extern int _user_path_atr(int, const char __user *, unsigned,
-			  struct path *, ...);
-#define user_path_atr(f, n, x, p, ...) \
-	_user_path_atr((f), (n), (x), (p), __VA_ARGS__, 0ULL)
-#else
-#define user_path_atr(f, n, x, p, ...) \
-	user_path_at((f), (n), (x), (p))
-#endif
 
 static inline int user_path_at(int dfd, const char __user *name, unsigned flags,
 		 struct path *path)
@@ -78,6 +69,16 @@
 				  LOOKUP_FOLLOW | LOOKUP_DIRECTORY, path, NULL);
 }
 
+#ifdef CONFIG_SECURITY_CAPSICUM
+extern int _user_path_atr(int, const char __user *, unsigned,
+			  struct path *, ...);
+#define user_path_atr(f, n, x, p, ...) \
+	_user_path_atr((f), (n), (x), (p), __VA_ARGS__, 0ULL)
+#else
+#define user_path_atr(f, n, x, p, ...) \
+	user_path_at((f), (n), (x), (p))
+#endif
+
 extern int kern_path(const char *, unsigned, struct path *);
 
 extern struct dentry *kern_path_create(int, const char *, struct path *, unsigned int);
@@ -95,13 +96,7 @@
 extern struct dentry *lock_rename(struct dentry *, struct dentry *);
 extern void unlock_rename(struct dentry *, struct dentry *);
 
-<<<<<<< HEAD
-extern int nd_jump_link(struct nameidata *nd, struct path *path);
-extern void nd_set_link(struct nameidata *nd, char *path);
-extern char *nd_get_link(struct nameidata *nd);
-=======
-extern void nd_jump_link(struct path *path);
->>>>>>> 52721d9d
+extern int nd_jump_link(struct path *path);
 
 static inline void nd_terminate_link(void *name, size_t len, size_t maxlen)
 {
