#ifndef _LINUX_SCHED_H
#define _LINUX_SCHED_H

/*
 * Define 'struct task_struct' and provide the main scheduler
 * APIs (schedule(), wakeup variants, etc.)
 */

#include <uapi/linux/sched.h>

#include <asm/current.h>

#include <linux/pid.h>
#include <linux/sem.h>
#include <linux/shm.h>
#include <linux/kcov.h>
#include <linux/mutex.h>
#include <linux/plist.h>
#include <linux/hrtimer.h>
#include <linux/seccomp.h>
#include <linux/nodemask.h>
#include <linux/rcupdate.h>
#include <linux/resource.h>
#include <linux/latencytop.h>
#include <linux/sched/prio.h>
#include <linux/signal_types.h>
#include <linux/mm_types_task.h>
#include <linux/task_io_accounting.h>

/* task_struct member predeclarations (sorted alphabetically): */
struct audit_context;
struct backing_dev_info;
struct bio_list;
struct blk_plug;
struct cfs_rq;
struct fs_struct;
struct futex_pi_state;
struct io_context;
struct mempolicy;
struct nameidata;
struct nsproxy;
struct perf_event_context;
struct pid_namespace;
struct pipe_inode_info;
struct rcu_node;
struct reclaim_state;
struct robust_list_head;
struct sched_attr;
struct sched_param;
struct seq_file;
struct sighand_struct;
struct signal_struct;
struct task_delay_info;
struct task_group;

/*
 * Task state bitmask. NOTE! These bits are also
 * encoded in fs/proc/array.c: get_task_state().
 *
 * We have two separate sets of flags: task->state
 * is about runnability, while task->exit_state are
 * about the task exiting. Confusing, but this way
 * modifying one set can't modify the other one by
 * mistake.
 */

/* Used in tsk->state: */
#define TASK_RUNNING			0
#define TASK_INTERRUPTIBLE		1
#define TASK_UNINTERRUPTIBLE		2
#define __TASK_STOPPED			4
#define __TASK_TRACED			8
/* Used in tsk->exit_state: */
#define EXIT_DEAD			16
#define EXIT_ZOMBIE			32
#define EXIT_TRACE			(EXIT_ZOMBIE | EXIT_DEAD)
/* Used in tsk->state again: */
#define TASK_DEAD			64
#define TASK_WAKEKILL			128
#define TASK_WAKING			256
#define TASK_PARKED			512
#define TASK_NOLOAD			1024
#define TASK_NEW			2048
#define TASK_STATE_MAX			4096

#define TASK_STATE_TO_CHAR_STR		"RSDTtXZxKWPNn"

/* Convenience macros for the sake of set_current_state: */
#define TASK_KILLABLE			(TASK_WAKEKILL | TASK_UNINTERRUPTIBLE)
#define TASK_STOPPED			(TASK_WAKEKILL | __TASK_STOPPED)
#define TASK_TRACED			(TASK_WAKEKILL | __TASK_TRACED)

#define TASK_IDLE			(TASK_UNINTERRUPTIBLE | TASK_NOLOAD)

/* Convenience macros for the sake of wake_up(): */
#define TASK_NORMAL			(TASK_INTERRUPTIBLE | TASK_UNINTERRUPTIBLE)
#define TASK_ALL			(TASK_NORMAL | __TASK_STOPPED | __TASK_TRACED)

/* get_task_state(): */
#define TASK_REPORT			(TASK_RUNNING | TASK_INTERRUPTIBLE | \
					 TASK_UNINTERRUPTIBLE | __TASK_STOPPED | \
					 __TASK_TRACED | EXIT_ZOMBIE | EXIT_DEAD)

#define task_is_traced(task)		((task->state & __TASK_TRACED) != 0)

#define task_is_stopped(task)		((task->state & __TASK_STOPPED) != 0)

#define task_is_stopped_or_traced(task)	((task->state & (__TASK_STOPPED | __TASK_TRACED)) != 0)

#define task_contributes_to_load(task)	((task->state & TASK_UNINTERRUPTIBLE) != 0 && \
					 (task->flags & PF_FROZEN) == 0 && \
					 (task->state & TASK_NOLOAD) == 0)

#ifdef CONFIG_DEBUG_ATOMIC_SLEEP

#define __set_current_state(state_value)			\
	do {							\
		current->task_state_change = _THIS_IP_;		\
		current->state = (state_value);			\
	} while (0)
#define set_current_state(state_value)				\
	do {							\
		current->task_state_change = _THIS_IP_;		\
		smp_store_mb(current->state, (state_value));	\
	} while (0)

#else
/*
 * set_current_state() includes a barrier so that the write of current->state
 * is correctly serialised wrt the caller's subsequent test of whether to
 * actually sleep:
 *
 *   for (;;) {
 *	set_current_state(TASK_UNINTERRUPTIBLE);
 *	if (!need_sleep)
 *		break;
 *
 *	schedule();
 *   }
 *   __set_current_state(TASK_RUNNING);
 *
 * If the caller does not need such serialisation (because, for instance, the
 * condition test and condition change and wakeup are under the same lock) then
 * use __set_current_state().
 *
 * The above is typically ordered against the wakeup, which does:
 *
 *	need_sleep = false;
 *	wake_up_state(p, TASK_UNINTERRUPTIBLE);
 *
 * Where wake_up_state() (and all other wakeup primitives) imply enough
 * barriers to order the store of the variable against wakeup.
 *
 * Wakeup will do: if (@state & p->state) p->state = TASK_RUNNING, that is,
 * once it observes the TASK_UNINTERRUPTIBLE store the waking CPU can issue a
 * TASK_RUNNING store which can collide with __set_current_state(TASK_RUNNING).
 *
 * This is obviously fine, since they both store the exact same value.
 *
 * Also see the comments of try_to_wake_up().
 */
#define __set_current_state(state_value) do { current->state = (state_value); } while (0)
#define set_current_state(state_value)	 smp_store_mb(current->state, (state_value))
#endif

/* Task command name length: */
#define TASK_COMM_LEN			16

extern cpumask_var_t			cpu_isolated_map;

extern void scheduler_tick(void);

#define	MAX_SCHEDULE_TIMEOUT		LONG_MAX

extern long schedule_timeout(long timeout);
extern long schedule_timeout_interruptible(long timeout);
extern long schedule_timeout_killable(long timeout);
extern long schedule_timeout_uninterruptible(long timeout);
extern long schedule_timeout_idle(long timeout);
asmlinkage void schedule(void);
extern void schedule_preempt_disabled(void);

extern int __must_check io_schedule_prepare(void);
extern void io_schedule_finish(int token);
extern long io_schedule_timeout(long timeout);
extern void io_schedule(void);

/**
 * struct prev_cputime - snaphsot of system and user cputime
 * @utime: time spent in user mode
 * @stime: time spent in system mode
 * @lock: protects the above two fields
 *
 * Stores previous user/system time values such that we can guarantee
 * monotonicity.
 */
struct prev_cputime {
#ifndef CONFIG_VIRT_CPU_ACCOUNTING_NATIVE
	u64				utime;
	u64				stime;
	raw_spinlock_t			lock;
#endif
};

/**
 * struct task_cputime - collected CPU time counts
 * @utime:		time spent in user mode, in nanoseconds
 * @stime:		time spent in kernel mode, in nanoseconds
 * @sum_exec_runtime:	total time spent on the CPU, in nanoseconds
 *
 * This structure groups together three kinds of CPU time that are tracked for
 * threads and thread groups.  Most things considering CPU time want to group
 * these counts together and treat all three of them in parallel.
 */
struct task_cputime {
	u64				utime;
	u64				stime;
	unsigned long long		sum_exec_runtime;
};

/* Alternate field names when used on cache expirations: */
#define virt_exp			utime
#define prof_exp			stime
#define sched_exp			sum_exec_runtime

struct sched_info {
#ifdef CONFIG_SCHED_INFO
	/* Cumulative counters: */

	/* # of times we have run on this CPU: */
	unsigned long			pcount;

	/* Time spent waiting on a runqueue: */
	unsigned long long		run_delay;

	/* Timestamps: */

	/* When did we last run on a CPU? */
	unsigned long long		last_arrival;

	/* When were we last queued to run? */
	unsigned long long		last_queued;

#endif /* CONFIG_SCHED_INFO */
};

/*
 * Integer metrics need fixed point arithmetic, e.g., sched/fair
 * has a few: load, load_avg, util_avg, freq, and capacity.
 *
 * We define a basic fixed point arithmetic range, and then formalize
 * all these metrics based on that basic range.
 */
# define SCHED_FIXEDPOINT_SHIFT		10
# define SCHED_FIXEDPOINT_SCALE		(1L << SCHED_FIXEDPOINT_SHIFT)

struct load_weight {
	unsigned long			weight;
	u32				inv_weight;
};

/*
 * The load_avg/util_avg accumulates an infinite geometric series
 * (see __update_load_avg() in kernel/sched/fair.c).
 *
 * [load_avg definition]
 *
 *   load_avg = runnable% * scale_load_down(load)
 *
 * where runnable% is the time ratio that a sched_entity is runnable.
 * For cfs_rq, it is the aggregated load_avg of all runnable and
 * blocked sched_entities.
 *
 * load_avg may also take frequency scaling into account:
 *
 *   load_avg = runnable% * scale_load_down(load) * freq%
 *
 * where freq% is the CPU frequency normalized to the highest frequency.
 *
 * [util_avg definition]
 *
 *   util_avg = running% * SCHED_CAPACITY_SCALE
 *
 * where running% is the time ratio that a sched_entity is running on
 * a CPU. For cfs_rq, it is the aggregated util_avg of all runnable
 * and blocked sched_entities.
 *
 * util_avg may also factor frequency scaling and CPU capacity scaling:
 *
 *   util_avg = running% * SCHED_CAPACITY_SCALE * freq% * capacity%
 *
 * where freq% is the same as above, and capacity% is the CPU capacity
 * normalized to the greatest capacity (due to uarch differences, etc).
 *
 * N.B., the above ratios (runnable%, running%, freq%, and capacity%)
 * themselves are in the range of [0, 1]. To do fixed point arithmetics,
 * we therefore scale them to as large a range as necessary. This is for
 * example reflected by util_avg's SCHED_CAPACITY_SCALE.
 *
 * [Overflow issue]
 *
 * The 64-bit load_sum can have 4353082796 (=2^64/47742/88761) entities
 * with the highest load (=88761), always runnable on a single cfs_rq,
 * and should not overflow as the number already hits PID_MAX_LIMIT.
 *
 * For all other cases (including 32-bit kernels), struct load_weight's
 * weight will overflow first before we do, because:
 *
 *    Max(load_avg) <= Max(load.weight)
 *
 * Then it is the load_weight's responsibility to consider overflow
 * issues.
 */
struct sched_avg {
	u64				last_update_time;
	u64				load_sum;
	u32				util_sum;
	u32				period_contrib;
	unsigned long			load_avg;
	unsigned long			util_avg;
};

struct sched_statistics {
#ifdef CONFIG_SCHEDSTATS
	u64				wait_start;
	u64				wait_max;
	u64				wait_count;
	u64				wait_sum;
	u64				iowait_count;
	u64				iowait_sum;

	u64				sleep_start;
	u64				sleep_max;
	s64				sum_sleep_runtime;

	u64				block_start;
	u64				block_max;
	u64				exec_max;
	u64				slice_max;

	u64				nr_migrations_cold;
	u64				nr_failed_migrations_affine;
	u64				nr_failed_migrations_running;
	u64				nr_failed_migrations_hot;
	u64				nr_forced_migrations;

	u64				nr_wakeups;
	u64				nr_wakeups_sync;
	u64				nr_wakeups_migrate;
	u64				nr_wakeups_local;
	u64				nr_wakeups_remote;
	u64				nr_wakeups_affine;
	u64				nr_wakeups_affine_attempts;
	u64				nr_wakeups_passive;
	u64				nr_wakeups_idle;
#endif
};

struct sched_entity {
	/* For load-balancing: */
	struct load_weight		load;
	struct rb_node			run_node;
	struct list_head		group_node;
	unsigned int			on_rq;

	u64				exec_start;
	u64				sum_exec_runtime;
	u64				vruntime;
	u64				prev_sum_exec_runtime;

	u64				nr_migrations;

	struct sched_statistics		statistics;

#ifdef CONFIG_FAIR_GROUP_SCHED
	int				depth;
	struct sched_entity		*parent;
	/* rq on which this entity is (to be) queued: */
	struct cfs_rq			*cfs_rq;
	/* rq "owned" by this entity/group: */
	struct cfs_rq			*my_q;
#endif

#ifdef CONFIG_SMP
	/*
	 * Per entity load average tracking.
	 *
	 * Put into separate cache line so it does not
	 * collide with read-mostly values above.
	 */
	struct sched_avg		avg ____cacheline_aligned_in_smp;
#endif
};

struct sched_rt_entity {
	struct list_head		run_list;
	unsigned long			timeout;
	unsigned long			watchdog_stamp;
	unsigned int			time_slice;
	unsigned short			on_rq;
	unsigned short			on_list;

	struct sched_rt_entity		*back;
#ifdef CONFIG_RT_GROUP_SCHED
	struct sched_rt_entity		*parent;
	/* rq on which this entity is (to be) queued: */
	struct rt_rq			*rt_rq;
	/* rq "owned" by this entity/group: */
	struct rt_rq			*my_q;
#endif
};

struct sched_dl_entity {
	struct rb_node			rb_node;

	/*
	 * Original scheduling parameters. Copied here from sched_attr
	 * during sched_setattr(), they will remain the same until
	 * the next sched_setattr().
	 */
	u64				dl_runtime;	/* Maximum runtime for each instance	*/
	u64				dl_deadline;	/* Relative deadline of each instance	*/
	u64				dl_period;	/* Separation of two instances (period) */
	u64				dl_bw;		/* dl_runtime / dl_deadline		*/

	/*
	 * Actual scheduling parameters. Initialized with the values above,
	 * they are continously updated during task execution. Note that
	 * the remaining runtime could be < 0 in case we are in overrun.
	 */
	s64				runtime;	/* Remaining runtime for this instance	*/
	u64				deadline;	/* Absolute deadline for this instance	*/
	unsigned int			flags;		/* Specifying the scheduler behaviour	*/

	/*
	 * Some bool flags:
	 *
	 * @dl_throttled tells if we exhausted the runtime. If so, the
	 * task has to wait for a replenishment to be performed at the
	 * next firing of dl_timer.
	 *
	 * @dl_boosted tells if we are boosted due to DI. If so we are
	 * outside bandwidth enforcement mechanism (but only until we
	 * exit the critical section);
	 *
	 * @dl_yielded tells if task gave up the CPU before consuming
	 * all its available runtime during the last job.
	 */
	int				dl_throttled;
	int				dl_boosted;
	int				dl_yielded;

	/*
	 * Bandwidth enforcement timer. Each -deadline task has its
	 * own bandwidth to be enforced, thus we need one timer per task.
	 */
	struct hrtimer			dl_timer;
};

union rcu_special {
	struct {
		u8			blocked;
		u8			need_qs;
		u8			exp_need_qs;

		/* Otherwise the compiler can store garbage here: */
		u8			pad;
	} b; /* Bits. */
	u32 s; /* Set of bits. */
};

enum perf_event_task_context {
	perf_invalid_context = -1,
	perf_hw_context = 0,
	perf_sw_context,
	perf_nr_task_contexts,
};

struct wake_q_node {
	struct wake_q_node *next;
};

struct task_struct {
#ifdef CONFIG_THREAD_INFO_IN_TASK
	/*
	 * For reasons of header soup (see current_thread_info()), this
	 * must be the first element of task_struct.
	 */
	struct thread_info		thread_info;
#endif
	/* -1 unrunnable, 0 runnable, >0 stopped: */
	volatile long			state;
	void				*stack;
	atomic_t			usage;
	/* Per task flags (PF_*), defined further below: */
	unsigned int			flags;
	unsigned int			ptrace;

#ifdef CONFIG_SMP
	struct llist_node		wake_entry;
	int				on_cpu;
#ifdef CONFIG_THREAD_INFO_IN_TASK
	/* Current CPU: */
	unsigned int			cpu;
#endif
	unsigned int			wakee_flips;
	unsigned long			wakee_flip_decay_ts;
	struct task_struct		*last_wakee;

	int				wake_cpu;
#endif
	int				on_rq;

	int				prio;
	int				static_prio;
	int				normal_prio;
	unsigned int			rt_priority;

	const struct sched_class	*sched_class;
	struct sched_entity		se;
	struct sched_rt_entity		rt;
#ifdef CONFIG_CGROUP_SCHED
	struct task_group		*sched_task_group;
#endif
	struct sched_dl_entity		dl;

#ifdef CONFIG_PREEMPT_NOTIFIERS
	/* List of struct preempt_notifier: */
	struct hlist_head		preempt_notifiers;
#endif

#ifdef CONFIG_BLK_DEV_IO_TRACE
	unsigned int			btrace_seq;
#endif

	unsigned int			policy;
	int				nr_cpus_allowed;
	cpumask_t			cpus_allowed;

#ifdef CONFIG_PREEMPT_RCU
	int				rcu_read_lock_nesting;
	union rcu_special		rcu_read_unlock_special;
	struct list_head		rcu_node_entry;
	struct rcu_node			*rcu_blocked_node;
#endif /* #ifdef CONFIG_PREEMPT_RCU */

#ifdef CONFIG_TASKS_RCU
	unsigned long			rcu_tasks_nvcsw;
	bool				rcu_tasks_holdout;
	struct list_head		rcu_tasks_holdout_list;
	int				rcu_tasks_idle_cpu;
#endif /* #ifdef CONFIG_TASKS_RCU */

	struct sched_info		sched_info;

	struct list_head		tasks;
#ifdef CONFIG_SMP
	struct plist_node		pushable_tasks;
	struct rb_node			pushable_dl_tasks;
#endif

	struct mm_struct		*mm;
	struct mm_struct		*active_mm;

	/* Per-thread vma caching: */
	struct vmacache			vmacache;

#ifdef SPLIT_RSS_COUNTING
	struct task_rss_stat		rss_stat;
#endif
	int				exit_state;
	int				exit_code;
	int				exit_signal;
	/* The signal sent when the parent dies: */
	int				pdeath_signal;
	/* JOBCTL_*, siglock protected: */
	unsigned long			jobctl;

	/* Used for emulating ABI behavior of previous Linux versions: */
	unsigned int			personality;

	/* Scheduler bits, serialized by scheduler locks: */
	unsigned			sched_reset_on_fork:1;
	unsigned			sched_contributes_to_load:1;
	unsigned			sched_migrated:1;
	unsigned			sched_remote_wakeup:1;
	/* Force alignment to the next boundary: */
	unsigned			:0;

	/* Unserialized, strictly 'current' */

	/* Bit to tell LSMs we're in execve(): */
	unsigned			in_execve:1;
	unsigned			in_iowait:1;
#ifndef TIF_RESTORE_SIGMASK
	unsigned			restore_sigmask:1;
#endif
#ifdef CONFIG_MEMCG
	unsigned			memcg_may_oom:1;
#ifndef CONFIG_SLOB
	unsigned			memcg_kmem_skip_account:1;
#endif
#endif
#ifdef CONFIG_COMPAT_BRK
	unsigned			brk_randomized:1;
#endif
#ifdef CONFIG_CGROUPS
	/* disallow userland-initiated cgroup migration */
	unsigned			no_cgroup_migration:1;
#endif

	unsigned long			atomic_flags; /* Flags requiring atomic access. */

	struct restart_block		restart_block;

	pid_t				pid;
	pid_t				tgid;

#ifdef CONFIG_CC_STACKPROTECTOR
	/* Canary value for the -fstack-protector GCC feature: */
	unsigned long			stack_canary;
#endif
	/*
	 * Pointers to the (original) parent process, youngest child, younger sibling,
	 * older sibling, respectively.  (p->father can be replaced with
	 * p->real_parent->pid)
	 */

	/* Real parent process: */
	struct task_struct __rcu	*real_parent;

	/* Recipient of SIGCHLD, wait4() reports: */
	struct task_struct __rcu	*parent;

	/*
	 * Children/sibling form the list of natural children:
	 */
	struct list_head		children;
	struct list_head		sibling;
	struct task_struct		*group_leader;

	/*
	 * 'ptraced' is the list of tasks this task is using ptrace() on.
	 *
	 * This includes both natural children and PTRACE_ATTACH targets.
	 * 'ptrace_entry' is this task's link on the p->parent->ptraced list.
	 */
	struct list_head		ptraced;
	struct list_head		ptrace_entry;

	/* PID/PID hash table linkage. */
	struct pid_link			pids[PIDTYPE_MAX];
	struct list_head		thread_group;
	struct list_head		thread_node;

	struct completion		*vfork_done;

	/* CLONE_CHILD_SETTID: */
	int __user			*set_child_tid;

	/* CLONE_CHILD_CLEARTID: */
	int __user			*clear_child_tid;

	u64				utime;
	u64				stime;
#ifdef CONFIG_ARCH_HAS_SCALED_CPUTIME
	u64				utimescaled;
	u64				stimescaled;
#endif
	u64				gtime;
	struct prev_cputime		prev_cputime;
#ifdef CONFIG_VIRT_CPU_ACCOUNTING_GEN
	seqcount_t			vtime_seqcount;
	unsigned long long		vtime_snap;
	enum {
		/* Task is sleeping or running in a CPU with VTIME inactive: */
		VTIME_INACTIVE = 0,
		/* Task runs in userspace in a CPU with VTIME active: */
		VTIME_USER,
		/* Task runs in kernelspace in a CPU with VTIME active: */
		VTIME_SYS,
	} vtime_snap_whence;
#endif

#ifdef CONFIG_NO_HZ_FULL
	atomic_t			tick_dep_mask;
#endif
	/* Context switch counts: */
	unsigned long			nvcsw;
	unsigned long			nivcsw;

	/* Monotonic time in nsecs: */
	u64				start_time;

	/* Boot based time in nsecs: */
	u64				real_start_time;

	/* MM fault and swap info: this can arguably be seen as either mm-specific or thread-specific: */
	unsigned long			min_flt;
	unsigned long			maj_flt;

#ifdef CONFIG_POSIX_TIMERS
	struct task_cputime		cputime_expires;
	struct list_head		cpu_timers[3];
#endif

	/* Process credentials: */

	/* Tracer's credentials at attach: */
	const struct cred __rcu		*ptracer_cred;

	/* Objective and real subjective task credentials (COW): */
	const struct cred __rcu		*real_cred;

	/* Effective (overridable) subjective task credentials (COW): */
	const struct cred __rcu		*cred;

	/*
	 * executable name, excluding path.
	 *
	 * - normally initialized setup_new_exec()
	 * - access it with [gs]et_task_comm()
	 * - lock it with task_lock()
	 */
	char				comm[TASK_COMM_LEN];

	struct nameidata		*nameidata;

#ifdef CONFIG_SYSVIPC
	struct sysv_sem			sysvsem;
	struct sysv_shm			sysvshm;
#endif
#ifdef CONFIG_DETECT_HUNG_TASK
	unsigned long			last_switch_count;
#endif
	/* Filesystem information: */
	struct fs_struct		*fs;

	/* Open file information: */
	struct files_struct		*files;

	/* Namespaces: */
	struct nsproxy			*nsproxy;

	/* Signal handlers: */
	struct signal_struct		*signal;
	struct sighand_struct		*sighand;
	sigset_t			blocked;
	sigset_t			real_blocked;
	/* Restored if set_restore_sigmask() was used: */
	sigset_t			saved_sigmask;
	struct sigpending		pending;
	unsigned long			sas_ss_sp;
	size_t				sas_ss_size;
	unsigned int			sas_ss_flags;

	struct callback_head		*task_works;

	struct audit_context		*audit_context;
#ifdef CONFIG_AUDITSYSCALL
	kuid_t				loginuid;
	unsigned int			sessionid;
#endif
	struct seccomp			seccomp;

	/* Thread group tracking: */
	u32				parent_exec_id;
	u32				self_exec_id;

	/* Protection against (de-)allocation: mm, files, fs, tty, keyrings, mems_allowed, mempolicy: */
	spinlock_t			alloc_lock;

	/* Protection of the PI data structures: */
	raw_spinlock_t			pi_lock;

	struct wake_q_node		wake_q;

#ifdef CONFIG_RT_MUTEXES
	/* PI waiters blocked on a rt_mutex held by this task: */
	struct rb_root			pi_waiters;
	struct rb_node			*pi_waiters_leftmost;
	/* Deadlock detection and priority inheritance handling: */
	struct rt_mutex_waiter		*pi_blocked_on;
#endif

#ifdef CONFIG_DEBUG_MUTEXES
	/* Mutex deadlock detection: */
	struct mutex_waiter		*blocked_on;
#endif

#ifdef CONFIG_TRACE_IRQFLAGS
	unsigned int			irq_events;
	unsigned long			hardirq_enable_ip;
	unsigned long			hardirq_disable_ip;
	unsigned int			hardirq_enable_event;
	unsigned int			hardirq_disable_event;
	int				hardirqs_enabled;
	int				hardirq_context;
	unsigned long			softirq_disable_ip;
	unsigned long			softirq_enable_ip;
	unsigned int			softirq_disable_event;
	unsigned int			softirq_enable_event;
	int				softirqs_enabled;
	int				softirq_context;
#endif

#ifdef CONFIG_LOCKDEP
# define MAX_LOCK_DEPTH			48UL
	u64				curr_chain_key;
	int				lockdep_depth;
	unsigned int			lockdep_recursion;
	struct held_lock		held_locks[MAX_LOCK_DEPTH];
	gfp_t				lockdep_reclaim_gfp;
#endif

#ifdef CONFIG_UBSAN
	unsigned int			in_ubsan;
#endif

	/* Journalling filesystem info: */
	void				*journal_info;

	/* Stacked block device info: */
	struct bio_list			*bio_list;

#ifdef CONFIG_BLOCK
	/* Stack plugging: */
	struct blk_plug			*plug;
#endif

	/* VM state: */
	struct reclaim_state		*reclaim_state;

	struct backing_dev_info		*backing_dev_info;

	struct io_context		*io_context;

	/* Ptrace state: */
	unsigned long			ptrace_message;
	siginfo_t			*last_siginfo;

	struct task_io_accounting	ioac;
#ifdef CONFIG_TASK_XACCT
	/* Accumulated RSS usage: */
	u64				acct_rss_mem1;
	/* Accumulated virtual memory usage: */
	u64				acct_vm_mem1;
	/* stime + utime since last update: */
	u64				acct_timexpd;
#endif
#ifdef CONFIG_CPUSETS
	/* Protected by ->alloc_lock: */
	nodemask_t			mems_allowed;
	/* Seqence number to catch updates: */
	seqcount_t			mems_allowed_seq;
	int				cpuset_mem_spread_rotor;
	int				cpuset_slab_spread_rotor;
#endif
#ifdef CONFIG_CGROUPS
	/* Control Group info protected by css_set_lock: */
	struct css_set __rcu		*cgroups;
	/* cg_list protected by css_set_lock and tsk->alloc_lock: */
	struct list_head		cg_list;
#endif
#ifdef CONFIG_INTEL_RDT_A
	int				closid;
#endif
#ifdef CONFIG_FUTEX
	struct robust_list_head __user	*robust_list;
#ifdef CONFIG_COMPAT
	struct compat_robust_list_head __user *compat_robust_list;
#endif
	struct list_head		pi_state_list;
	struct futex_pi_state		*pi_state_cache;
#endif
#ifdef CONFIG_PERF_EVENTS
	struct perf_event_context	*perf_event_ctxp[perf_nr_task_contexts];
	struct mutex			perf_event_mutex;
	struct list_head		perf_event_list;
#endif
#ifdef CONFIG_DEBUG_PREEMPT
	unsigned long			preempt_disable_ip;
#endif
#ifdef CONFIG_NUMA
	/* Protected by alloc_lock: */
	struct mempolicy		*mempolicy;
	short				il_next;
	short				pref_node_fork;
#endif
#ifdef CONFIG_NUMA_BALANCING
	int				numa_scan_seq;
	unsigned int			numa_scan_period;
	unsigned int			numa_scan_period_max;
	int				numa_preferred_nid;
	unsigned long			numa_migrate_retry;
	/* Migration stamp: */
	u64				node_stamp;
	u64				last_task_numa_placement;
	u64				last_sum_exec_runtime;
	struct callback_head		numa_work;

	struct list_head		numa_entry;
	struct numa_group		*numa_group;

	/*
	 * numa_faults is an array split into four regions:
	 * faults_memory, faults_cpu, faults_memory_buffer, faults_cpu_buffer
	 * in this precise order.
	 *
	 * faults_memory: Exponential decaying average of faults on a per-node
	 * basis. Scheduling placement decisions are made based on these
	 * counts. The values remain static for the duration of a PTE scan.
	 * faults_cpu: Track the nodes the process was running on when a NUMA
	 * hinting fault was incurred.
	 * faults_memory_buffer and faults_cpu_buffer: Record faults per node
	 * during the current scan window. When the scan completes, the counts
	 * in faults_memory and faults_cpu decay and these values are copied.
	 */
	unsigned long			*numa_faults;
	unsigned long			total_numa_faults;

	/*
	 * numa_faults_locality tracks if faults recorded during the last
	 * scan window were remote/local or failed to migrate. The task scan
	 * period is adapted based on the locality of the faults with different
	 * weights depending on whether they were shared or private faults
	 */
	unsigned long			numa_faults_locality[3];

	unsigned long			numa_pages_migrated;
#endif /* CONFIG_NUMA_BALANCING */

	struct tlbflush_unmap_batch	tlb_ubc;

	struct rcu_head			rcu;

	/* Cache last used pipe for splice(): */
	struct pipe_inode_info		*splice_pipe;

	struct page_frag		task_frag;

#ifdef CONFIG_TASK_DELAY_ACCT
	struct task_delay_info		*delays;
#endif

<<<<<<< HEAD
	unsigned autoreap:1; /* Do not become a zombie on exit */

#ifdef CONFIG_CLONEFD
	unsigned clonefd:1; /* Notify clonefd_wqh on exit */
	wait_queue_head_t clonefd_wqh;
#endif

	unsigned long atomic_flags; /* Flags needing atomic access. */

	struct restart_block restart_block;

	pid_t pid;
	pid_t tgid;

#ifdef CONFIG_CC_STACKPROTECTOR
	/* Canary value for the -fstack-protector gcc feature */
	unsigned long stack_canary;
=======
#ifdef CONFIG_FAULT_INJECTION
	int				make_it_fail;
>>>>>>> 4f7d029b
#endif
	/*
	 * When (nr_dirtied >= nr_dirtied_pause), it's time to call
	 * balance_dirty_pages() for a dirty throttling pause:
	 */
	int				nr_dirtied;
	int				nr_dirtied_pause;
	/* Start of a write-and-pause period: */
	unsigned long			dirty_paused_when;

#ifdef CONFIG_LATENCYTOP
	int				latency_record_count;
	struct latency_record		latency_record[LT_SAVECOUNT];
#endif
	/*
<<<<<<< HEAD
	 * numa_faults is an array split into four regions:
	 * faults_memory, faults_cpu, faults_memory_buffer, faults_cpu_buffer
	 * in this precise order.
	 *
	 * faults_memory: Exponential decaying average of faults on a per-node
	 * basis. Scheduling placement decisions are made based on these
	 * counts. The values remain static for the duration of a PTE scan.
	 * faults_cpu: Track the nodes the process was running on when a NUMA
	 * hinting fault was incurred.
	 * faults_memory_buffer and faults_cpu_buffer: Record faults per node
	 * during the current scan window. When the scan completes, the counts
	 * in faults_memory and faults_cpu decay and these values are copied.
	 */
	unsigned long *numa_faults;
	unsigned long total_numa_faults;

	/*
	 * numa_faults_locality tracks if faults recorded during the last
	 * scan window were remote/local or failed to migrate. The task scan
	 * period is adapted based on the locality of the faults with different
	 * weights depending on whether they were shared or private faults
	 */
	unsigned long numa_faults_locality[3];

	unsigned long numa_pages_migrated;
#endif /* CONFIG_NUMA_BALANCING */

#ifdef CONFIG_ARCH_WANT_BATCHED_UNMAP_TLB_FLUSH
	struct tlbflush_unmap_batch tlb_ubc;
#endif

	struct rcu_head rcu;

	/*
	 * cache last used pipe for splice
	 */
	struct pipe_inode_info *splice_pipe;

	struct page_frag task_frag;

#ifdef	CONFIG_TASK_DELAY_ACCT
	struct task_delay_info *delays;
#endif
#ifdef CONFIG_FAULT_INJECTION
	int make_it_fail;
#endif
	/*
	 * when (nr_dirtied >= nr_dirtied_pause), it's time to call
	 * balance_dirty_pages() for some dirty throttling pause
	 */
	int nr_dirtied;
	int nr_dirtied_pause;
	unsigned long dirty_paused_when; /* start of a write-and-pause period */

#ifdef CONFIG_LATENCYTOP
	int latency_record_count;
	struct latency_record latency_record[LT_SAVECOUNT];
#endif
	/*
	 * time slack values; these are used to round up poll() and
	 * select() etc timeout values. These are in nanoseconds.
	 */
	u64 timer_slack_ns;
	u64 default_timer_slack_ns;

#ifdef CONFIG_KASAN
	unsigned int kasan_depth;
#endif
#ifdef CONFIG_FUNCTION_GRAPH_TRACER
	/* Index of current stored address in ret_stack */
	int curr_ret_stack;
	/* Stack of return addresses for return function tracing */
	struct ftrace_ret_stack	*ret_stack;
	/* time stamp for last schedule */
	unsigned long long ftrace_timestamp;
	/*
	 * Number of functions that haven't been traced
	 * because of depth overrun.
	 */
	atomic_t trace_overrun;
	/* Pause for the tracing */
	atomic_t tracing_graph_pause;
#endif
#ifdef CONFIG_TRACING
	/* state flags for use by tracers */
	unsigned long trace;
	/* bitmask and counter of trace recursion */
	unsigned long trace_recursion;
#endif /* CONFIG_TRACING */
#ifdef CONFIG_KCOV
	/* Coverage collection mode enabled for this task (0 if disabled). */
	enum kcov_mode kcov_mode;
	/* Size of the kcov_area. */
	unsigned	kcov_size;
	/* Buffer for coverage collection. */
	void		*kcov_area;
	/* kcov desciptor wired with this task or NULL. */
	struct kcov	*kcov;
#endif
#ifdef CONFIG_MEMCG
	struct mem_cgroup *memcg_in_oom;
	gfp_t memcg_oom_gfp_mask;
	int memcg_oom_order;

	/* number of pages to reclaim on returning to userland */
	unsigned int memcg_nr_pages_over_high;
#endif
#ifdef CONFIG_UPROBES
	struct uprobe_task *utask;
#endif
#if defined(CONFIG_BCACHE) || defined(CONFIG_BCACHE_MODULE)
	unsigned int	sequential_io;
	unsigned int	sequential_io_avg;
#endif
#ifdef CONFIG_DEBUG_ATOMIC_SLEEP
	unsigned long	task_state_change;
#endif
	int pagefault_disabled;
#ifdef CONFIG_MMU
	struct task_struct *oom_reaper_list;
#endif
#ifdef CONFIG_VMAP_STACK
	struct vm_struct *stack_vm_area;
#endif
#ifdef CONFIG_THREAD_INFO_IN_TASK
	/* A live task holds one reference. */
	atomic_t stack_refcount;
#endif
/* CPU-specific state of this task */
	struct thread_struct thread;
/*
 * WARNING: on x86, 'thread_struct' contains a variable-sized
 * structure.  It *MUST* be at the end of 'task_struct'.
 *
 * Do not put anything below here!
 */
};

#ifdef CONFIG_ARCH_WANTS_DYNAMIC_TASK_STRUCT
extern int arch_task_struct_size __read_mostly;
#else
# define arch_task_struct_size (sizeof(struct task_struct))
#endif

#ifdef CONFIG_VMAP_STACK
static inline struct vm_struct *task_stack_vm_area(const struct task_struct *t)
{
	return t->stack_vm_area;
}
#else
static inline struct vm_struct *task_stack_vm_area(const struct task_struct *t)
{
	return NULL;
}
#endif

/* Future-safe accessor for struct task_struct's cpus_allowed. */
#define tsk_cpus_allowed(tsk) (&(tsk)->cpus_allowed)

static inline int tsk_nr_cpus_allowed(struct task_struct *p)
{
	return p->nr_cpus_allowed;
}

#define TNF_MIGRATED	0x01
#define TNF_NO_GROUP	0x02
#define TNF_SHARED	0x04
#define TNF_FAULT_LOCAL	0x08
#define TNF_MIGRATE_FAIL 0x10

static inline bool in_vfork(struct task_struct *tsk)
{
	bool ret;

	/*
	 * need RCU to access ->real_parent if CLONE_VM was used along with
	 * CLONE_PARENT.
	 *
	 * We check real_parent->mm == tsk->mm because CLONE_VFORK does not
	 * imply CLONE_VM
	 *
	 * CLONE_VFORK can be used with CLONE_PARENT/CLONE_THREAD and thus
	 * ->real_parent is not necessarily the task doing vfork(), so in
	 * theory we can't rely on task_lock() if we want to dereference it.
	 *
	 * And in this case we can't trust the real_parent->mm == tsk->mm
	 * check, it can be false negative. But we do not care, if init or
	 * another oom-unkillable task does this it should blame itself.
	 */
	rcu_read_lock();
	ret = tsk->vfork_done && tsk->real_parent->mm == tsk->mm;
	rcu_read_unlock();

	return ret;
}

#ifdef CONFIG_NUMA_BALANCING
extern void task_numa_fault(int last_node, int node, int pages, int flags);
extern pid_t task_numa_group_id(struct task_struct *p);
extern void set_numabalancing_state(bool enabled);
extern void task_numa_free(struct task_struct *p);
extern bool should_numa_migrate_memory(struct task_struct *p, struct page *page,
					int src_nid, int dst_cpu);
#else
static inline void task_numa_fault(int last_node, int node, int pages,
				   int flags)
{
}
static inline pid_t task_numa_group_id(struct task_struct *p)
{
	return 0;
}
static inline void set_numabalancing_state(bool enabled)
{
}
static inline void task_numa_free(struct task_struct *p)
{
}
static inline bool should_numa_migrate_memory(struct task_struct *p,
				struct page *page, int src_nid, int dst_cpu)
{
	return true;
}
#endif

static inline struct pid *task_pid(struct task_struct *task)
{
	return task->pids[PIDTYPE_PID].pid;
}

static inline struct pid *task_tgid(struct task_struct *task)
{
	return task->group_leader->pids[PIDTYPE_PID].pid;
}

/*
 * Without tasklist or rcu lock it is not safe to dereference
 * the result of task_pgrp/task_session even if task == current,
 * we can race with another thread doing sys_setsid/sys_setpgid.
 */
static inline struct pid *task_pgrp(struct task_struct *task)
{
	return task->group_leader->pids[PIDTYPE_PGID].pid;
}

static inline struct pid *task_session(struct task_struct *task)
{
	return task->group_leader->pids[PIDTYPE_SID].pid;
}

struct pid_namespace;

/*
 * the helpers to get the task's different pids as they are seen
 * from various namespaces
 *
 * task_xid_nr()     : global id, i.e. the id seen from the init namespace;
 * task_xid_vnr()    : virtual id, i.e. the id seen from the pid namespace of
 *                     current.
 * task_xid_nr_ns()  : id seen from the ns specified;
 *
 * set_task_vxid()   : assigns a virtual id to a task;
 *
 * see also pid_nr() etc in include/linux/pid.h
 */
pid_t __task_pid_nr_ns(struct task_struct *task, enum pid_type type,
			struct pid_namespace *ns);

static inline pid_t task_pid_nr(struct task_struct *tsk)
{
	return tsk->pid;
}

static inline pid_t task_pid_nr_ns(struct task_struct *tsk,
					struct pid_namespace *ns)
{
	return __task_pid_nr_ns(tsk, PIDTYPE_PID, ns);
}

static inline pid_t task_pid_vnr(struct task_struct *tsk)
{
	return __task_pid_nr_ns(tsk, PIDTYPE_PID, NULL);
}


static inline pid_t task_tgid_nr(struct task_struct *tsk)
{
	return tsk->tgid;
}

pid_t task_tgid_nr_ns(struct task_struct *tsk, struct pid_namespace *ns);

static inline pid_t task_tgid_vnr(struct task_struct *tsk)
{
	return pid_vnr(task_tgid(tsk));
}


static inline int pid_alive(const struct task_struct *p);
static inline pid_t task_ppid_nr_ns(const struct task_struct *tsk, struct pid_namespace *ns)
{
	pid_t pid = 0;

	rcu_read_lock();
	if (pid_alive(tsk))
		pid = task_tgid_nr_ns(rcu_dereference(tsk->real_parent), ns);
	rcu_read_unlock();

	return pid;
}

static inline pid_t task_ppid_nr(const struct task_struct *tsk)
{
	return task_ppid_nr_ns(tsk, &init_pid_ns);
}

static inline pid_t task_pgrp_nr_ns(struct task_struct *tsk,
					struct pid_namespace *ns)
{
	return __task_pid_nr_ns(tsk, PIDTYPE_PGID, ns);
}

static inline pid_t task_pgrp_vnr(struct task_struct *tsk)
{
	return __task_pid_nr_ns(tsk, PIDTYPE_PGID, NULL);
}


static inline pid_t task_session_nr_ns(struct task_struct *tsk,
					struct pid_namespace *ns)
{
	return __task_pid_nr_ns(tsk, PIDTYPE_SID, ns);
}

static inline pid_t task_session_vnr(struct task_struct *tsk)
{
	return __task_pid_nr_ns(tsk, PIDTYPE_SID, NULL);
}

/* obsolete, do not use */
static inline pid_t task_pgrp_nr(struct task_struct *tsk)
{
	return task_pgrp_nr_ns(tsk, &init_pid_ns);
}

/**
 * pid_alive - check that a task structure is not stale
 * @p: Task structure to be checked.
 *
 * Test if a process is not yet dead (at most zombie state)
 * If pid_alive fails, then pointers within the task structure
 * can be stale and must not be dereferenced.
 *
 * Return: 1 if the process is alive. 0 otherwise.
 */
static inline int pid_alive(const struct task_struct *p)
{
	return p->pids[PIDTYPE_PID].pid != NULL;
}

/**
 * is_global_init - check if a task structure is init. Since init
 * is free to have sub-threads we need to check tgid.
 * @tsk: Task structure to be checked.
 *
 * Check if a task structure is the first user space task the kernel created.
 *
 * Return: 1 if the task structure is init. 0 otherwise.
 */
static inline int is_global_init(struct task_struct *tsk)
{
	return task_tgid_nr(tsk) == 1;
}

extern struct pid *cad_pid;

extern void free_task(struct task_struct *tsk);
#define get_task_struct(tsk) do { atomic_inc(&(tsk)->usage); } while(0)

extern void __put_task_struct(struct task_struct *t);

static inline void put_task_struct(struct task_struct *t)
{
	if (atomic_dec_and_test(&t->usage))
		__put_task_struct(t);
}

struct task_struct *task_rcu_dereference(struct task_struct **ptask);
struct task_struct *try_get_task_struct(struct task_struct **ptask);

#ifdef CONFIG_VIRT_CPU_ACCOUNTING_GEN
extern void task_cputime(struct task_struct *t,
			 cputime_t *utime, cputime_t *stime);
extern void task_cputime_scaled(struct task_struct *t,
				cputime_t *utimescaled, cputime_t *stimescaled);
extern cputime_t task_gtime(struct task_struct *t);
#else
static inline void task_cputime(struct task_struct *t,
				cputime_t *utime, cputime_t *stime)
{
	if (utime)
		*utime = t->utime;
	if (stime)
		*stime = t->stime;
}

static inline void task_cputime_scaled(struct task_struct *t,
				       cputime_t *utimescaled,
				       cputime_t *stimescaled)
{
	if (utimescaled)
		*utimescaled = t->utimescaled;
	if (stimescaled)
		*stimescaled = t->stimescaled;
}

static inline cputime_t task_gtime(struct task_struct *t)
{
	return t->gtime;
}
#endif
extern void task_cputime_adjusted(struct task_struct *p, cputime_t *ut, cputime_t *st);
extern void thread_group_cputime_adjusted(struct task_struct *p, cputime_t *ut, cputime_t *st);

/*
 * Per process flags
 */
#define PF_EXITING	0x00000004	/* getting shut down */
#define PF_EXITPIDONE	0x00000008	/* pi exit done on shut down */
#define PF_VCPU		0x00000010	/* I'm a virtual CPU */
#define PF_WQ_WORKER	0x00000020	/* I'm a workqueue worker */
#define PF_FORKNOEXEC	0x00000040	/* forked but didn't exec */
#define PF_MCE_PROCESS  0x00000080      /* process policy on mce errors */
#define PF_SUPERPRIV	0x00000100	/* used super-user privileges */
#define PF_DUMPCORE	0x00000200	/* dumped core */
#define PF_SIGNALED	0x00000400	/* killed by a signal */
#define PF_MEMALLOC	0x00000800	/* Allocating memory */
#define PF_NPROC_EXCEEDED 0x00001000	/* set_user noticed that RLIMIT_NPROC was exceeded */
#define PF_USED_MATH	0x00002000	/* if unset the fpu must be initialized before use */
#define PF_USED_ASYNC	0x00004000	/* used async_schedule*(), used by module init */
#define PF_NOFREEZE	0x00008000	/* this thread should not be frozen */
#define PF_FROZEN	0x00010000	/* frozen for system suspend */
#define PF_FSTRANS	0x00020000	/* inside a filesystem transaction */
#define PF_KSWAPD	0x00040000	/* I am kswapd */
#define PF_MEMALLOC_NOIO 0x00080000	/* Allocating memory without IO involved */
#define PF_LESS_THROTTLE 0x00100000	/* Throttle me less: I clean memory */
#define PF_KTHREAD	0x00200000	/* I am a kernel thread */
#define PF_RANDOMIZE	0x00400000	/* randomize virtual address space */
#define PF_SWAPWRITE	0x00800000	/* Allowed to write to swap */
#define PF_NO_SETAFFINITY 0x04000000	/* Userland is not allowed to meddle with cpus_allowed */
#define PF_MCE_EARLY    0x08000000      /* Early kill for mce process policy */
#define PF_MUTEX_TESTER	0x20000000	/* Thread belongs to the rt mutex tester */
#define PF_FREEZER_SKIP	0x40000000	/* Freezer should not count it as freezable */
#define PF_SUSPEND_TASK 0x80000000      /* this thread called freeze_processes and should not be frozen */

/*
 * Only the _current_ task can read/write to tsk->flags, but other
 * tasks can access tsk->flags in readonly mode for example
 * with tsk_used_math (like during threaded core dumping).
 * There is however an exception to this rule during ptrace
 * or during fork: the ptracer task is allowed to write to the
 * child->flags of its traced child (same goes for fork, the parent
 * can write to the child->flags), because we're guaranteed the
 * child is not running and in turn not changing child->flags
 * at the same time the parent does it.
 */
#define clear_stopped_child_used_math(child) do { (child)->flags &= ~PF_USED_MATH; } while (0)
#define set_stopped_child_used_math(child) do { (child)->flags |= PF_USED_MATH; } while (0)
#define clear_used_math() clear_stopped_child_used_math(current)
#define set_used_math() set_stopped_child_used_math(current)
#define conditional_stopped_child_used_math(condition, child) \
	do { (child)->flags &= ~PF_USED_MATH, (child)->flags |= (condition) ? PF_USED_MATH : 0; } while (0)
#define conditional_used_math(condition) \
	conditional_stopped_child_used_math(condition, current)
#define copy_to_stopped_child_used_math(child) \
	do { (child)->flags &= ~PF_USED_MATH, (child)->flags |= current->flags & PF_USED_MATH; } while (0)
/* NOTE: this will return 0 or PF_USED_MATH, it will never return 1 */
#define tsk_used_math(p) ((p)->flags & PF_USED_MATH)
#define used_math() tsk_used_math(current)

/* __GFP_IO isn't allowed if PF_MEMALLOC_NOIO is set in current->flags
 * __GFP_FS is also cleared as it implies __GFP_IO.
 */
static inline gfp_t memalloc_noio_flags(gfp_t flags)
{
	if (unlikely(current->flags & PF_MEMALLOC_NOIO))
		flags &= ~(__GFP_IO | __GFP_FS);
	return flags;
}

static inline unsigned int memalloc_noio_save(void)
{
	unsigned int flags = current->flags & PF_MEMALLOC_NOIO;
	current->flags |= PF_MEMALLOC_NOIO;
	return flags;
}

static inline void memalloc_noio_restore(unsigned int flags)
{
	current->flags = (current->flags & ~PF_MEMALLOC_NOIO) | flags;
}

/* Per-process atomic flags. */
#define PFA_NO_NEW_PRIVS 0	/* May not gain new privileges. */
#define PFA_SPREAD_PAGE  1      /* Spread page cache over cpuset */
#define PFA_SPREAD_SLAB  2      /* Spread some slab caches over cpuset */
#define PFA_LMK_WAITING  3      /* Lowmemorykiller is waiting */
#define PFA_OPENAT_BENEATH 4	/* openat(2) implicitly O_EBENEATH */


#define TASK_PFA_TEST(name, func)					\
	static inline bool task_##func(struct task_struct *p)		\
	{ return test_bit(PFA_##name, &p->atomic_flags); }
#define TASK_PFA_SET(name, func)					\
	static inline void task_set_##func(struct task_struct *p)	\
	{ set_bit(PFA_##name, &p->atomic_flags); }
#define TASK_PFA_CLEAR(name, func)					\
	static inline void task_clear_##func(struct task_struct *p)	\
	{ clear_bit(PFA_##name, &p->atomic_flags); }

TASK_PFA_TEST(NO_NEW_PRIVS, no_new_privs)
TASK_PFA_SET(NO_NEW_PRIVS, no_new_privs)

TASK_PFA_TEST(SPREAD_PAGE, spread_page)
TASK_PFA_SET(SPREAD_PAGE, spread_page)
TASK_PFA_CLEAR(SPREAD_PAGE, spread_page)

TASK_PFA_TEST(SPREAD_SLAB, spread_slab)
TASK_PFA_SET(SPREAD_SLAB, spread_slab)
TASK_PFA_CLEAR(SPREAD_SLAB, spread_slab)

TASK_PFA_TEST(LMK_WAITING, lmk_waiting)
TASK_PFA_SET(LMK_WAITING, lmk_waiting)

TASK_PFA_TEST(OPENAT_BENEATH, openat_beneath)
TASK_PFA_SET(OPENAT_BENEATH, openat_beneath)
TASK_PFA_CLEAR(OPENAT_BENEATH, openat_beneath)

/*
 * task->jobctl flags
 */
#define JOBCTL_STOP_SIGMASK	0xffff	/* signr of the last group stop */

#define JOBCTL_STOP_DEQUEUED_BIT 16	/* stop signal dequeued */
#define JOBCTL_STOP_PENDING_BIT	17	/* task should stop for group stop */
#define JOBCTL_STOP_CONSUME_BIT	18	/* consume group stop count */
#define JOBCTL_TRAP_STOP_BIT	19	/* trap for STOP */
#define JOBCTL_TRAP_NOTIFY_BIT	20	/* trap for NOTIFY */
#define JOBCTL_TRAPPING_BIT	21	/* switching to TRACED */
#define JOBCTL_LISTENING_BIT	22	/* ptracer is listening for events */

#define JOBCTL_STOP_DEQUEUED	(1UL << JOBCTL_STOP_DEQUEUED_BIT)
#define JOBCTL_STOP_PENDING	(1UL << JOBCTL_STOP_PENDING_BIT)
#define JOBCTL_STOP_CONSUME	(1UL << JOBCTL_STOP_CONSUME_BIT)
#define JOBCTL_TRAP_STOP	(1UL << JOBCTL_TRAP_STOP_BIT)
#define JOBCTL_TRAP_NOTIFY	(1UL << JOBCTL_TRAP_NOTIFY_BIT)
#define JOBCTL_TRAPPING		(1UL << JOBCTL_TRAPPING_BIT)
#define JOBCTL_LISTENING	(1UL << JOBCTL_LISTENING_BIT)

#define JOBCTL_TRAP_MASK	(JOBCTL_TRAP_STOP | JOBCTL_TRAP_NOTIFY)
#define JOBCTL_PENDING_MASK	(JOBCTL_STOP_PENDING | JOBCTL_TRAP_MASK)

extern bool task_set_jobctl_pending(struct task_struct *task,
				    unsigned long mask);
extern void task_clear_jobctl_trapping(struct task_struct *task);
extern void task_clear_jobctl_pending(struct task_struct *task,
				      unsigned long mask);

static inline void rcu_copy_process(struct task_struct *p)
{
#ifdef CONFIG_PREEMPT_RCU
	p->rcu_read_lock_nesting = 0;
	p->rcu_read_unlock_special.s = 0;
	p->rcu_blocked_node = NULL;
	INIT_LIST_HEAD(&p->rcu_node_entry);
#endif /* #ifdef CONFIG_PREEMPT_RCU */
#ifdef CONFIG_TASKS_RCU
	p->rcu_tasks_holdout = false;
	INIT_LIST_HEAD(&p->rcu_tasks_holdout_list);
	p->rcu_tasks_idle_cpu = -1;
#endif /* #ifdef CONFIG_TASKS_RCU */
}

static inline void tsk_restore_flags(struct task_struct *task,
				unsigned long orig_flags, unsigned long flags)
{
	task->flags &= ~flags;
	task->flags |= orig_flags & flags;
}

extern int cpuset_cpumask_can_shrink(const struct cpumask *cur,
				     const struct cpumask *trial);
extern int task_can_attach(struct task_struct *p,
			   const struct cpumask *cs_cpus_allowed);
#ifdef CONFIG_SMP
extern void do_set_cpus_allowed(struct task_struct *p,
			       const struct cpumask *new_mask);

extern int set_cpus_allowed_ptr(struct task_struct *p,
				const struct cpumask *new_mask);
#else
static inline void do_set_cpus_allowed(struct task_struct *p,
				      const struct cpumask *new_mask)
{
}
static inline int set_cpus_allowed_ptr(struct task_struct *p,
				       const struct cpumask *new_mask)
{
	if (!cpumask_test_cpu(0, new_mask))
		return -EINVAL;
	return 0;
}
#endif

#ifdef CONFIG_NO_HZ_COMMON
void calc_load_enter_idle(void);
void calc_load_exit_idle(void);
#else
static inline void calc_load_enter_idle(void) { }
static inline void calc_load_exit_idle(void) { }
#endif /* CONFIG_NO_HZ_COMMON */

/*
 * Do not use outside of architecture code which knows its limitations.
 *
 * sched_clock() has no promise of monotonicity or bounded drift between
 * CPUs, use (which you should not) requires disabling IRQs.
 *
 * Please use one of the three interfaces below.
 */
extern unsigned long long notrace sched_clock(void);
/*
 * See the comment in kernel/sched/clock.c
 */
extern u64 running_clock(void);
extern u64 sched_clock_cpu(int cpu);


extern void sched_clock_init(void);

#ifndef CONFIG_HAVE_UNSTABLE_SCHED_CLOCK
static inline void sched_clock_tick(void)
{
}

static inline void sched_clock_idle_sleep_event(void)
{
}

static inline void sched_clock_idle_wakeup_event(u64 delta_ns)
{
}

static inline u64 cpu_clock(int cpu)
{
	return sched_clock();
}

static inline u64 local_clock(void)
{
	return sched_clock();
}
#else
/*
 * Architectures can set this to 1 if they have specified
 * CONFIG_HAVE_UNSTABLE_SCHED_CLOCK in their arch Kconfig,
 * but then during bootup it turns out that sched_clock()
 * is reliable after all:
 */
extern int sched_clock_stable(void);
extern void set_sched_clock_stable(void);
extern void clear_sched_clock_stable(void);

extern void sched_clock_tick(void);
extern void sched_clock_idle_sleep_event(void);
extern void sched_clock_idle_wakeup_event(u64 delta_ns);

/*
 * As outlined in clock.c, provides a fast, high resolution, nanosecond
 * time source that is monotonic per cpu argument and has bounded drift
 * between cpus.
 *
 * ######################### BIG FAT WARNING ##########################
 * # when comparing cpu_clock(i) to cpu_clock(j) for i != j, time can #
 * # go backwards !!                                                  #
 * ####################################################################
 */
static inline u64 cpu_clock(int cpu)
{
	return sched_clock_cpu(cpu);
}

static inline u64 local_clock(void)
{
	return sched_clock_cpu(raw_smp_processor_id());
}
#endif

#ifdef CONFIG_IRQ_TIME_ACCOUNTING
/*
 * An i/f to runtime opt-in for irq time accounting based off of sched_clock.
 * The reason for this explicit opt-in is not to have perf penalty with
 * slow sched_clocks.
 */
extern void enable_sched_clock_irqtime(void);
extern void disable_sched_clock_irqtime(void);
#else
static inline void enable_sched_clock_irqtime(void) {}
static inline void disable_sched_clock_irqtime(void) {}
#endif

extern unsigned long long
task_sched_runtime(struct task_struct *task);

/* sched_exec is called by processes performing an exec */
#ifdef CONFIG_SMP
extern void sched_exec(void);
#else
#define sched_exec()   {}
#endif

extern void sched_clock_idle_sleep_event(void);
extern void sched_clock_idle_wakeup_event(u64 delta_ns);

#ifdef CONFIG_HOTPLUG_CPU
extern void idle_task_exit(void);
#else
static inline void idle_task_exit(void) {}
#endif

#if defined(CONFIG_NO_HZ_COMMON) && defined(CONFIG_SMP)
extern void wake_up_nohz_cpu(int cpu);
#else
static inline void wake_up_nohz_cpu(int cpu) { }
#endif

#ifdef CONFIG_NO_HZ_FULL
extern u64 scheduler_tick_max_deferment(void);
#endif
=======
	 * Time slack values; these are used to round up poll() and
	 * select() etc timeout values. These are in nanoseconds.
	 */
	u64				timer_slack_ns;
	u64				default_timer_slack_ns;
>>>>>>> 4f7d029b

#ifdef CONFIG_KASAN
	unsigned int			kasan_depth;
#endif

#ifdef CONFIG_FUNCTION_GRAPH_TRACER
	/* Index of current stored address in ret_stack: */
	int				curr_ret_stack;

	/* Stack of return addresses for return function tracing: */
	struct ftrace_ret_stack		*ret_stack;

	/* Timestamp for last schedule: */
	unsigned long long		ftrace_timestamp;

	/*
	 * Number of functions that haven't been traced
	 * because of depth overrun:
	 */
	atomic_t			trace_overrun;

	/* Pause tracing: */
	atomic_t			tracing_graph_pause;
#endif

#ifdef CONFIG_TRACING
	/* State flags for use by tracers: */
	unsigned long			trace;

	/* Bitmask and counter of trace recursion: */
	unsigned long			trace_recursion;
#endif /* CONFIG_TRACING */

#ifdef CONFIG_KCOV
	/* Coverage collection mode enabled for this task (0 if disabled): */
	enum kcov_mode			kcov_mode;

	/* Size of the kcov_area: */
	unsigned int			kcov_size;

	/* Buffer for coverage collection: */
	void				*kcov_area;

	/* KCOV descriptor wired with this task or NULL: */
	struct kcov			*kcov;
#endif

#ifdef CONFIG_MEMCG
	struct mem_cgroup		*memcg_in_oom;
	gfp_t				memcg_oom_gfp_mask;
	int				memcg_oom_order;

	/* Number of pages to reclaim on returning to userland: */
	unsigned int			memcg_nr_pages_over_high;
#endif

#ifdef CONFIG_UPROBES
	struct uprobe_task		*utask;
#endif
#if defined(CONFIG_BCACHE) || defined(CONFIG_BCACHE_MODULE)
	unsigned int			sequential_io;
	unsigned int			sequential_io_avg;
#endif
#ifdef CONFIG_DEBUG_ATOMIC_SLEEP
	unsigned long			task_state_change;
#endif
	int				pagefault_disabled;
#ifdef CONFIG_MMU
	struct task_struct		*oom_reaper_list;
#endif
#ifdef CONFIG_VMAP_STACK
	struct vm_struct		*stack_vm_area;
#endif
#ifdef CONFIG_THREAD_INFO_IN_TASK
	/* A live task holds one reference: */
	atomic_t			stack_refcount;
#endif
	/* CPU-specific state of this task: */
	struct thread_struct		thread;

	/*
	 * WARNING: on x86, 'thread_struct' contains a variable-sized
	 * structure.  It *MUST* be at the end of 'task_struct'.
	 *
	 * Do not put anything below here!
	 */
};

static inline struct pid *task_pid(struct task_struct *task)
{
	return task->pids[PIDTYPE_PID].pid;
}

static inline struct pid *task_tgid(struct task_struct *task)
{
	return task->group_leader->pids[PIDTYPE_PID].pid;
}

<<<<<<< HEAD
extern void release_task(struct task_struct * p);
extern int send_sig_info(int, struct siginfo *, struct task_struct *);
extern int force_sigsegv(int, struct task_struct *);
extern int force_sig_info(int, struct siginfo *, struct task_struct *);
extern int __kill_pgrp_info(int sig, struct siginfo *info, struct pid *pgrp);
extern int kill_pid_info(int sig, struct siginfo *info, struct pid *pid);
extern int kill_pid_info_as_cred(int, struct siginfo *, struct pid *,
				const struct cred *, u32);
extern int kill_pgrp(struct pid *pid, int sig, int priv);
extern int kill_pid(struct pid *pid, int sig, int priv);
extern int kill_proc_info(int, struct siginfo *, pid_t);
extern void task_exit_code_status(int exit_code, s32 *code, s32 *status);
extern __must_check bool do_notify_parent(struct task_struct *, int);
extern void __wake_up_parent(struct task_struct *p, struct task_struct *parent);
extern void force_sig(int, struct task_struct *);
extern int send_sig(int, struct task_struct *, int);
extern int zap_other_threads(struct task_struct *p);
extern struct sigqueue *sigqueue_alloc(void);
extern void sigqueue_free(struct sigqueue *);
extern int send_sigqueue(struct sigqueue *,  struct task_struct *, int group);
extern int do_sigaction(int, struct k_sigaction *, struct k_sigaction *);

#ifdef TIF_RESTORE_SIGMASK
=======
>>>>>>> 4f7d029b
/*
 * Without tasklist or RCU lock it is not safe to dereference
 * the result of task_pgrp/task_session even if task == current,
 * we can race with another thread doing sys_setsid/sys_setpgid.
 */
static inline struct pid *task_pgrp(struct task_struct *task)
{
	return task->group_leader->pids[PIDTYPE_PGID].pid;
}

static inline struct pid *task_session(struct task_struct *task)
{
	return task->group_leader->pids[PIDTYPE_SID].pid;
}

/*
 * the helpers to get the task's different pids as they are seen
 * from various namespaces
 *
 * task_xid_nr()     : global id, i.e. the id seen from the init namespace;
 * task_xid_vnr()    : virtual id, i.e. the id seen from the pid namespace of
 *                     current.
 * task_xid_nr_ns()  : id seen from the ns specified;
 *
 * set_task_vxid()   : assigns a virtual id to a task;
 *
 * see also pid_nr() etc in include/linux/pid.h
 */
pid_t __task_pid_nr_ns(struct task_struct *task, enum pid_type type, struct pid_namespace *ns);

static inline pid_t task_pid_nr(struct task_struct *tsk)
{
	return tsk->pid;
}

static inline pid_t task_pid_nr_ns(struct task_struct *tsk, struct pid_namespace *ns)
{
	return __task_pid_nr_ns(tsk, PIDTYPE_PID, ns);
}

static inline pid_t task_pid_vnr(struct task_struct *tsk)
{
	return __task_pid_nr_ns(tsk, PIDTYPE_PID, NULL);
}


static inline pid_t task_tgid_nr(struct task_struct *tsk)
{
	return tsk->tgid;
}

extern pid_t task_tgid_nr_ns(struct task_struct *tsk, struct pid_namespace *ns);

static inline pid_t task_tgid_vnr(struct task_struct *tsk)
{
	return pid_vnr(task_tgid(tsk));
}

/**
 * pid_alive - check that a task structure is not stale
 * @p: Task structure to be checked.
 *
 * Test if a process is not yet dead (at most zombie state)
 * If pid_alive fails, then pointers within the task structure
 * can be stale and must not be dereferenced.
 *
 * Return: 1 if the process is alive. 0 otherwise.
 */
static inline int pid_alive(const struct task_struct *p)
{
	return p->pids[PIDTYPE_PID].pid != NULL;
}

static inline pid_t task_ppid_nr_ns(const struct task_struct *tsk, struct pid_namespace *ns)
{
	pid_t pid = 0;

	rcu_read_lock();
	if (pid_alive(tsk))
		pid = task_tgid_nr_ns(rcu_dereference(tsk->real_parent), ns);
	rcu_read_unlock();

	return pid;
}

static inline pid_t task_ppid_nr(const struct task_struct *tsk)
{
	return task_ppid_nr_ns(tsk, &init_pid_ns);
}

static inline pid_t task_pgrp_nr_ns(struct task_struct *tsk, struct pid_namespace *ns)
{
	return __task_pid_nr_ns(tsk, PIDTYPE_PGID, ns);
}

static inline pid_t task_pgrp_vnr(struct task_struct *tsk)
{
	return __task_pid_nr_ns(tsk, PIDTYPE_PGID, NULL);
}


static inline pid_t task_session_nr_ns(struct task_struct *tsk, struct pid_namespace *ns)
{
	return __task_pid_nr_ns(tsk, PIDTYPE_SID, ns);
}

static inline pid_t task_session_vnr(struct task_struct *tsk)
{
	return __task_pid_nr_ns(tsk, PIDTYPE_SID, NULL);
}

<<<<<<< HEAD
extern int do_execve(struct filename *,
		     const char __user * const __user *,
		     const char __user * const __user *);
extern int do_execveat(int, struct filename *,
		       const char __user * const __user *,
		       const char __user * const __user *,
		       int);
extern long _do_fork(u64 clone_flags, struct clone4_args *args);
extern long do_fork(unsigned long, unsigned long, unsigned long, int __user *, int __user *);
struct task_struct *fork_idle(int);
extern pid_t kernel_thread(int (*fn)(void *), void *arg, unsigned long flags);

extern void __set_task_comm(struct task_struct *tsk, const char *from, bool exec);
static inline void set_task_comm(struct task_struct *tsk, const char *from)
=======
/* Obsolete, do not use: */
static inline pid_t task_pgrp_nr(struct task_struct *tsk)
>>>>>>> 4f7d029b
{
	return task_pgrp_nr_ns(tsk, &init_pid_ns);
}

/**
 * is_global_init - check if a task structure is init. Since init
 * is free to have sub-threads we need to check tgid.
 * @tsk: Task structure to be checked.
 *
 * Check if a task structure is the first user space task the kernel created.
 *
 * Return: 1 if the task structure is init. 0 otherwise.
 */
static inline int is_global_init(struct task_struct *tsk)
{
	return task_tgid_nr(tsk) == 1;
}

extern struct pid *cad_pid;

/*
 * Per process flags
 */
#define PF_IDLE			0x00000002	/* I am an IDLE thread */
#define PF_EXITING		0x00000004	/* Getting shut down */
#define PF_EXITPIDONE		0x00000008	/* PI exit done on shut down */
#define PF_VCPU			0x00000010	/* I'm a virtual CPU */
#define PF_WQ_WORKER		0x00000020	/* I'm a workqueue worker */
#define PF_FORKNOEXEC		0x00000040	/* Forked but didn't exec */
#define PF_MCE_PROCESS		0x00000080      /* Process policy on mce errors */
#define PF_SUPERPRIV		0x00000100	/* Used super-user privileges */
#define PF_DUMPCORE		0x00000200	/* Dumped core */
#define PF_SIGNALED		0x00000400	/* Killed by a signal */
#define PF_MEMALLOC		0x00000800	/* Allocating memory */
#define PF_NPROC_EXCEEDED	0x00001000	/* set_user() noticed that RLIMIT_NPROC was exceeded */
#define PF_USED_MATH		0x00002000	/* If unset the fpu must be initialized before use */
#define PF_USED_ASYNC		0x00004000	/* Used async_schedule*(), used by module init */
#define PF_NOFREEZE		0x00008000	/* This thread should not be frozen */
#define PF_FROZEN		0x00010000	/* Frozen for system suspend */
#define PF_FSTRANS		0x00020000	/* Inside a filesystem transaction */
#define PF_KSWAPD		0x00040000	/* I am kswapd */
#define PF_MEMALLOC_NOIO	0x00080000	/* Allocating memory without IO involved */
#define PF_LESS_THROTTLE	0x00100000	/* Throttle me less: I clean memory */
#define PF_KTHREAD		0x00200000	/* I am a kernel thread */
#define PF_RANDOMIZE		0x00400000	/* Randomize virtual address space */
#define PF_SWAPWRITE		0x00800000	/* Allowed to write to swap */
#define PF_NO_SETAFFINITY	0x04000000	/* Userland is not allowed to meddle with cpus_allowed */
#define PF_MCE_EARLY		0x08000000      /* Early kill for mce process policy */
#define PF_MUTEX_TESTER		0x20000000	/* Thread belongs to the rt mutex tester */
#define PF_FREEZER_SKIP		0x40000000	/* Freezer should not count it as freezable */
#define PF_SUSPEND_TASK		0x80000000      /* This thread called freeze_processes() and should not be frozen */

/*
 * Only the _current_ task can read/write to tsk->flags, but other
 * tasks can access tsk->flags in readonly mode for example
 * with tsk_used_math (like during threaded core dumping).
 * There is however an exception to this rule during ptrace
 * or during fork: the ptracer task is allowed to write to the
 * child->flags of its traced child (same goes for fork, the parent
 * can write to the child->flags), because we're guaranteed the
 * child is not running and in turn not changing child->flags
 * at the same time the parent does it.
 */
#define clear_stopped_child_used_math(child)	do { (child)->flags &= ~PF_USED_MATH; } while (0)
#define set_stopped_child_used_math(child)	do { (child)->flags |= PF_USED_MATH; } while (0)
#define clear_used_math()			clear_stopped_child_used_math(current)
#define set_used_math()				set_stopped_child_used_math(current)

#define conditional_stopped_child_used_math(condition, child) \
	do { (child)->flags &= ~PF_USED_MATH, (child)->flags |= (condition) ? PF_USED_MATH : 0; } while (0)

#define conditional_used_math(condition)	conditional_stopped_child_used_math(condition, current)

#define copy_to_stopped_child_used_math(child) \
	do { (child)->flags &= ~PF_USED_MATH, (child)->flags |= current->flags & PF_USED_MATH; } while (0)

/* NOTE: this will return 0 or PF_USED_MATH, it will never return 1 */
#define tsk_used_math(p)			((p)->flags & PF_USED_MATH)
#define used_math()				tsk_used_math(current)

/* Per-process atomic flags. */
#define PFA_NO_NEW_PRIVS		0	/* May not gain new privileges. */
#define PFA_SPREAD_PAGE			1	/* Spread page cache over cpuset */
#define PFA_SPREAD_SLAB			2	/* Spread some slab caches over cpuset */
#define PFA_LMK_WAITING			3	/* Lowmemorykiller is waiting */


#define TASK_PFA_TEST(name, func)					\
	static inline bool task_##func(struct task_struct *p)		\
	{ return test_bit(PFA_##name, &p->atomic_flags); }

#define TASK_PFA_SET(name, func)					\
	static inline void task_set_##func(struct task_struct *p)	\
	{ set_bit(PFA_##name, &p->atomic_flags); }

#define TASK_PFA_CLEAR(name, func)					\
	static inline void task_clear_##func(struct task_struct *p)	\
	{ clear_bit(PFA_##name, &p->atomic_flags); }

TASK_PFA_TEST(NO_NEW_PRIVS, no_new_privs)
TASK_PFA_SET(NO_NEW_PRIVS, no_new_privs)

TASK_PFA_TEST(SPREAD_PAGE, spread_page)
TASK_PFA_SET(SPREAD_PAGE, spread_page)
TASK_PFA_CLEAR(SPREAD_PAGE, spread_page)

TASK_PFA_TEST(SPREAD_SLAB, spread_slab)
TASK_PFA_SET(SPREAD_SLAB, spread_slab)
TASK_PFA_CLEAR(SPREAD_SLAB, spread_slab)

TASK_PFA_TEST(LMK_WAITING, lmk_waiting)
TASK_PFA_SET(LMK_WAITING, lmk_waiting)

static inline void
tsk_restore_flags(struct task_struct *task, unsigned long orig_flags, unsigned long flags)
{
	task->flags &= ~flags;
	task->flags |= orig_flags & flags;
}

extern int cpuset_cpumask_can_shrink(const struct cpumask *cur, const struct cpumask *trial);
extern int task_can_attach(struct task_struct *p, const struct cpumask *cs_cpus_allowed);
#ifdef CONFIG_SMP
extern void do_set_cpus_allowed(struct task_struct *p, const struct cpumask *new_mask);
extern int set_cpus_allowed_ptr(struct task_struct *p, const struct cpumask *new_mask);
#else
static inline void do_set_cpus_allowed(struct task_struct *p, const struct cpumask *new_mask)
{
}
static inline int set_cpus_allowed_ptr(struct task_struct *p, const struct cpumask *new_mask)
{
	if (!cpumask_test_cpu(0, new_mask))
		return -EINVAL;
	return 0;
}
#endif

#ifndef cpu_relax_yield
#define cpu_relax_yield() cpu_relax()
#endif

extern int yield_to(struct task_struct *p, bool preempt);
extern void set_user_nice(struct task_struct *p, long nice);
extern int task_prio(const struct task_struct *p);

/**
 * task_nice - return the nice value of a given task.
 * @p: the task in question.
 *
 * Return: The nice value [ -20 ... 0 ... 19 ].
 */
static inline int task_nice(const struct task_struct *p)
{
	return PRIO_TO_NICE((p)->static_prio);
}

extern int can_nice(const struct task_struct *p, const int nice);
extern int task_curr(const struct task_struct *p);
extern int idle_cpu(int cpu);
extern int sched_setscheduler(struct task_struct *, int, const struct sched_param *);
extern int sched_setscheduler_nocheck(struct task_struct *, int, const struct sched_param *);
extern int sched_setattr(struct task_struct *, const struct sched_attr *);
extern struct task_struct *idle_task(int cpu);

/**
 * is_idle_task - is the specified task an idle task?
 * @p: the task in question.
 *
 * Return: 1 if @p is an idle task. 0 otherwise.
 */
static inline bool is_idle_task(const struct task_struct *p)
{
	return !!(p->flags & PF_IDLE);
}

extern struct task_struct *curr_task(int cpu);
extern void ia64_set_curr_task(int cpu, struct task_struct *p);

void yield(void);

union thread_union {
#ifndef CONFIG_THREAD_INFO_IN_TASK
	struct thread_info thread_info;
#endif
	unsigned long stack[THREAD_SIZE/sizeof(long)];
};

#ifdef CONFIG_THREAD_INFO_IN_TASK
static inline struct thread_info *task_thread_info(struct task_struct *task)
{
	return &task->thread_info;
}
#elif !defined(__HAVE_THREAD_FUNCTIONS)
# define task_thread_info(task)	((struct thread_info *)(task)->stack)
#endif

/*
 * find a task by one of its numerical ids
 *
 * find_task_by_pid_ns():
 *      finds a task by its pid in the specified namespace
 * find_task_by_vpid():
 *      finds a task by its virtual pid
 *
 * see also find_vpid() etc in include/linux/pid.h
 */

extern struct task_struct *find_task_by_vpid(pid_t nr);
extern struct task_struct *find_task_by_pid_ns(pid_t nr, struct pid_namespace *ns);

extern int wake_up_state(struct task_struct *tsk, unsigned int state);
extern int wake_up_process(struct task_struct *tsk);
extern void wake_up_new_task(struct task_struct *tsk);

#ifdef CONFIG_SMP
extern void kick_process(struct task_struct *tsk);
#else
static inline void kick_process(struct task_struct *tsk) { }
#endif

extern void __set_task_comm(struct task_struct *tsk, const char *from, bool exec);

static inline void set_task_comm(struct task_struct *tsk, const char *from)
{
	__set_task_comm(tsk, from, false);
}

extern char *get_task_comm(char *to, struct task_struct *tsk);

#ifdef CONFIG_SMP
void scheduler_ipi(void);
extern unsigned long wait_task_inactive(struct task_struct *, long match_state);
#else
static inline void scheduler_ipi(void) { }
static inline unsigned long wait_task_inactive(struct task_struct *p, long match_state)
{
	return 1;
}
#endif

/*
 * Set thread flags in other task's structures.
 * See asm/thread_info.h for TIF_xxxx flags available:
 */
static inline void set_tsk_thread_flag(struct task_struct *tsk, int flag)
{
	set_ti_thread_flag(task_thread_info(tsk), flag);
}

static inline void clear_tsk_thread_flag(struct task_struct *tsk, int flag)
{
	clear_ti_thread_flag(task_thread_info(tsk), flag);
}

static inline int test_and_set_tsk_thread_flag(struct task_struct *tsk, int flag)
{
	return test_and_set_ti_thread_flag(task_thread_info(tsk), flag);
}

static inline int test_and_clear_tsk_thread_flag(struct task_struct *tsk, int flag)
{
	return test_and_clear_ti_thread_flag(task_thread_info(tsk), flag);
}

static inline int test_tsk_thread_flag(struct task_struct *tsk, int flag)
{
	return test_ti_thread_flag(task_thread_info(tsk), flag);
}

static inline void set_tsk_need_resched(struct task_struct *tsk)
{
	set_tsk_thread_flag(tsk,TIF_NEED_RESCHED);
}

static inline void clear_tsk_need_resched(struct task_struct *tsk)
{
	clear_tsk_thread_flag(tsk,TIF_NEED_RESCHED);
}

static inline int test_tsk_need_resched(struct task_struct *tsk)
{
	return unlikely(test_tsk_thread_flag(tsk,TIF_NEED_RESCHED));
}

/*
 * cond_resched() and cond_resched_lock(): latency reduction via
 * explicit rescheduling in places that are safe. The return
 * value indicates whether a reschedule was done in fact.
 * cond_resched_lock() will drop the spinlock before scheduling,
 * cond_resched_softirq() will enable bhs before scheduling.
 */
#ifndef CONFIG_PREEMPT
extern int _cond_resched(void);
#else
static inline int _cond_resched(void) { return 0; }
#endif

#define cond_resched() ({			\
	___might_sleep(__FILE__, __LINE__, 0);	\
	_cond_resched();			\
})

extern int __cond_resched_lock(spinlock_t *lock);

#define cond_resched_lock(lock) ({				\
	___might_sleep(__FILE__, __LINE__, PREEMPT_LOCK_OFFSET);\
	__cond_resched_lock(lock);				\
})

extern int __cond_resched_softirq(void);

#define cond_resched_softirq() ({					\
	___might_sleep(__FILE__, __LINE__, SOFTIRQ_DISABLE_OFFSET);	\
	__cond_resched_softirq();					\
})

static inline void cond_resched_rcu(void)
{
#if defined(CONFIG_DEBUG_ATOMIC_SLEEP) || !defined(CONFIG_PREEMPT_RCU)
	rcu_read_unlock();
	cond_resched();
	rcu_read_lock();
#endif
}

/*
 * Does a critical section need to be broken due to another
 * task waiting?: (technically does not depend on CONFIG_PREEMPT,
 * but a general need for low latency)
 */
static inline int spin_needbreak(spinlock_t *lock)
{
#ifdef CONFIG_PREEMPT
	return spin_is_contended(lock);
#else
	return 0;
#endif
}

static __always_inline bool need_resched(void)
{
	return unlikely(tif_need_resched());
}

/*
 * Wrappers for p->thread_info->cpu access. No-op on UP.
 */
#ifdef CONFIG_SMP

static inline unsigned int task_cpu(const struct task_struct *p)
{
#ifdef CONFIG_THREAD_INFO_IN_TASK
	return p->cpu;
#else
	return task_thread_info(p)->cpu;
#endif
}

extern void set_task_cpu(struct task_struct *p, unsigned int cpu);

#else

static inline unsigned int task_cpu(const struct task_struct *p)
{
	return 0;
}

static inline void set_task_cpu(struct task_struct *p, unsigned int cpu)
{
}

#endif /* CONFIG_SMP */

/*
 * In order to reduce various lock holder preemption latencies provide an
 * interface to see if a vCPU is currently running or not.
 *
 * This allows us to terminate optimistic spin loops and block, analogous to
 * the native optimistic spin heuristic of testing if the lock owner task is
 * running or not.
 */
#ifndef vcpu_is_preempted
# define vcpu_is_preempted(cpu)	false
#endif

extern long sched_setaffinity(pid_t pid, const struct cpumask *new_mask);
extern long sched_getaffinity(pid_t pid, struct cpumask *mask);

#ifndef TASK_SIZE_OF
#define TASK_SIZE_OF(tsk)	TASK_SIZE
#endif

#endif<|MERGE_RESOLUTION|>--- conflicted
+++ resolved
@@ -14,6 +14,7 @@
 #include <linux/sem.h>
 #include <linux/shm.h>
 #include <linux/kcov.h>
+#include <linux/wait.h>
 #include <linux/mutex.h>
 #include <linux/plist.h>
 #include <linux/hrtimer.h>
@@ -609,6 +610,14 @@
 	unsigned			no_cgroup_migration:1;
 #endif
 
+	/* Do not become a zombie on exit */
+	unsigned			autoreap:1;
+
+#ifdef CONFIG_CLONEFD
+	unsigned			clonefd:1; /* Notify clonefd_wqh on exit */
+	wait_queue_head_t		clonefd_wqh;
+#endif
+
 	unsigned long			atomic_flags; /* Flags requiring atomic access. */
 
 	struct restart_block		restart_block;
@@ -943,28 +952,8 @@
 	struct task_delay_info		*delays;
 #endif
 
-<<<<<<< HEAD
-	unsigned autoreap:1; /* Do not become a zombie on exit */
-
-#ifdef CONFIG_CLONEFD
-	unsigned clonefd:1; /* Notify clonefd_wqh on exit */
-	wait_queue_head_t clonefd_wqh;
-#endif
-
-	unsigned long atomic_flags; /* Flags needing atomic access. */
-
-	struct restart_block restart_block;
-
-	pid_t pid;
-	pid_t tgid;
-
-#ifdef CONFIG_CC_STACKPROTECTOR
-	/* Canary value for the -fstack-protector gcc feature */
-	unsigned long stack_canary;
-=======
 #ifdef CONFIG_FAULT_INJECTION
 	int				make_it_fail;
->>>>>>> 4f7d029b
 #endif
 	/*
 	 * When (nr_dirtied >= nr_dirtied_pause), it's time to call
@@ -980,753 +969,11 @@
 	struct latency_record		latency_record[LT_SAVECOUNT];
 #endif
 	/*
-<<<<<<< HEAD
-	 * numa_faults is an array split into four regions:
-	 * faults_memory, faults_cpu, faults_memory_buffer, faults_cpu_buffer
-	 * in this precise order.
-	 *
-	 * faults_memory: Exponential decaying average of faults on a per-node
-	 * basis. Scheduling placement decisions are made based on these
-	 * counts. The values remain static for the duration of a PTE scan.
-	 * faults_cpu: Track the nodes the process was running on when a NUMA
-	 * hinting fault was incurred.
-	 * faults_memory_buffer and faults_cpu_buffer: Record faults per node
-	 * during the current scan window. When the scan completes, the counts
-	 * in faults_memory and faults_cpu decay and these values are copied.
-	 */
-	unsigned long *numa_faults;
-	unsigned long total_numa_faults;
-
-	/*
-	 * numa_faults_locality tracks if faults recorded during the last
-	 * scan window were remote/local or failed to migrate. The task scan
-	 * period is adapted based on the locality of the faults with different
-	 * weights depending on whether they were shared or private faults
-	 */
-	unsigned long numa_faults_locality[3];
-
-	unsigned long numa_pages_migrated;
-#endif /* CONFIG_NUMA_BALANCING */
-
-#ifdef CONFIG_ARCH_WANT_BATCHED_UNMAP_TLB_FLUSH
-	struct tlbflush_unmap_batch tlb_ubc;
-#endif
-
-	struct rcu_head rcu;
-
-	/*
-	 * cache last used pipe for splice
-	 */
-	struct pipe_inode_info *splice_pipe;
-
-	struct page_frag task_frag;
-
-#ifdef	CONFIG_TASK_DELAY_ACCT
-	struct task_delay_info *delays;
-#endif
-#ifdef CONFIG_FAULT_INJECTION
-	int make_it_fail;
-#endif
-	/*
-	 * when (nr_dirtied >= nr_dirtied_pause), it's time to call
-	 * balance_dirty_pages() for some dirty throttling pause
-	 */
-	int nr_dirtied;
-	int nr_dirtied_pause;
-	unsigned long dirty_paused_when; /* start of a write-and-pause period */
-
-#ifdef CONFIG_LATENCYTOP
-	int latency_record_count;
-	struct latency_record latency_record[LT_SAVECOUNT];
-#endif
-	/*
-	 * time slack values; these are used to round up poll() and
-	 * select() etc timeout values. These are in nanoseconds.
-	 */
-	u64 timer_slack_ns;
-	u64 default_timer_slack_ns;
-
-#ifdef CONFIG_KASAN
-	unsigned int kasan_depth;
-#endif
-#ifdef CONFIG_FUNCTION_GRAPH_TRACER
-	/* Index of current stored address in ret_stack */
-	int curr_ret_stack;
-	/* Stack of return addresses for return function tracing */
-	struct ftrace_ret_stack	*ret_stack;
-	/* time stamp for last schedule */
-	unsigned long long ftrace_timestamp;
-	/*
-	 * Number of functions that haven't been traced
-	 * because of depth overrun.
-	 */
-	atomic_t trace_overrun;
-	/* Pause for the tracing */
-	atomic_t tracing_graph_pause;
-#endif
-#ifdef CONFIG_TRACING
-	/* state flags for use by tracers */
-	unsigned long trace;
-	/* bitmask and counter of trace recursion */
-	unsigned long trace_recursion;
-#endif /* CONFIG_TRACING */
-#ifdef CONFIG_KCOV
-	/* Coverage collection mode enabled for this task (0 if disabled). */
-	enum kcov_mode kcov_mode;
-	/* Size of the kcov_area. */
-	unsigned	kcov_size;
-	/* Buffer for coverage collection. */
-	void		*kcov_area;
-	/* kcov desciptor wired with this task or NULL. */
-	struct kcov	*kcov;
-#endif
-#ifdef CONFIG_MEMCG
-	struct mem_cgroup *memcg_in_oom;
-	gfp_t memcg_oom_gfp_mask;
-	int memcg_oom_order;
-
-	/* number of pages to reclaim on returning to userland */
-	unsigned int memcg_nr_pages_over_high;
-#endif
-#ifdef CONFIG_UPROBES
-	struct uprobe_task *utask;
-#endif
-#if defined(CONFIG_BCACHE) || defined(CONFIG_BCACHE_MODULE)
-	unsigned int	sequential_io;
-	unsigned int	sequential_io_avg;
-#endif
-#ifdef CONFIG_DEBUG_ATOMIC_SLEEP
-	unsigned long	task_state_change;
-#endif
-	int pagefault_disabled;
-#ifdef CONFIG_MMU
-	struct task_struct *oom_reaper_list;
-#endif
-#ifdef CONFIG_VMAP_STACK
-	struct vm_struct *stack_vm_area;
-#endif
-#ifdef CONFIG_THREAD_INFO_IN_TASK
-	/* A live task holds one reference. */
-	atomic_t stack_refcount;
-#endif
-/* CPU-specific state of this task */
-	struct thread_struct thread;
-/*
- * WARNING: on x86, 'thread_struct' contains a variable-sized
- * structure.  It *MUST* be at the end of 'task_struct'.
- *
- * Do not put anything below here!
- */
-};
-
-#ifdef CONFIG_ARCH_WANTS_DYNAMIC_TASK_STRUCT
-extern int arch_task_struct_size __read_mostly;
-#else
-# define arch_task_struct_size (sizeof(struct task_struct))
-#endif
-
-#ifdef CONFIG_VMAP_STACK
-static inline struct vm_struct *task_stack_vm_area(const struct task_struct *t)
-{
-	return t->stack_vm_area;
-}
-#else
-static inline struct vm_struct *task_stack_vm_area(const struct task_struct *t)
-{
-	return NULL;
-}
-#endif
-
-/* Future-safe accessor for struct task_struct's cpus_allowed. */
-#define tsk_cpus_allowed(tsk) (&(tsk)->cpus_allowed)
-
-static inline int tsk_nr_cpus_allowed(struct task_struct *p)
-{
-	return p->nr_cpus_allowed;
-}
-
-#define TNF_MIGRATED	0x01
-#define TNF_NO_GROUP	0x02
-#define TNF_SHARED	0x04
-#define TNF_FAULT_LOCAL	0x08
-#define TNF_MIGRATE_FAIL 0x10
-
-static inline bool in_vfork(struct task_struct *tsk)
-{
-	bool ret;
-
-	/*
-	 * need RCU to access ->real_parent if CLONE_VM was used along with
-	 * CLONE_PARENT.
-	 *
-	 * We check real_parent->mm == tsk->mm because CLONE_VFORK does not
-	 * imply CLONE_VM
-	 *
-	 * CLONE_VFORK can be used with CLONE_PARENT/CLONE_THREAD and thus
-	 * ->real_parent is not necessarily the task doing vfork(), so in
-	 * theory we can't rely on task_lock() if we want to dereference it.
-	 *
-	 * And in this case we can't trust the real_parent->mm == tsk->mm
-	 * check, it can be false negative. But we do not care, if init or
-	 * another oom-unkillable task does this it should blame itself.
-	 */
-	rcu_read_lock();
-	ret = tsk->vfork_done && tsk->real_parent->mm == tsk->mm;
-	rcu_read_unlock();
-
-	return ret;
-}
-
-#ifdef CONFIG_NUMA_BALANCING
-extern void task_numa_fault(int last_node, int node, int pages, int flags);
-extern pid_t task_numa_group_id(struct task_struct *p);
-extern void set_numabalancing_state(bool enabled);
-extern void task_numa_free(struct task_struct *p);
-extern bool should_numa_migrate_memory(struct task_struct *p, struct page *page,
-					int src_nid, int dst_cpu);
-#else
-static inline void task_numa_fault(int last_node, int node, int pages,
-				   int flags)
-{
-}
-static inline pid_t task_numa_group_id(struct task_struct *p)
-{
-	return 0;
-}
-static inline void set_numabalancing_state(bool enabled)
-{
-}
-static inline void task_numa_free(struct task_struct *p)
-{
-}
-static inline bool should_numa_migrate_memory(struct task_struct *p,
-				struct page *page, int src_nid, int dst_cpu)
-{
-	return true;
-}
-#endif
-
-static inline struct pid *task_pid(struct task_struct *task)
-{
-	return task->pids[PIDTYPE_PID].pid;
-}
-
-static inline struct pid *task_tgid(struct task_struct *task)
-{
-	return task->group_leader->pids[PIDTYPE_PID].pid;
-}
-
-/*
- * Without tasklist or rcu lock it is not safe to dereference
- * the result of task_pgrp/task_session even if task == current,
- * we can race with another thread doing sys_setsid/sys_setpgid.
- */
-static inline struct pid *task_pgrp(struct task_struct *task)
-{
-	return task->group_leader->pids[PIDTYPE_PGID].pid;
-}
-
-static inline struct pid *task_session(struct task_struct *task)
-{
-	return task->group_leader->pids[PIDTYPE_SID].pid;
-}
-
-struct pid_namespace;
-
-/*
- * the helpers to get the task's different pids as they are seen
- * from various namespaces
- *
- * task_xid_nr()     : global id, i.e. the id seen from the init namespace;
- * task_xid_vnr()    : virtual id, i.e. the id seen from the pid namespace of
- *                     current.
- * task_xid_nr_ns()  : id seen from the ns specified;
- *
- * set_task_vxid()   : assigns a virtual id to a task;
- *
- * see also pid_nr() etc in include/linux/pid.h
- */
-pid_t __task_pid_nr_ns(struct task_struct *task, enum pid_type type,
-			struct pid_namespace *ns);
-
-static inline pid_t task_pid_nr(struct task_struct *tsk)
-{
-	return tsk->pid;
-}
-
-static inline pid_t task_pid_nr_ns(struct task_struct *tsk,
-					struct pid_namespace *ns)
-{
-	return __task_pid_nr_ns(tsk, PIDTYPE_PID, ns);
-}
-
-static inline pid_t task_pid_vnr(struct task_struct *tsk)
-{
-	return __task_pid_nr_ns(tsk, PIDTYPE_PID, NULL);
-}
-
-
-static inline pid_t task_tgid_nr(struct task_struct *tsk)
-{
-	return tsk->tgid;
-}
-
-pid_t task_tgid_nr_ns(struct task_struct *tsk, struct pid_namespace *ns);
-
-static inline pid_t task_tgid_vnr(struct task_struct *tsk)
-{
-	return pid_vnr(task_tgid(tsk));
-}
-
-
-static inline int pid_alive(const struct task_struct *p);
-static inline pid_t task_ppid_nr_ns(const struct task_struct *tsk, struct pid_namespace *ns)
-{
-	pid_t pid = 0;
-
-	rcu_read_lock();
-	if (pid_alive(tsk))
-		pid = task_tgid_nr_ns(rcu_dereference(tsk->real_parent), ns);
-	rcu_read_unlock();
-
-	return pid;
-}
-
-static inline pid_t task_ppid_nr(const struct task_struct *tsk)
-{
-	return task_ppid_nr_ns(tsk, &init_pid_ns);
-}
-
-static inline pid_t task_pgrp_nr_ns(struct task_struct *tsk,
-					struct pid_namespace *ns)
-{
-	return __task_pid_nr_ns(tsk, PIDTYPE_PGID, ns);
-}
-
-static inline pid_t task_pgrp_vnr(struct task_struct *tsk)
-{
-	return __task_pid_nr_ns(tsk, PIDTYPE_PGID, NULL);
-}
-
-
-static inline pid_t task_session_nr_ns(struct task_struct *tsk,
-					struct pid_namespace *ns)
-{
-	return __task_pid_nr_ns(tsk, PIDTYPE_SID, ns);
-}
-
-static inline pid_t task_session_vnr(struct task_struct *tsk)
-{
-	return __task_pid_nr_ns(tsk, PIDTYPE_SID, NULL);
-}
-
-/* obsolete, do not use */
-static inline pid_t task_pgrp_nr(struct task_struct *tsk)
-{
-	return task_pgrp_nr_ns(tsk, &init_pid_ns);
-}
-
-/**
- * pid_alive - check that a task structure is not stale
- * @p: Task structure to be checked.
- *
- * Test if a process is not yet dead (at most zombie state)
- * If pid_alive fails, then pointers within the task structure
- * can be stale and must not be dereferenced.
- *
- * Return: 1 if the process is alive. 0 otherwise.
- */
-static inline int pid_alive(const struct task_struct *p)
-{
-	return p->pids[PIDTYPE_PID].pid != NULL;
-}
-
-/**
- * is_global_init - check if a task structure is init. Since init
- * is free to have sub-threads we need to check tgid.
- * @tsk: Task structure to be checked.
- *
- * Check if a task structure is the first user space task the kernel created.
- *
- * Return: 1 if the task structure is init. 0 otherwise.
- */
-static inline int is_global_init(struct task_struct *tsk)
-{
-	return task_tgid_nr(tsk) == 1;
-}
-
-extern struct pid *cad_pid;
-
-extern void free_task(struct task_struct *tsk);
-#define get_task_struct(tsk) do { atomic_inc(&(tsk)->usage); } while(0)
-
-extern void __put_task_struct(struct task_struct *t);
-
-static inline void put_task_struct(struct task_struct *t)
-{
-	if (atomic_dec_and_test(&t->usage))
-		__put_task_struct(t);
-}
-
-struct task_struct *task_rcu_dereference(struct task_struct **ptask);
-struct task_struct *try_get_task_struct(struct task_struct **ptask);
-
-#ifdef CONFIG_VIRT_CPU_ACCOUNTING_GEN
-extern void task_cputime(struct task_struct *t,
-			 cputime_t *utime, cputime_t *stime);
-extern void task_cputime_scaled(struct task_struct *t,
-				cputime_t *utimescaled, cputime_t *stimescaled);
-extern cputime_t task_gtime(struct task_struct *t);
-#else
-static inline void task_cputime(struct task_struct *t,
-				cputime_t *utime, cputime_t *stime)
-{
-	if (utime)
-		*utime = t->utime;
-	if (stime)
-		*stime = t->stime;
-}
-
-static inline void task_cputime_scaled(struct task_struct *t,
-				       cputime_t *utimescaled,
-				       cputime_t *stimescaled)
-{
-	if (utimescaled)
-		*utimescaled = t->utimescaled;
-	if (stimescaled)
-		*stimescaled = t->stimescaled;
-}
-
-static inline cputime_t task_gtime(struct task_struct *t)
-{
-	return t->gtime;
-}
-#endif
-extern void task_cputime_adjusted(struct task_struct *p, cputime_t *ut, cputime_t *st);
-extern void thread_group_cputime_adjusted(struct task_struct *p, cputime_t *ut, cputime_t *st);
-
-/*
- * Per process flags
- */
-#define PF_EXITING	0x00000004	/* getting shut down */
-#define PF_EXITPIDONE	0x00000008	/* pi exit done on shut down */
-#define PF_VCPU		0x00000010	/* I'm a virtual CPU */
-#define PF_WQ_WORKER	0x00000020	/* I'm a workqueue worker */
-#define PF_FORKNOEXEC	0x00000040	/* forked but didn't exec */
-#define PF_MCE_PROCESS  0x00000080      /* process policy on mce errors */
-#define PF_SUPERPRIV	0x00000100	/* used super-user privileges */
-#define PF_DUMPCORE	0x00000200	/* dumped core */
-#define PF_SIGNALED	0x00000400	/* killed by a signal */
-#define PF_MEMALLOC	0x00000800	/* Allocating memory */
-#define PF_NPROC_EXCEEDED 0x00001000	/* set_user noticed that RLIMIT_NPROC was exceeded */
-#define PF_USED_MATH	0x00002000	/* if unset the fpu must be initialized before use */
-#define PF_USED_ASYNC	0x00004000	/* used async_schedule*(), used by module init */
-#define PF_NOFREEZE	0x00008000	/* this thread should not be frozen */
-#define PF_FROZEN	0x00010000	/* frozen for system suspend */
-#define PF_FSTRANS	0x00020000	/* inside a filesystem transaction */
-#define PF_KSWAPD	0x00040000	/* I am kswapd */
-#define PF_MEMALLOC_NOIO 0x00080000	/* Allocating memory without IO involved */
-#define PF_LESS_THROTTLE 0x00100000	/* Throttle me less: I clean memory */
-#define PF_KTHREAD	0x00200000	/* I am a kernel thread */
-#define PF_RANDOMIZE	0x00400000	/* randomize virtual address space */
-#define PF_SWAPWRITE	0x00800000	/* Allowed to write to swap */
-#define PF_NO_SETAFFINITY 0x04000000	/* Userland is not allowed to meddle with cpus_allowed */
-#define PF_MCE_EARLY    0x08000000      /* Early kill for mce process policy */
-#define PF_MUTEX_TESTER	0x20000000	/* Thread belongs to the rt mutex tester */
-#define PF_FREEZER_SKIP	0x40000000	/* Freezer should not count it as freezable */
-#define PF_SUSPEND_TASK 0x80000000      /* this thread called freeze_processes and should not be frozen */
-
-/*
- * Only the _current_ task can read/write to tsk->flags, but other
- * tasks can access tsk->flags in readonly mode for example
- * with tsk_used_math (like during threaded core dumping).
- * There is however an exception to this rule during ptrace
- * or during fork: the ptracer task is allowed to write to the
- * child->flags of its traced child (same goes for fork, the parent
- * can write to the child->flags), because we're guaranteed the
- * child is not running and in turn not changing child->flags
- * at the same time the parent does it.
- */
-#define clear_stopped_child_used_math(child) do { (child)->flags &= ~PF_USED_MATH; } while (0)
-#define set_stopped_child_used_math(child) do { (child)->flags |= PF_USED_MATH; } while (0)
-#define clear_used_math() clear_stopped_child_used_math(current)
-#define set_used_math() set_stopped_child_used_math(current)
-#define conditional_stopped_child_used_math(condition, child) \
-	do { (child)->flags &= ~PF_USED_MATH, (child)->flags |= (condition) ? PF_USED_MATH : 0; } while (0)
-#define conditional_used_math(condition) \
-	conditional_stopped_child_used_math(condition, current)
-#define copy_to_stopped_child_used_math(child) \
-	do { (child)->flags &= ~PF_USED_MATH, (child)->flags |= current->flags & PF_USED_MATH; } while (0)
-/* NOTE: this will return 0 or PF_USED_MATH, it will never return 1 */
-#define tsk_used_math(p) ((p)->flags & PF_USED_MATH)
-#define used_math() tsk_used_math(current)
-
-/* __GFP_IO isn't allowed if PF_MEMALLOC_NOIO is set in current->flags
- * __GFP_FS is also cleared as it implies __GFP_IO.
- */
-static inline gfp_t memalloc_noio_flags(gfp_t flags)
-{
-	if (unlikely(current->flags & PF_MEMALLOC_NOIO))
-		flags &= ~(__GFP_IO | __GFP_FS);
-	return flags;
-}
-
-static inline unsigned int memalloc_noio_save(void)
-{
-	unsigned int flags = current->flags & PF_MEMALLOC_NOIO;
-	current->flags |= PF_MEMALLOC_NOIO;
-	return flags;
-}
-
-static inline void memalloc_noio_restore(unsigned int flags)
-{
-	current->flags = (current->flags & ~PF_MEMALLOC_NOIO) | flags;
-}
-
-/* Per-process atomic flags. */
-#define PFA_NO_NEW_PRIVS 0	/* May not gain new privileges. */
-#define PFA_SPREAD_PAGE  1      /* Spread page cache over cpuset */
-#define PFA_SPREAD_SLAB  2      /* Spread some slab caches over cpuset */
-#define PFA_LMK_WAITING  3      /* Lowmemorykiller is waiting */
-#define PFA_OPENAT_BENEATH 4	/* openat(2) implicitly O_EBENEATH */
-
-
-#define TASK_PFA_TEST(name, func)					\
-	static inline bool task_##func(struct task_struct *p)		\
-	{ return test_bit(PFA_##name, &p->atomic_flags); }
-#define TASK_PFA_SET(name, func)					\
-	static inline void task_set_##func(struct task_struct *p)	\
-	{ set_bit(PFA_##name, &p->atomic_flags); }
-#define TASK_PFA_CLEAR(name, func)					\
-	static inline void task_clear_##func(struct task_struct *p)	\
-	{ clear_bit(PFA_##name, &p->atomic_flags); }
-
-TASK_PFA_TEST(NO_NEW_PRIVS, no_new_privs)
-TASK_PFA_SET(NO_NEW_PRIVS, no_new_privs)
-
-TASK_PFA_TEST(SPREAD_PAGE, spread_page)
-TASK_PFA_SET(SPREAD_PAGE, spread_page)
-TASK_PFA_CLEAR(SPREAD_PAGE, spread_page)
-
-TASK_PFA_TEST(SPREAD_SLAB, spread_slab)
-TASK_PFA_SET(SPREAD_SLAB, spread_slab)
-TASK_PFA_CLEAR(SPREAD_SLAB, spread_slab)
-
-TASK_PFA_TEST(LMK_WAITING, lmk_waiting)
-TASK_PFA_SET(LMK_WAITING, lmk_waiting)
-
-TASK_PFA_TEST(OPENAT_BENEATH, openat_beneath)
-TASK_PFA_SET(OPENAT_BENEATH, openat_beneath)
-TASK_PFA_CLEAR(OPENAT_BENEATH, openat_beneath)
-
-/*
- * task->jobctl flags
- */
-#define JOBCTL_STOP_SIGMASK	0xffff	/* signr of the last group stop */
-
-#define JOBCTL_STOP_DEQUEUED_BIT 16	/* stop signal dequeued */
-#define JOBCTL_STOP_PENDING_BIT	17	/* task should stop for group stop */
-#define JOBCTL_STOP_CONSUME_BIT	18	/* consume group stop count */
-#define JOBCTL_TRAP_STOP_BIT	19	/* trap for STOP */
-#define JOBCTL_TRAP_NOTIFY_BIT	20	/* trap for NOTIFY */
-#define JOBCTL_TRAPPING_BIT	21	/* switching to TRACED */
-#define JOBCTL_LISTENING_BIT	22	/* ptracer is listening for events */
-
-#define JOBCTL_STOP_DEQUEUED	(1UL << JOBCTL_STOP_DEQUEUED_BIT)
-#define JOBCTL_STOP_PENDING	(1UL << JOBCTL_STOP_PENDING_BIT)
-#define JOBCTL_STOP_CONSUME	(1UL << JOBCTL_STOP_CONSUME_BIT)
-#define JOBCTL_TRAP_STOP	(1UL << JOBCTL_TRAP_STOP_BIT)
-#define JOBCTL_TRAP_NOTIFY	(1UL << JOBCTL_TRAP_NOTIFY_BIT)
-#define JOBCTL_TRAPPING		(1UL << JOBCTL_TRAPPING_BIT)
-#define JOBCTL_LISTENING	(1UL << JOBCTL_LISTENING_BIT)
-
-#define JOBCTL_TRAP_MASK	(JOBCTL_TRAP_STOP | JOBCTL_TRAP_NOTIFY)
-#define JOBCTL_PENDING_MASK	(JOBCTL_STOP_PENDING | JOBCTL_TRAP_MASK)
-
-extern bool task_set_jobctl_pending(struct task_struct *task,
-				    unsigned long mask);
-extern void task_clear_jobctl_trapping(struct task_struct *task);
-extern void task_clear_jobctl_pending(struct task_struct *task,
-				      unsigned long mask);
-
-static inline void rcu_copy_process(struct task_struct *p)
-{
-#ifdef CONFIG_PREEMPT_RCU
-	p->rcu_read_lock_nesting = 0;
-	p->rcu_read_unlock_special.s = 0;
-	p->rcu_blocked_node = NULL;
-	INIT_LIST_HEAD(&p->rcu_node_entry);
-#endif /* #ifdef CONFIG_PREEMPT_RCU */
-#ifdef CONFIG_TASKS_RCU
-	p->rcu_tasks_holdout = false;
-	INIT_LIST_HEAD(&p->rcu_tasks_holdout_list);
-	p->rcu_tasks_idle_cpu = -1;
-#endif /* #ifdef CONFIG_TASKS_RCU */
-}
-
-static inline void tsk_restore_flags(struct task_struct *task,
-				unsigned long orig_flags, unsigned long flags)
-{
-	task->flags &= ~flags;
-	task->flags |= orig_flags & flags;
-}
-
-extern int cpuset_cpumask_can_shrink(const struct cpumask *cur,
-				     const struct cpumask *trial);
-extern int task_can_attach(struct task_struct *p,
-			   const struct cpumask *cs_cpus_allowed);
-#ifdef CONFIG_SMP
-extern void do_set_cpus_allowed(struct task_struct *p,
-			       const struct cpumask *new_mask);
-
-extern int set_cpus_allowed_ptr(struct task_struct *p,
-				const struct cpumask *new_mask);
-#else
-static inline void do_set_cpus_allowed(struct task_struct *p,
-				      const struct cpumask *new_mask)
-{
-}
-static inline int set_cpus_allowed_ptr(struct task_struct *p,
-				       const struct cpumask *new_mask)
-{
-	if (!cpumask_test_cpu(0, new_mask))
-		return -EINVAL;
-	return 0;
-}
-#endif
-
-#ifdef CONFIG_NO_HZ_COMMON
-void calc_load_enter_idle(void);
-void calc_load_exit_idle(void);
-#else
-static inline void calc_load_enter_idle(void) { }
-static inline void calc_load_exit_idle(void) { }
-#endif /* CONFIG_NO_HZ_COMMON */
-
-/*
- * Do not use outside of architecture code which knows its limitations.
- *
- * sched_clock() has no promise of monotonicity or bounded drift between
- * CPUs, use (which you should not) requires disabling IRQs.
- *
- * Please use one of the three interfaces below.
- */
-extern unsigned long long notrace sched_clock(void);
-/*
- * See the comment in kernel/sched/clock.c
- */
-extern u64 running_clock(void);
-extern u64 sched_clock_cpu(int cpu);
-
-
-extern void sched_clock_init(void);
-
-#ifndef CONFIG_HAVE_UNSTABLE_SCHED_CLOCK
-static inline void sched_clock_tick(void)
-{
-}
-
-static inline void sched_clock_idle_sleep_event(void)
-{
-}
-
-static inline void sched_clock_idle_wakeup_event(u64 delta_ns)
-{
-}
-
-static inline u64 cpu_clock(int cpu)
-{
-	return sched_clock();
-}
-
-static inline u64 local_clock(void)
-{
-	return sched_clock();
-}
-#else
-/*
- * Architectures can set this to 1 if they have specified
- * CONFIG_HAVE_UNSTABLE_SCHED_CLOCK in their arch Kconfig,
- * but then during bootup it turns out that sched_clock()
- * is reliable after all:
- */
-extern int sched_clock_stable(void);
-extern void set_sched_clock_stable(void);
-extern void clear_sched_clock_stable(void);
-
-extern void sched_clock_tick(void);
-extern void sched_clock_idle_sleep_event(void);
-extern void sched_clock_idle_wakeup_event(u64 delta_ns);
-
-/*
- * As outlined in clock.c, provides a fast, high resolution, nanosecond
- * time source that is monotonic per cpu argument and has bounded drift
- * between cpus.
- *
- * ######################### BIG FAT WARNING ##########################
- * # when comparing cpu_clock(i) to cpu_clock(j) for i != j, time can #
- * # go backwards !!                                                  #
- * ####################################################################
- */
-static inline u64 cpu_clock(int cpu)
-{
-	return sched_clock_cpu(cpu);
-}
-
-static inline u64 local_clock(void)
-{
-	return sched_clock_cpu(raw_smp_processor_id());
-}
-#endif
-
-#ifdef CONFIG_IRQ_TIME_ACCOUNTING
-/*
- * An i/f to runtime opt-in for irq time accounting based off of sched_clock.
- * The reason for this explicit opt-in is not to have perf penalty with
- * slow sched_clocks.
- */
-extern void enable_sched_clock_irqtime(void);
-extern void disable_sched_clock_irqtime(void);
-#else
-static inline void enable_sched_clock_irqtime(void) {}
-static inline void disable_sched_clock_irqtime(void) {}
-#endif
-
-extern unsigned long long
-task_sched_runtime(struct task_struct *task);
-
-/* sched_exec is called by processes performing an exec */
-#ifdef CONFIG_SMP
-extern void sched_exec(void);
-#else
-#define sched_exec()   {}
-#endif
-
-extern void sched_clock_idle_sleep_event(void);
-extern void sched_clock_idle_wakeup_event(u64 delta_ns);
-
-#ifdef CONFIG_HOTPLUG_CPU
-extern void idle_task_exit(void);
-#else
-static inline void idle_task_exit(void) {}
-#endif
-
-#if defined(CONFIG_NO_HZ_COMMON) && defined(CONFIG_SMP)
-extern void wake_up_nohz_cpu(int cpu);
-#else
-static inline void wake_up_nohz_cpu(int cpu) { }
-#endif
-
-#ifdef CONFIG_NO_HZ_FULL
-extern u64 scheduler_tick_max_deferment(void);
-#endif
-=======
 	 * Time slack values; these are used to round up poll() and
 	 * select() etc timeout values. These are in nanoseconds.
 	 */
 	u64				timer_slack_ns;
 	u64				default_timer_slack_ns;
->>>>>>> 4f7d029b
 
 #ifdef CONFIG_KASAN
 	unsigned int			kasan_depth;
@@ -1825,32 +1072,6 @@
 	return task->group_leader->pids[PIDTYPE_PID].pid;
 }
 
-<<<<<<< HEAD
-extern void release_task(struct task_struct * p);
-extern int send_sig_info(int, struct siginfo *, struct task_struct *);
-extern int force_sigsegv(int, struct task_struct *);
-extern int force_sig_info(int, struct siginfo *, struct task_struct *);
-extern int __kill_pgrp_info(int sig, struct siginfo *info, struct pid *pgrp);
-extern int kill_pid_info(int sig, struct siginfo *info, struct pid *pid);
-extern int kill_pid_info_as_cred(int, struct siginfo *, struct pid *,
-				const struct cred *, u32);
-extern int kill_pgrp(struct pid *pid, int sig, int priv);
-extern int kill_pid(struct pid *pid, int sig, int priv);
-extern int kill_proc_info(int, struct siginfo *, pid_t);
-extern void task_exit_code_status(int exit_code, s32 *code, s32 *status);
-extern __must_check bool do_notify_parent(struct task_struct *, int);
-extern void __wake_up_parent(struct task_struct *p, struct task_struct *parent);
-extern void force_sig(int, struct task_struct *);
-extern int send_sig(int, struct task_struct *, int);
-extern int zap_other_threads(struct task_struct *p);
-extern struct sigqueue *sigqueue_alloc(void);
-extern void sigqueue_free(struct sigqueue *);
-extern int send_sigqueue(struct sigqueue *,  struct task_struct *, int group);
-extern int do_sigaction(int, struct k_sigaction *, struct k_sigaction *);
-
-#ifdef TIF_RESTORE_SIGMASK
-=======
->>>>>>> 4f7d029b
 /*
  * Without tasklist or RCU lock it is not safe to dereference
  * the result of task_pgrp/task_session even if task == current,
@@ -1962,25 +1183,8 @@
 	return __task_pid_nr_ns(tsk, PIDTYPE_SID, NULL);
 }
 
-<<<<<<< HEAD
-extern int do_execve(struct filename *,
-		     const char __user * const __user *,
-		     const char __user * const __user *);
-extern int do_execveat(int, struct filename *,
-		       const char __user * const __user *,
-		       const char __user * const __user *,
-		       int);
-extern long _do_fork(u64 clone_flags, struct clone4_args *args);
-extern long do_fork(unsigned long, unsigned long, unsigned long, int __user *, int __user *);
-struct task_struct *fork_idle(int);
-extern pid_t kernel_thread(int (*fn)(void *), void *arg, unsigned long flags);
-
-extern void __set_task_comm(struct task_struct *tsk, const char *from, bool exec);
-static inline void set_task_comm(struct task_struct *tsk, const char *from)
-=======
 /* Obsolete, do not use: */
 static inline pid_t task_pgrp_nr(struct task_struct *tsk)
->>>>>>> 4f7d029b
 {
 	return task_pgrp_nr_ns(tsk, &init_pid_ns);
 }
@@ -2066,6 +1270,7 @@
 #define PFA_SPREAD_PAGE			1	/* Spread page cache over cpuset */
 #define PFA_SPREAD_SLAB			2	/* Spread some slab caches over cpuset */
 #define PFA_LMK_WAITING			3	/* Lowmemorykiller is waiting */
+#define PFA_OPENAT_BENEATH			4	/* openat(2) implicitly O_EBENEATH */
 
 
 #define TASK_PFA_TEST(name, func)					\
@@ -2093,6 +1298,10 @@
 
 TASK_PFA_TEST(LMK_WAITING, lmk_waiting)
 TASK_PFA_SET(LMK_WAITING, lmk_waiting)
+
+TASK_PFA_TEST(OPENAT_BENEATH, openat_beneath)
+TASK_PFA_SET(OPENAT_BENEATH, openat_beneath)
+TASK_PFA_CLEAR(OPENAT_BENEATH, openat_beneath)
 
 static inline void
 tsk_restore_flags(struct task_struct *task, unsigned long orig_flags, unsigned long flags)
