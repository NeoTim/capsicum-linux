#ifndef _LINUX_SCHED_H
#define _LINUX_SCHED_H

#include <uapi/linux/sched.h>

#include <linux/sched/prio.h>


struct sched_param {
	int sched_priority;
};

#include <asm/param.h>	/* for HZ */

#include <linux/capability.h>
#include <linux/threads.h>
#include <linux/kernel.h>
#include <linux/types.h>
#include <linux/timex.h>
#include <linux/jiffies.h>
#include <linux/plist.h>
#include <linux/rbtree.h>
#include <linux/thread_info.h>
#include <linux/cpumask.h>
#include <linux/errno.h>
#include <linux/nodemask.h>
#include <linux/mm_types.h>
#include <linux/preempt.h>

#include <asm/page.h>
#include <asm/ptrace.h>
#include <linux/cputime.h>

#include <linux/smp.h>
#include <linux/sem.h>
#include <linux/shm.h>
#include <linux/signal.h>
#include <linux/compiler.h>
#include <linux/completion.h>
#include <linux/pid.h>
#include <linux/percpu.h>
#include <linux/topology.h>
#include <linux/seccomp.h>
#include <linux/rcupdate.h>
#include <linux/rculist.h>
#include <linux/rtmutex.h>

#include <linux/time.h>
#include <linux/param.h>
#include <linux/resource.h>
#include <linux/timer.h>
#include <linux/hrtimer.h>
#include <linux/kcov.h>
#include <linux/task_io_accounting.h>
#include <linux/latencytop.h>
#include <linux/cred.h>
#include <linux/llist.h>
#include <linux/uidgid.h>
#include <linux/gfp.h>
#include <linux/magic.h>
#include <linux/cgroup-defs.h>

#include <asm/processor.h>

#define SCHED_ATTR_SIZE_VER0	48	/* sizeof first published struct */

/*
 * Extended scheduling parameters data structure.
 *
 * This is needed because the original struct sched_param can not be
 * altered without introducing ABI issues with legacy applications
 * (e.g., in sched_getparam()).
 *
 * However, the possibility of specifying more than just a priority for
 * the tasks may be useful for a wide variety of application fields, e.g.,
 * multimedia, streaming, automation and control, and many others.
 *
 * This variant (sched_attr) is meant at describing a so-called
 * sporadic time-constrained task. In such model a task is specified by:
 *  - the activation period or minimum instance inter-arrival time;
 *  - the maximum (or average, depending on the actual scheduling
 *    discipline) computation time of all instances, a.k.a. runtime;
 *  - the deadline (relative to the actual activation time) of each
 *    instance.
 * Very briefly, a periodic (sporadic) task asks for the execution of
 * some specific computation --which is typically called an instance--
 * (at most) every period. Moreover, each instance typically lasts no more
 * than the runtime and must be completed by time instant t equal to
 * the instance activation time + the deadline.
 *
 * This is reflected by the actual fields of the sched_attr structure:
 *
 *  @size		size of the structure, for fwd/bwd compat.
 *
 *  @sched_policy	task's scheduling policy
 *  @sched_flags	for customizing the scheduler behaviour
 *  @sched_nice		task's nice value      (SCHED_NORMAL/BATCH)
 *  @sched_priority	task's static priority (SCHED_FIFO/RR)
 *  @sched_deadline	representative of the task's deadline
 *  @sched_runtime	representative of the task's runtime
 *  @sched_period	representative of the task's period
 *
 * Given this task model, there are a multiplicity of scheduling algorithms
 * and policies, that can be used to ensure all the tasks will make their
 * timing constraints.
 *
 * As of now, the SCHED_DEADLINE policy (sched_dl scheduling class) is the
 * only user of this new interface. More information about the algorithm
 * available in the scheduling class file or in Documentation/.
 */
struct sched_attr {
	u32 size;

	u32 sched_policy;
	u64 sched_flags;

	/* SCHED_NORMAL, SCHED_BATCH */
	s32 sched_nice;

	/* SCHED_FIFO, SCHED_RR */
	u32 sched_priority;

	/* SCHED_DEADLINE */
	u64 sched_runtime;
	u64 sched_deadline;
	u64 sched_period;
};

struct futex_pi_state;
struct robust_list_head;
struct bio_list;
struct fs_struct;
struct perf_event_context;
struct blk_plug;
struct filename;
struct nameidata;

#define VMACACHE_BITS 2
#define VMACACHE_SIZE (1U << VMACACHE_BITS)
#define VMACACHE_MASK (VMACACHE_SIZE - 1)

/*
 * These are the constant used to fake the fixed-point load-average
 * counting. Some notes:
 *  - 11 bit fractions expand to 22 bits by the multiplies: this gives
 *    a load-average precision of 10 bits integer + 11 bits fractional
 *  - if you want to count load-averages more often, you need more
 *    precision, or rounding will get you. With 2-second counting freq,
 *    the EXP_n values would be 1981, 2034 and 2043 if still using only
 *    11 bit fractions.
 */
extern unsigned long avenrun[];		/* Load averages */
extern void get_avenrun(unsigned long *loads, unsigned long offset, int shift);

#define FSHIFT		11		/* nr of bits of precision */
#define FIXED_1		(1<<FSHIFT)	/* 1.0 as fixed-point */
#define LOAD_FREQ	(5*HZ+1)	/* 5 sec intervals */
#define EXP_1		1884		/* 1/exp(5sec/1min) as fixed-point */
#define EXP_5		2014		/* 1/exp(5sec/5min) */
#define EXP_15		2037		/* 1/exp(5sec/15min) */

#define CALC_LOAD(load,exp,n) \
	load *= exp; \
	load += n*(FIXED_1-exp); \
	load >>= FSHIFT;

extern unsigned long total_forks;
extern int nr_threads;
DECLARE_PER_CPU(unsigned long, process_counts);
extern int nr_processes(void);
extern unsigned long nr_running(void);
extern bool single_task_running(void);
extern unsigned long nr_iowait(void);
extern unsigned long nr_iowait_cpu(int cpu);
extern void get_iowait_load(unsigned long *nr_waiters, unsigned long *load);

extern void calc_global_load(unsigned long ticks);

#if defined(CONFIG_SMP) && defined(CONFIG_NO_HZ_COMMON)
extern void cpu_load_update_nohz_start(void);
extern void cpu_load_update_nohz_stop(void);
#else
static inline void cpu_load_update_nohz_start(void) { }
static inline void cpu_load_update_nohz_stop(void) { }
#endif

extern void dump_cpu_task(int cpu);

struct seq_file;
struct cfs_rq;
struct task_group;
#ifdef CONFIG_SCHED_DEBUG
extern void proc_sched_show_task(struct task_struct *p, struct seq_file *m);
extern void proc_sched_set_task(struct task_struct *p);
#endif

/*
 * Task state bitmask. NOTE! These bits are also
 * encoded in fs/proc/array.c: get_task_state().
 *
 * We have two separate sets of flags: task->state
 * is about runnability, while task->exit_state are
 * about the task exiting. Confusing, but this way
 * modifying one set can't modify the other one by
 * mistake.
 */
#define TASK_RUNNING		0
#define TASK_INTERRUPTIBLE	1
#define TASK_UNINTERRUPTIBLE	2
#define __TASK_STOPPED		4
#define __TASK_TRACED		8
/* in tsk->exit_state */
#define EXIT_DEAD		16
#define EXIT_ZOMBIE		32
#define EXIT_TRACE		(EXIT_ZOMBIE | EXIT_DEAD)
/* in tsk->state again */
#define TASK_DEAD		64
#define TASK_WAKEKILL		128
#define TASK_WAKING		256
#define TASK_PARKED		512
#define TASK_NOLOAD		1024
#define TASK_STATE_MAX		2048

#define TASK_STATE_TO_CHAR_STR "RSDTtXZxKWPN"

extern char ___assert_task_state[1 - 2*!!(
		sizeof(TASK_STATE_TO_CHAR_STR)-1 != ilog2(TASK_STATE_MAX)+1)];

/* Convenience macros for the sake of set_task_state */
#define TASK_KILLABLE		(TASK_WAKEKILL | TASK_UNINTERRUPTIBLE)
#define TASK_STOPPED		(TASK_WAKEKILL | __TASK_STOPPED)
#define TASK_TRACED		(TASK_WAKEKILL | __TASK_TRACED)

#define TASK_IDLE		(TASK_UNINTERRUPTIBLE | TASK_NOLOAD)

/* Convenience macros for the sake of wake_up */
#define TASK_NORMAL		(TASK_INTERRUPTIBLE | TASK_UNINTERRUPTIBLE)
#define TASK_ALL		(TASK_NORMAL | __TASK_STOPPED | __TASK_TRACED)

/* get_task_state() */
#define TASK_REPORT		(TASK_RUNNING | TASK_INTERRUPTIBLE | \
				 TASK_UNINTERRUPTIBLE | __TASK_STOPPED | \
				 __TASK_TRACED | EXIT_ZOMBIE | EXIT_DEAD)

#define task_is_traced(task)	((task->state & __TASK_TRACED) != 0)
#define task_is_stopped(task)	((task->state & __TASK_STOPPED) != 0)
#define task_is_stopped_or_traced(task)	\
			((task->state & (__TASK_STOPPED | __TASK_TRACED)) != 0)
#define task_contributes_to_load(task)	\
				((task->state & TASK_UNINTERRUPTIBLE) != 0 && \
				 (task->flags & PF_FROZEN) == 0 && \
				 (task->state & TASK_NOLOAD) == 0)

#ifdef CONFIG_DEBUG_ATOMIC_SLEEP

#define __set_task_state(tsk, state_value)			\
	do {							\
		(tsk)->task_state_change = _THIS_IP_;		\
		(tsk)->state = (state_value);			\
	} while (0)
#define set_task_state(tsk, state_value)			\
	do {							\
		(tsk)->task_state_change = _THIS_IP_;		\
		smp_store_mb((tsk)->state, (state_value));		\
	} while (0)

/*
 * set_current_state() includes a barrier so that the write of current->state
 * is correctly serialised wrt the caller's subsequent test of whether to
 * actually sleep:
 *
 *	set_current_state(TASK_UNINTERRUPTIBLE);
 *	if (do_i_need_to_sleep())
 *		schedule();
 *
 * If the caller does not need such serialisation then use __set_current_state()
 */
#define __set_current_state(state_value)			\
	do {							\
		current->task_state_change = _THIS_IP_;		\
		current->state = (state_value);			\
	} while (0)
#define set_current_state(state_value)				\
	do {							\
		current->task_state_change = _THIS_IP_;		\
		smp_store_mb(current->state, (state_value));		\
	} while (0)

#else

#define __set_task_state(tsk, state_value)		\
	do { (tsk)->state = (state_value); } while (0)
#define set_task_state(tsk, state_value)		\
	smp_store_mb((tsk)->state, (state_value))

/*
 * set_current_state() includes a barrier so that the write of current->state
 * is correctly serialised wrt the caller's subsequent test of whether to
 * actually sleep:
 *
 *	set_current_state(TASK_UNINTERRUPTIBLE);
 *	if (do_i_need_to_sleep())
 *		schedule();
 *
 * If the caller does not need such serialisation then use __set_current_state()
 */
#define __set_current_state(state_value)		\
	do { current->state = (state_value); } while (0)
#define set_current_state(state_value)			\
	smp_store_mb(current->state, (state_value))

#endif

/* Task command name length */
#define TASK_COMM_LEN 16

#include <linux/spinlock.h>

/*
 * This serializes "schedule()" and also protects
 * the run-queue from deletions/modifications (but
 * _adding_ to the beginning of the run-queue has
 * a separate lock).
 */
extern rwlock_t tasklist_lock;
extern spinlock_t mmlist_lock;

struct task_struct;

#ifdef CONFIG_PROVE_RCU
extern int lockdep_tasklist_lock_is_held(void);
#endif /* #ifdef CONFIG_PROVE_RCU */

extern void sched_init(void);
extern void sched_init_smp(void);
extern asmlinkage void schedule_tail(struct task_struct *prev);
extern void init_idle(struct task_struct *idle, int cpu);
extern void init_idle_bootup_task(struct task_struct *idle);

extern cpumask_var_t cpu_isolated_map;

extern int runqueue_is_locked(int cpu);

#if defined(CONFIG_SMP) && defined(CONFIG_NO_HZ_COMMON)
extern void nohz_balance_enter_idle(int cpu);
extern void set_cpu_sd_state_idle(void);
extern int get_nohz_timer_target(void);
#else
static inline void nohz_balance_enter_idle(int cpu) { }
static inline void set_cpu_sd_state_idle(void) { }
#endif

/*
 * Only dump TASK_* tasks. (0 for all tasks)
 */
extern void show_state_filter(unsigned long state_filter);

static inline void show_state(void)
{
	show_state_filter(0);
}

extern void show_regs(struct pt_regs *);

/*
 * TASK is a pointer to the task whose backtrace we want to see (or NULL for current
 * task), SP is the stack pointer of the first frame that should be shown in the back
 * trace (or NULL if the entire call-chain of the task should be shown).
 */
extern void show_stack(struct task_struct *task, unsigned long *sp);

extern void cpu_init (void);
extern void trap_init(void);
extern void update_process_times(int user);
extern void scheduler_tick(void);
extern int sched_cpu_starting(unsigned int cpu);
extern int sched_cpu_activate(unsigned int cpu);
extern int sched_cpu_deactivate(unsigned int cpu);

#ifdef CONFIG_HOTPLUG_CPU
extern int sched_cpu_dying(unsigned int cpu);
#else
# define sched_cpu_dying	NULL
#endif

extern void sched_show_task(struct task_struct *p);

#ifdef CONFIG_LOCKUP_DETECTOR
extern void touch_softlockup_watchdog_sched(void);
extern void touch_softlockup_watchdog(void);
extern void touch_softlockup_watchdog_sync(void);
extern void touch_all_softlockup_watchdogs(void);
extern int proc_dowatchdog_thresh(struct ctl_table *table, int write,
				  void __user *buffer,
				  size_t *lenp, loff_t *ppos);
extern unsigned int  softlockup_panic;
extern unsigned int  hardlockup_panic;
void lockup_detector_init(void);
#else
static inline void touch_softlockup_watchdog_sched(void)
{
}
static inline void touch_softlockup_watchdog(void)
{
}
static inline void touch_softlockup_watchdog_sync(void)
{
}
static inline void touch_all_softlockup_watchdogs(void)
{
}
static inline void lockup_detector_init(void)
{
}
#endif

#ifdef CONFIG_DETECT_HUNG_TASK
void reset_hung_task_detector(void);
#else
static inline void reset_hung_task_detector(void)
{
}
#endif

/* Attach to any functions which should be ignored in wchan output. */
#define __sched		__attribute__((__section__(".sched.text")))

/* Linker adds these: start and end of __sched functions */
extern char __sched_text_start[], __sched_text_end[];

/* Is this address in the __sched functions? */
extern int in_sched_functions(unsigned long addr);

#define	MAX_SCHEDULE_TIMEOUT	LONG_MAX
extern signed long schedule_timeout(signed long timeout);
extern signed long schedule_timeout_interruptible(signed long timeout);
extern signed long schedule_timeout_killable(signed long timeout);
extern signed long schedule_timeout_uninterruptible(signed long timeout);
extern signed long schedule_timeout_idle(signed long timeout);
asmlinkage void schedule(void);
extern void schedule_preempt_disabled(void);

extern long io_schedule_timeout(long timeout);

static inline void io_schedule(void)
{
	io_schedule_timeout(MAX_SCHEDULE_TIMEOUT);
}

struct nsproxy;
struct user_namespace;

#ifdef CONFIG_MMU
extern void arch_pick_mmap_layout(struct mm_struct *mm);
extern unsigned long
arch_get_unmapped_area(struct file *, unsigned long, unsigned long,
		       unsigned long, unsigned long);
extern unsigned long
arch_get_unmapped_area_topdown(struct file *filp, unsigned long addr,
			  unsigned long len, unsigned long pgoff,
			  unsigned long flags);
#else
static inline void arch_pick_mmap_layout(struct mm_struct *mm) {}
#endif

#define SUID_DUMP_DISABLE	0	/* No setuid dumping */
#define SUID_DUMP_USER		1	/* Dump as user of process */
#define SUID_DUMP_ROOT		2	/* Dump as root */

/* mm flags */

/* for SUID_DUMP_* above */
#define MMF_DUMPABLE_BITS 2
#define MMF_DUMPABLE_MASK ((1 << MMF_DUMPABLE_BITS) - 1)

extern void set_dumpable(struct mm_struct *mm, int value);
/*
 * This returns the actual value of the suid_dumpable flag. For things
 * that are using this for checking for privilege transitions, it must
 * test against SUID_DUMP_USER rather than treating it as a boolean
 * value.
 */
static inline int __get_dumpable(unsigned long mm_flags)
{
	return mm_flags & MMF_DUMPABLE_MASK;
}

static inline int get_dumpable(struct mm_struct *mm)
{
	return __get_dumpable(mm->flags);
}

/* coredump filter bits */
#define MMF_DUMP_ANON_PRIVATE	2
#define MMF_DUMP_ANON_SHARED	3
#define MMF_DUMP_MAPPED_PRIVATE	4
#define MMF_DUMP_MAPPED_SHARED	5
#define MMF_DUMP_ELF_HEADERS	6
#define MMF_DUMP_HUGETLB_PRIVATE 7
#define MMF_DUMP_HUGETLB_SHARED  8
#define MMF_DUMP_DAX_PRIVATE	9
#define MMF_DUMP_DAX_SHARED	10

#define MMF_DUMP_FILTER_SHIFT	MMF_DUMPABLE_BITS
#define MMF_DUMP_FILTER_BITS	9
#define MMF_DUMP_FILTER_MASK \
	(((1 << MMF_DUMP_FILTER_BITS) - 1) << MMF_DUMP_FILTER_SHIFT)
#define MMF_DUMP_FILTER_DEFAULT \
	((1 << MMF_DUMP_ANON_PRIVATE) |	(1 << MMF_DUMP_ANON_SHARED) |\
	 (1 << MMF_DUMP_HUGETLB_PRIVATE) | MMF_DUMP_MASK_DEFAULT_ELF)

#ifdef CONFIG_CORE_DUMP_DEFAULT_ELF_HEADERS
# define MMF_DUMP_MASK_DEFAULT_ELF	(1 << MMF_DUMP_ELF_HEADERS)
#else
# define MMF_DUMP_MASK_DEFAULT_ELF	0
#endif
					/* leave room for more dump flags */
#define MMF_VM_MERGEABLE	16	/* KSM may merge identical pages */
#define MMF_VM_HUGEPAGE		17	/* set when VM_HUGEPAGE is set on vma */
#define MMF_EXE_FILE_CHANGED	18	/* see prctl_set_mm_exe_file() */

#define MMF_HAS_UPROBES		19	/* has uprobes */
#define MMF_RECALC_UPROBES	20	/* MMF_HAS_UPROBES can be wrong */
#define MMF_OOM_REAPED		21	/* mm has been already reaped */

#define MMF_INIT_MASK		(MMF_DUMPABLE_MASK | MMF_DUMP_FILTER_MASK)

struct sighand_struct {
	atomic_t		count;
	struct k_sigaction	action[_NSIG];
	spinlock_t		siglock;
	wait_queue_head_t	signalfd_wqh;
};

struct pacct_struct {
	int			ac_flag;
	long			ac_exitcode;
	unsigned long		ac_mem;
	cputime_t		ac_utime, ac_stime;
	unsigned long		ac_minflt, ac_majflt;
};

struct cpu_itimer {
	cputime_t expires;
	cputime_t incr;
	u32 error;
	u32 incr_error;
};

/**
 * struct prev_cputime - snaphsot of system and user cputime
 * @utime: time spent in user mode
 * @stime: time spent in system mode
 * @lock: protects the above two fields
 *
 * Stores previous user/system time values such that we can guarantee
 * monotonicity.
 */
struct prev_cputime {
#ifndef CONFIG_VIRT_CPU_ACCOUNTING_NATIVE
	cputime_t utime;
	cputime_t stime;
	raw_spinlock_t lock;
#endif
};

static inline void prev_cputime_init(struct prev_cputime *prev)
{
#ifndef CONFIG_VIRT_CPU_ACCOUNTING_NATIVE
	prev->utime = prev->stime = 0;
	raw_spin_lock_init(&prev->lock);
#endif
}

/**
 * struct task_cputime - collected CPU time counts
 * @utime:		time spent in user mode, in &cputime_t units
 * @stime:		time spent in kernel mode, in &cputime_t units
 * @sum_exec_runtime:	total time spent on the CPU, in nanoseconds
 *
 * This structure groups together three kinds of CPU time that are tracked for
 * threads and thread groups.  Most things considering CPU time want to group
 * these counts together and treat all three of them in parallel.
 */
struct task_cputime {
	cputime_t utime;
	cputime_t stime;
	unsigned long long sum_exec_runtime;
};

/* Alternate field names when used to cache expirations. */
#define virt_exp	utime
#define prof_exp	stime
#define sched_exp	sum_exec_runtime

#define INIT_CPUTIME	\
	(struct task_cputime) {					\
		.utime = 0,					\
		.stime = 0,					\
		.sum_exec_runtime = 0,				\
	}

/*
 * This is the atomic variant of task_cputime, which can be used for
 * storing and updating task_cputime statistics without locking.
 */
struct task_cputime_atomic {
	atomic64_t utime;
	atomic64_t stime;
	atomic64_t sum_exec_runtime;
};

#define INIT_CPUTIME_ATOMIC \
	(struct task_cputime_atomic) {				\
		.utime = ATOMIC64_INIT(0),			\
		.stime = ATOMIC64_INIT(0),			\
		.sum_exec_runtime = ATOMIC64_INIT(0),		\
	}

#define PREEMPT_DISABLED	(PREEMPT_DISABLE_OFFSET + PREEMPT_ENABLED)

/*
 * Disable preemption until the scheduler is running -- use an unconditional
 * value so that it also works on !PREEMPT_COUNT kernels.
 *
 * Reset by start_kernel()->sched_init()->init_idle()->init_idle_preempt_count().
 */
#define INIT_PREEMPT_COUNT	PREEMPT_OFFSET

/*
 * Initial preempt_count value; reflects the preempt_count schedule invariant
 * which states that during context switches:
 *
 *    preempt_count() == 2*PREEMPT_DISABLE_OFFSET
 *
 * Note: PREEMPT_DISABLE_OFFSET is 0 for !PREEMPT_COUNT kernels.
 * Note: See finish_task_switch().
 */
#define FORK_PREEMPT_COUNT	(2*PREEMPT_DISABLE_OFFSET + PREEMPT_ENABLED)

/**
 * struct thread_group_cputimer - thread group interval timer counts
 * @cputime_atomic:	atomic thread group interval timers.
 * @running:		true when there are timers running and
 *			@cputime_atomic receives updates.
 * @checking_timer:	true when a thread in the group is in the
 *			process of checking for thread group timers.
 *
 * This structure contains the version of task_cputime, above, that is
 * used for thread group CPU timer calculations.
 */
struct thread_group_cputimer {
	struct task_cputime_atomic cputime_atomic;
	bool running;
	bool checking_timer;
};

#include <linux/rwsem.h>
struct autogroup;

/*
 * NOTE! "signal_struct" does not have its own
 * locking, because a shared signal_struct always
 * implies a shared sighand_struct, so locking
 * sighand_struct is always a proper superset of
 * the locking of signal_struct.
 */
struct signal_struct {
	atomic_t		sigcnt;
	atomic_t		live;
	int			nr_threads;
	atomic_t oom_victims; /* # of TIF_MEDIE threads in this thread group */
	struct list_head	thread_head;

	wait_queue_head_t	wait_chldexit;	/* for wait4() */

	/* current thread group signal load-balancing target: */
	struct task_struct	*curr_target;

	/* shared signal handling: */
	struct sigpending	shared_pending;

	/* thread group exit support */
	int			group_exit_code;
	/* overloaded:
	 * - notify group_exit_task when ->count is equal to notify_count
	 * - everyone except group_exit_task is stopped during signal delivery
	 *   of fatal signals, group_exit_task processes the signal.
	 */
	int			notify_count;
	struct task_struct	*group_exit_task;

	/* thread group stop support, overloads group_exit_code too */
	int			group_stop_count;
	unsigned int		flags; /* see SIGNAL_* flags below */

	/*
	 * PR_SET_CHILD_SUBREAPER marks a process, like a service
	 * manager, to re-parent orphan (double-forking) child processes
	 * to this process instead of 'init'. The service manager is
	 * able to receive SIGCHLD signals and is able to investigate
	 * the process until it calls wait(). All children of this
	 * process will inherit a flag if they should look for a
	 * child_subreaper process at exit.
	 */
	unsigned int		is_child_subreaper:1;
	unsigned int		has_child_subreaper:1;

	/* POSIX.1b Interval Timers */
	int			posix_timer_id;
	struct list_head	posix_timers;

	/* ITIMER_REAL timer for the process */
	struct hrtimer real_timer;
	struct pid *leader_pid;
	ktime_t it_real_incr;

	/*
	 * ITIMER_PROF and ITIMER_VIRTUAL timers for the process, we use
	 * CPUCLOCK_PROF and CPUCLOCK_VIRT for indexing array as these
	 * values are defined to 0 and 1 respectively
	 */
	struct cpu_itimer it[2];

	/*
	 * Thread group totals for process CPU timers.
	 * See thread_group_cputimer(), et al, for details.
	 */
	struct thread_group_cputimer cputimer;

	/* Earliest-expiration cache. */
	struct task_cputime cputime_expires;

#ifdef CONFIG_NO_HZ_FULL
	atomic_t tick_dep_mask;
#endif

	struct list_head cpu_timers[3];

	struct pid *tty_old_pgrp;

	/* boolean value for session group leader */
	int leader;

	struct tty_struct *tty; /* NULL if no tty */

#ifdef CONFIG_SCHED_AUTOGROUP
	struct autogroup *autogroup;
#endif
	/*
	 * Cumulative resource counters for dead threads in the group,
	 * and for reaped dead child processes forked by this group.
	 * Live threads maintain their own counters and add to these
	 * in __exit_signal, except for the group leader.
	 */
	seqlock_t stats_lock;
	cputime_t utime, stime, cutime, cstime;
	cputime_t gtime;
	cputime_t cgtime;
	struct prev_cputime prev_cputime;
	unsigned long nvcsw, nivcsw, cnvcsw, cnivcsw;
	unsigned long min_flt, maj_flt, cmin_flt, cmaj_flt;
	unsigned long inblock, oublock, cinblock, coublock;
	unsigned long maxrss, cmaxrss;
	struct task_io_accounting ioac;

	/*
	 * Cumulative ns of schedule CPU time fo dead threads in the
	 * group, not including a zombie group leader, (This only differs
	 * from jiffies_to_ns(utime + stime) if sched_clock uses something
	 * other than jiffies.)
	 */
	unsigned long long sum_sched_runtime;

	/*
	 * We don't bother to synchronize most readers of this at all,
	 * because there is no reader checking a limit that actually needs
	 * to get both rlim_cur and rlim_max atomically, and either one
	 * alone is a single word that can safely be read normally.
	 * getrlimit/setrlimit use task_lock(current->group_leader) to
	 * protect this instead of the siglock, because they really
	 * have no need to disable irqs.
	 */
	struct rlimit rlim[RLIM_NLIMITS];

#ifdef CONFIG_BSD_PROCESS_ACCT
	struct pacct_struct pacct;	/* per-process accounting information */
#endif
#ifdef CONFIG_TASKSTATS
	struct taskstats *stats;
#endif
#ifdef CONFIG_AUDIT
	unsigned audit_tty;
	struct tty_audit_buf *tty_audit_buf;
#endif

	/*
	 * Thread is the potential origin of an oom condition; kill first on
	 * oom
	 */
	bool oom_flag_origin;
	short oom_score_adj;		/* OOM kill score adjustment */
	short oom_score_adj_min;	/* OOM kill score adjustment min value.
					 * Only settable by CAP_SYS_RESOURCE. */

	struct mutex cred_guard_mutex;	/* guard against foreign influences on
					 * credential calculations
					 * (notably. ptrace) */
};

/*
 * Bits in flags field of signal_struct.
 */
#define SIGNAL_STOP_STOPPED	0x00000001 /* job control stop in effect */
#define SIGNAL_STOP_CONTINUED	0x00000002 /* SIGCONT since WCONTINUED reap */
#define SIGNAL_GROUP_EXIT	0x00000004 /* group exit in progress */
#define SIGNAL_GROUP_COREDUMP	0x00000008 /* coredump in progress */
/*
 * Pending notifications to parent.
 */
#define SIGNAL_CLD_STOPPED	0x00000010
#define SIGNAL_CLD_CONTINUED	0x00000020
#define SIGNAL_CLD_MASK		(SIGNAL_CLD_STOPPED|SIGNAL_CLD_CONTINUED)

#define SIGNAL_UNKILLABLE	0x00000040 /* for init: ignore fatal signals */

/* If true, all threads except ->group_exit_task have pending SIGKILL */
static inline int signal_group_exit(const struct signal_struct *sig)
{
	return	(sig->flags & SIGNAL_GROUP_EXIT) ||
		(sig->group_exit_task != NULL);
}

/*
 * Some day this will be a full-fledged user tracking system..
 */
struct user_struct {
	atomic_t __count;	/* reference count */
	atomic_t processes;	/* How many processes does this user have? */
	atomic_t sigpending;	/* How many pending signals does this user have? */
#ifdef CONFIG_INOTIFY_USER
	atomic_t inotify_watches; /* How many inotify watches does this user have? */
	atomic_t inotify_devs;	/* How many inotify devs does this user have opened? */
#endif
#ifdef CONFIG_FANOTIFY
	atomic_t fanotify_listeners;
#endif
#ifdef CONFIG_EPOLL
	atomic_long_t epoll_watches; /* The number of file descriptors currently watched */
#endif
#ifdef CONFIG_POSIX_MQUEUE
	/* protected by mq_lock	*/
	unsigned long mq_bytes;	/* How many bytes can be allocated to mqueue? */
#endif
	unsigned long locked_shm; /* How many pages of mlocked shm ? */
	unsigned long unix_inflight;	/* How many files in flight in unix sockets */
	atomic_long_t pipe_bufs;  /* how many pages are allocated in pipe buffers */

#ifdef CONFIG_KEYS
	struct key *uid_keyring;	/* UID specific keyring */
	struct key *session_keyring;	/* UID's default session keyring */
#endif

	/* Hash table maintenance information */
	struct hlist_node uidhash_node;
	kuid_t uid;

#if defined(CONFIG_PERF_EVENTS) || defined(CONFIG_BPF_SYSCALL)
	atomic_long_t locked_vm;
#endif
};

extern int uids_sysfs_init(void);

extern struct user_struct *find_user(kuid_t);

extern struct user_struct root_user;
#define INIT_USER (&root_user)


struct backing_dev_info;
struct reclaim_state;

#ifdef CONFIG_SCHED_INFO
struct sched_info {
	/* cumulative counters */
	unsigned long pcount;	      /* # of times run on this cpu */
	unsigned long long run_delay; /* time spent waiting on a runqueue */

	/* timestamps */
	unsigned long long last_arrival,/* when we last ran on a cpu */
			   last_queued;	/* when we were last queued to run */
};
#endif /* CONFIG_SCHED_INFO */

#ifdef CONFIG_TASK_DELAY_ACCT
struct task_delay_info {
	spinlock_t	lock;
	unsigned int	flags;	/* Private per-task flags */

	/* For each stat XXX, add following, aligned appropriately
	 *
	 * struct timespec XXX_start, XXX_end;
	 * u64 XXX_delay;
	 * u32 XXX_count;
	 *
	 * Atomicity of updates to XXX_delay, XXX_count protected by
	 * single lock above (split into XXX_lock if contention is an issue).
	 */

	/*
	 * XXX_count is incremented on every XXX operation, the delay
	 * associated with the operation is added to XXX_delay.
	 * XXX_delay contains the accumulated delay time in nanoseconds.
	 */
	u64 blkio_start;	/* Shared by blkio, swapin */
	u64 blkio_delay;	/* wait for sync block io completion */
	u64 swapin_delay;	/* wait for swapin block io completion */
	u32 blkio_count;	/* total count of the number of sync block */
				/* io operations performed */
	u32 swapin_count;	/* total count of the number of swapin block */
				/* io operations performed */

	u64 freepages_start;
	u64 freepages_delay;	/* wait for memory reclaim */
	u32 freepages_count;	/* total count of memory reclaim */
};
#endif	/* CONFIG_TASK_DELAY_ACCT */

static inline int sched_info_on(void)
{
#ifdef CONFIG_SCHEDSTATS
	return 1;
#elif defined(CONFIG_TASK_DELAY_ACCT)
	extern int delayacct_on;
	return delayacct_on;
#else
	return 0;
#endif
}

#ifdef CONFIG_SCHEDSTATS
void force_schedstat_enabled(void);
#endif

enum cpu_idle_type {
	CPU_IDLE,
	CPU_NOT_IDLE,
	CPU_NEWLY_IDLE,
	CPU_MAX_IDLE_TYPES
};

/*
 * Integer metrics need fixed point arithmetic, e.g., sched/fair
 * has a few: load, load_avg, util_avg, freq, and capacity.
 *
 * We define a basic fixed point arithmetic range, and then formalize
 * all these metrics based on that basic range.
 */
# define SCHED_FIXEDPOINT_SHIFT	10
# define SCHED_FIXEDPOINT_SCALE	(1L << SCHED_FIXEDPOINT_SHIFT)

/*
 * Increase resolution of cpu_capacity calculations
 */
#define SCHED_CAPACITY_SHIFT	SCHED_FIXEDPOINT_SHIFT
#define SCHED_CAPACITY_SCALE	(1L << SCHED_CAPACITY_SHIFT)

/*
 * Wake-queues are lists of tasks with a pending wakeup, whose
 * callers have already marked the task as woken internally,
 * and can thus carry on. A common use case is being able to
 * do the wakeups once the corresponding user lock as been
 * released.
 *
 * We hold reference to each task in the list across the wakeup,
 * thus guaranteeing that the memory is still valid by the time
 * the actual wakeups are performed in wake_up_q().
 *
 * One per task suffices, because there's never a need for a task to be
 * in two wake queues simultaneously; it is forbidden to abandon a task
 * in a wake queue (a call to wake_up_q() _must_ follow), so if a task is
 * already in a wake queue, the wakeup will happen soon and the second
 * waker can just skip it.
 *
 * The WAKE_Q macro declares and initializes the list head.
 * wake_up_q() does NOT reinitialize the list; it's expected to be
 * called near the end of a function, where the fact that the queue is
 * not used again will be easy to see by inspection.
 *
 * Note that this can cause spurious wakeups. schedule() callers
 * must ensure the call is done inside a loop, confirming that the
 * wakeup condition has in fact occurred.
 */
struct wake_q_node {
	struct wake_q_node *next;
};

struct wake_q_head {
	struct wake_q_node *first;
	struct wake_q_node **lastp;
};

#define WAKE_Q_TAIL ((struct wake_q_node *) 0x01)

#define WAKE_Q(name)					\
	struct wake_q_head name = { WAKE_Q_TAIL, &name.first }

extern void wake_q_add(struct wake_q_head *head,
		       struct task_struct *task);
extern void wake_up_q(struct wake_q_head *head);

/*
 * sched-domains (multiprocessor balancing) declarations:
 */
#ifdef CONFIG_SMP
#define SD_LOAD_BALANCE		0x0001	/* Do load balancing on this domain. */
#define SD_BALANCE_NEWIDLE	0x0002	/* Balance when about to become idle */
#define SD_BALANCE_EXEC		0x0004	/* Balance on exec */
#define SD_BALANCE_FORK		0x0008	/* Balance on fork, clone */
#define SD_BALANCE_WAKE		0x0010  /* Balance on wakeup */
#define SD_WAKE_AFFINE		0x0020	/* Wake task to waking CPU */
#define SD_SHARE_CPUCAPACITY	0x0080	/* Domain members share cpu power */
#define SD_SHARE_POWERDOMAIN	0x0100	/* Domain members share power domain */
#define SD_SHARE_PKG_RESOURCES	0x0200	/* Domain members share cpu pkg resources */
#define SD_SERIALIZE		0x0400	/* Only a single load balancing instance */
#define SD_ASYM_PACKING		0x0800  /* Place busy groups earlier in the domain */
#define SD_PREFER_SIBLING	0x1000	/* Prefer to place tasks in a sibling domain */
#define SD_OVERLAP		0x2000	/* sched_domains of this level overlap */
#define SD_NUMA			0x4000	/* cross-node balancing */

#ifdef CONFIG_SCHED_SMT
static inline int cpu_smt_flags(void)
{
	return SD_SHARE_CPUCAPACITY | SD_SHARE_PKG_RESOURCES;
}
#endif

#ifdef CONFIG_SCHED_MC
static inline int cpu_core_flags(void)
{
	return SD_SHARE_PKG_RESOURCES;
}
#endif

#ifdef CONFIG_NUMA
static inline int cpu_numa_flags(void)
{
	return SD_NUMA;
}
#endif

struct sched_domain_attr {
	int relax_domain_level;
};

#define SD_ATTR_INIT	(struct sched_domain_attr) {	\
	.relax_domain_level = -1,			\
}

extern int sched_domain_level_max;

struct sched_group;

struct sched_domain {
	/* These fields must be setup */
	struct sched_domain *parent;	/* top domain must be null terminated */
	struct sched_domain *child;	/* bottom domain must be null terminated */
	struct sched_group *groups;	/* the balancing groups of the domain */
	unsigned long min_interval;	/* Minimum balance interval ms */
	unsigned long max_interval;	/* Maximum balance interval ms */
	unsigned int busy_factor;	/* less balancing by factor if busy */
	unsigned int imbalance_pct;	/* No balance until over watermark */
	unsigned int cache_nice_tries;	/* Leave cache hot tasks for # tries */
	unsigned int busy_idx;
	unsigned int idle_idx;
	unsigned int newidle_idx;
	unsigned int wake_idx;
	unsigned int forkexec_idx;
	unsigned int smt_gain;

	int nohz_idle;			/* NOHZ IDLE status */
	int flags;			/* See SD_* */
	int level;

	/* Runtime fields. */
	unsigned long last_balance;	/* init to jiffies. units in jiffies */
	unsigned int balance_interval;	/* initialise to 1. units in ms. */
	unsigned int nr_balance_failed; /* initialise to 0 */

	/* idle_balance() stats */
	u64 max_newidle_lb_cost;
	unsigned long next_decay_max_lb_cost;

#ifdef CONFIG_SCHEDSTATS
	/* load_balance() stats */
	unsigned int lb_count[CPU_MAX_IDLE_TYPES];
	unsigned int lb_failed[CPU_MAX_IDLE_TYPES];
	unsigned int lb_balanced[CPU_MAX_IDLE_TYPES];
	unsigned int lb_imbalance[CPU_MAX_IDLE_TYPES];
	unsigned int lb_gained[CPU_MAX_IDLE_TYPES];
	unsigned int lb_hot_gained[CPU_MAX_IDLE_TYPES];
	unsigned int lb_nobusyg[CPU_MAX_IDLE_TYPES];
	unsigned int lb_nobusyq[CPU_MAX_IDLE_TYPES];

	/* Active load balancing */
	unsigned int alb_count;
	unsigned int alb_failed;
	unsigned int alb_pushed;

	/* SD_BALANCE_EXEC stats */
	unsigned int sbe_count;
	unsigned int sbe_balanced;
	unsigned int sbe_pushed;

	/* SD_BALANCE_FORK stats */
	unsigned int sbf_count;
	unsigned int sbf_balanced;
	unsigned int sbf_pushed;

	/* try_to_wake_up() stats */
	unsigned int ttwu_wake_remote;
	unsigned int ttwu_move_affine;
	unsigned int ttwu_move_balance;
#endif
#ifdef CONFIG_SCHED_DEBUG
	char *name;
#endif
	union {
		void *private;		/* used during construction */
		struct rcu_head rcu;	/* used during destruction */
	};

	unsigned int span_weight;
	/*
	 * Span of all CPUs in this domain.
	 *
	 * NOTE: this field is variable length. (Allocated dynamically
	 * by attaching extra space to the end of the structure,
	 * depending on how many CPUs the kernel has booted up with)
	 */
	unsigned long span[0];
};

static inline struct cpumask *sched_domain_span(struct sched_domain *sd)
{
	return to_cpumask(sd->span);
}

extern void partition_sched_domains(int ndoms_new, cpumask_var_t doms_new[],
				    struct sched_domain_attr *dattr_new);

/* Allocate an array of sched domains, for partition_sched_domains(). */
cpumask_var_t *alloc_sched_domains(unsigned int ndoms);
void free_sched_domains(cpumask_var_t doms[], unsigned int ndoms);

bool cpus_share_cache(int this_cpu, int that_cpu);

typedef const struct cpumask *(*sched_domain_mask_f)(int cpu);
typedef int (*sched_domain_flags_f)(void);

#define SDTL_OVERLAP	0x01

struct sd_data {
	struct sched_domain **__percpu sd;
	struct sched_group **__percpu sg;
	struct sched_group_capacity **__percpu sgc;
};

struct sched_domain_topology_level {
	sched_domain_mask_f mask;
	sched_domain_flags_f sd_flags;
	int		    flags;
	int		    numa_level;
	struct sd_data      data;
#ifdef CONFIG_SCHED_DEBUG
	char                *name;
#endif
};

extern void set_sched_topology(struct sched_domain_topology_level *tl);
extern void wake_up_if_idle(int cpu);

#ifdef CONFIG_SCHED_DEBUG
# define SD_INIT_NAME(type)		.name = #type
#else
# define SD_INIT_NAME(type)
#endif

#else /* CONFIG_SMP */

struct sched_domain_attr;

static inline void
partition_sched_domains(int ndoms_new, cpumask_var_t doms_new[],
			struct sched_domain_attr *dattr_new)
{
}

static inline bool cpus_share_cache(int this_cpu, int that_cpu)
{
	return true;
}

#endif	/* !CONFIG_SMP */


struct io_context;			/* See blkdev.h */


#ifdef ARCH_HAS_PREFETCH_SWITCH_STACK
extern void prefetch_stack(struct task_struct *t);
#else
static inline void prefetch_stack(struct task_struct *t) { }
#endif

struct audit_context;		/* See audit.c */
struct mempolicy;
struct pipe_inode_info;
struct uts_namespace;

struct load_weight {
	unsigned long weight;
	u32 inv_weight;
};

/*
 * The load_avg/util_avg accumulates an infinite geometric series
 * (see __update_load_avg() in kernel/sched/fair.c).
 *
 * [load_avg definition]
 *
 *   load_avg = runnable% * scale_load_down(load)
 *
 * where runnable% is the time ratio that a sched_entity is runnable.
 * For cfs_rq, it is the aggregated load_avg of all runnable and
 * blocked sched_entities.
 *
 * load_avg may also take frequency scaling into account:
 *
 *   load_avg = runnable% * scale_load_down(load) * freq%
 *
 * where freq% is the CPU frequency normalized to the highest frequency.
 *
 * [util_avg definition]
 *
 *   util_avg = running% * SCHED_CAPACITY_SCALE
 *
 * where running% is the time ratio that a sched_entity is running on
 * a CPU. For cfs_rq, it is the aggregated util_avg of all runnable
 * and blocked sched_entities.
 *
 * util_avg may also factor frequency scaling and CPU capacity scaling:
 *
 *   util_avg = running% * SCHED_CAPACITY_SCALE * freq% * capacity%
 *
 * where freq% is the same as above, and capacity% is the CPU capacity
 * normalized to the greatest capacity (due to uarch differences, etc).
 *
 * N.B., the above ratios (runnable%, running%, freq%, and capacity%)
 * themselves are in the range of [0, 1]. To do fixed point arithmetics,
 * we therefore scale them to as large a range as necessary. This is for
 * example reflected by util_avg's SCHED_CAPACITY_SCALE.
 *
 * [Overflow issue]
 *
 * The 64-bit load_sum can have 4353082796 (=2^64/47742/88761) entities
 * with the highest load (=88761), always runnable on a single cfs_rq,
 * and should not overflow as the number already hits PID_MAX_LIMIT.
 *
 * For all other cases (including 32-bit kernels), struct load_weight's
 * weight will overflow first before we do, because:
 *
 *    Max(load_avg) <= Max(load.weight)
 *
 * Then it is the load_weight's responsibility to consider overflow
 * issues.
 */
struct sched_avg {
	u64 last_update_time, load_sum;
	u32 util_sum, period_contrib;
	unsigned long load_avg, util_avg;
};

#ifdef CONFIG_SCHEDSTATS
struct sched_statistics {
	u64			wait_start;
	u64			wait_max;
	u64			wait_count;
	u64			wait_sum;
	u64			iowait_count;
	u64			iowait_sum;

	u64			sleep_start;
	u64			sleep_max;
	s64			sum_sleep_runtime;

	u64			block_start;
	u64			block_max;
	u64			exec_max;
	u64			slice_max;

	u64			nr_migrations_cold;
	u64			nr_failed_migrations_affine;
	u64			nr_failed_migrations_running;
	u64			nr_failed_migrations_hot;
	u64			nr_forced_migrations;

	u64			nr_wakeups;
	u64			nr_wakeups_sync;
	u64			nr_wakeups_migrate;
	u64			nr_wakeups_local;
	u64			nr_wakeups_remote;
	u64			nr_wakeups_affine;
	u64			nr_wakeups_affine_attempts;
	u64			nr_wakeups_passive;
	u64			nr_wakeups_idle;
};
#endif

struct sched_entity {
	struct load_weight	load;		/* for load-balancing */
	struct rb_node		run_node;
	struct list_head	group_node;
	unsigned int		on_rq;

	u64			exec_start;
	u64			sum_exec_runtime;
	u64			vruntime;
	u64			prev_sum_exec_runtime;

	u64			nr_migrations;

#ifdef CONFIG_SCHEDSTATS
	struct sched_statistics statistics;
#endif

#ifdef CONFIG_FAIR_GROUP_SCHED
	int			depth;
	struct sched_entity	*parent;
	/* rq on which this entity is (to be) queued: */
	struct cfs_rq		*cfs_rq;
	/* rq "owned" by this entity/group: */
	struct cfs_rq		*my_q;
#endif

#ifdef CONFIG_SMP
	/*
	 * Per entity load average tracking.
	 *
	 * Put into separate cache line so it does not
	 * collide with read-mostly values above.
	 */
	struct sched_avg	avg ____cacheline_aligned_in_smp;
#endif
};

struct sched_rt_entity {
	struct list_head run_list;
	unsigned long timeout;
	unsigned long watchdog_stamp;
	unsigned int time_slice;
	unsigned short on_rq;
	unsigned short on_list;

	struct sched_rt_entity *back;
#ifdef CONFIG_RT_GROUP_SCHED
	struct sched_rt_entity	*parent;
	/* rq on which this entity is (to be) queued: */
	struct rt_rq		*rt_rq;
	/* rq "owned" by this entity/group: */
	struct rt_rq		*my_q;
#endif
};

struct sched_dl_entity {
	struct rb_node	rb_node;

	/*
	 * Original scheduling parameters. Copied here from sched_attr
	 * during sched_setattr(), they will remain the same until
	 * the next sched_setattr().
	 */
	u64 dl_runtime;		/* maximum runtime for each instance	*/
	u64 dl_deadline;	/* relative deadline of each instance	*/
	u64 dl_period;		/* separation of two instances (period) */
	u64 dl_bw;		/* dl_runtime / dl_deadline		*/

	/*
	 * Actual scheduling parameters. Initialized with the values above,
	 * they are continously updated during task execution. Note that
	 * the remaining runtime could be < 0 in case we are in overrun.
	 */
	s64 runtime;		/* remaining runtime for this instance	*/
	u64 deadline;		/* absolute deadline for this instance	*/
	unsigned int flags;	/* specifying the scheduler behaviour	*/

	/*
	 * Some bool flags:
	 *
	 * @dl_throttled tells if we exhausted the runtime. If so, the
	 * task has to wait for a replenishment to be performed at the
	 * next firing of dl_timer.
	 *
	 * @dl_boosted tells if we are boosted due to DI. If so we are
	 * outside bandwidth enforcement mechanism (but only until we
	 * exit the critical section);
	 *
	 * @dl_yielded tells if task gave up the cpu before consuming
	 * all its available runtime during the last job.
	 */
	int dl_throttled, dl_boosted, dl_yielded;

	/*
	 * Bandwidth enforcement timer. Each -deadline task has its
	 * own bandwidth to be enforced, thus we need one timer per task.
	 */
	struct hrtimer dl_timer;
};

union rcu_special {
	struct {
		u8 blocked;
		u8 need_qs;
		u8 exp_need_qs;
		u8 pad;	/* Otherwise the compiler can store garbage here. */
	} b; /* Bits. */
	u32 s; /* Set of bits. */
};
struct rcu_node;

enum perf_event_task_context {
	perf_invalid_context = -1,
	perf_hw_context = 0,
	perf_sw_context,
	perf_nr_task_contexts,
};

/* Track pages that require TLB flushes */
struct tlbflush_unmap_batch {
	/*
	 * Each bit set is a CPU that potentially has a TLB entry for one of
	 * the PFNs being flushed. See set_tlb_ubc_flush_pending().
	 */
	struct cpumask cpumask;

	/* True if any bit in cpumask is set */
	bool flush_required;

	/*
	 * If true then the PTE was dirty when unmapped. The entry must be
	 * flushed before IO is initiated or a stale TLB entry potentially
	 * allows an update without redirtying the page.
	 */
	bool writable;
};

struct task_struct {
	volatile long state;	/* -1 unrunnable, 0 runnable, >0 stopped */
	void *stack;
	atomic_t usage;
	unsigned int flags;	/* per process flags, defined below */
	unsigned int ptrace;

#ifdef CONFIG_SMP
	struct llist_node wake_entry;
	int on_cpu;
	unsigned int wakee_flips;
	unsigned long wakee_flip_decay_ts;
	struct task_struct *last_wakee;

	int wake_cpu;
#endif
	int on_rq;

	int prio, static_prio, normal_prio;
	unsigned int rt_priority;
	const struct sched_class *sched_class;
	struct sched_entity se;
	struct sched_rt_entity rt;
#ifdef CONFIG_CGROUP_SCHED
	struct task_group *sched_task_group;
#endif
	struct sched_dl_entity dl;

#ifdef CONFIG_PREEMPT_NOTIFIERS
	/* list of struct preempt_notifier: */
	struct hlist_head preempt_notifiers;
#endif

#ifdef CONFIG_BLK_DEV_IO_TRACE
	unsigned int btrace_seq;
#endif

	unsigned int policy;
	int nr_cpus_allowed;
	cpumask_t cpus_allowed;

#ifdef CONFIG_PREEMPT_RCU
	int rcu_read_lock_nesting;
	union rcu_special rcu_read_unlock_special;
	struct list_head rcu_node_entry;
	struct rcu_node *rcu_blocked_node;
#endif /* #ifdef CONFIG_PREEMPT_RCU */
#ifdef CONFIG_TASKS_RCU
	unsigned long rcu_tasks_nvcsw;
	bool rcu_tasks_holdout;
	struct list_head rcu_tasks_holdout_list;
	int rcu_tasks_idle_cpu;
#endif /* #ifdef CONFIG_TASKS_RCU */

#ifdef CONFIG_SCHED_INFO
	struct sched_info sched_info;
#endif

	struct list_head tasks;
#ifdef CONFIG_SMP
	struct plist_node pushable_tasks;
	struct rb_node pushable_dl_tasks;
#endif

	struct mm_struct *mm, *active_mm;
	/* per-thread vma caching */
	u32 vmacache_seqnum;
	struct vm_area_struct *vmacache[VMACACHE_SIZE];
#if defined(SPLIT_RSS_COUNTING)
	struct task_rss_stat	rss_stat;
#endif
/* task state */
	int exit_state;
	int exit_code, exit_signal;
	int pdeath_signal;  /*  The signal sent when the parent dies  */
	unsigned long jobctl;	/* JOBCTL_*, siglock protected */

	/* Used for emulating ABI behavior of previous Linux versions */
	unsigned int personality;

	/* scheduler bits, serialized by scheduler locks */
	unsigned sched_reset_on_fork:1;
	unsigned sched_contributes_to_load:1;
	unsigned sched_migrated:1;
	unsigned sched_remote_wakeup:1;
	unsigned :0; /* force alignment to the next boundary */

	/* unserialized, strictly 'current' */
	unsigned in_execve:1; /* bit to tell LSMs we're in execve */
	unsigned in_iowait:1;
#ifdef CONFIG_MEMCG
	unsigned memcg_may_oom:1;
#ifndef CONFIG_SLOB
	unsigned memcg_kmem_skip_account:1;
#endif
#endif
#ifdef CONFIG_COMPAT_BRK
	unsigned brk_randomized:1;
#endif

	unsigned autoreap:1; /* Do not become a zombie on exit */

#ifdef CONFIG_CLONEFD
	unsigned clonefd:1; /* Notify clonefd_wqh on exit */
	wait_queue_head_t clonefd_wqh;
#endif

	unsigned long atomic_flags; /* Flags needing atomic access. */

	struct restart_block restart_block;

	pid_t pid;
	pid_t tgid;

#ifdef CONFIG_CC_STACKPROTECTOR
	/* Canary value for the -fstack-protector gcc feature */
	unsigned long stack_canary;
#endif
	/*
	 * pointers to (original) parent process, youngest child, younger sibling,
	 * older sibling, respectively.  (p->father can be replaced with
	 * p->real_parent->pid)
	 */
	struct task_struct __rcu *real_parent; /* real parent process */
	struct task_struct __rcu *parent; /* recipient of SIGCHLD, wait4() reports */
	/*
	 * children/sibling forms the list of my natural children
	 */
	struct list_head children;	/* list of my children */
	struct list_head sibling;	/* linkage in my parent's children list */
	struct task_struct *group_leader;	/* threadgroup leader */

	/*
	 * ptraced is the list of tasks this task is using ptrace on.
	 * This includes both natural children and PTRACE_ATTACH targets.
	 * p->ptrace_entry is p's link on the p->parent->ptraced list.
	 */
	struct list_head ptraced;
	struct list_head ptrace_entry;

	/* PID/PID hash table linkage. */
	struct pid_link pids[PIDTYPE_MAX];
	struct list_head thread_group;
	struct list_head thread_node;

	struct completion *vfork_done;		/* for vfork() */
	int __user *set_child_tid;		/* CLONE_CHILD_SETTID */
	int __user *clear_child_tid;		/* CLONE_CHILD_CLEARTID */

	cputime_t utime, stime, utimescaled, stimescaled;
	cputime_t gtime;
	struct prev_cputime prev_cputime;
#ifdef CONFIG_VIRT_CPU_ACCOUNTING_GEN
	seqcount_t vtime_seqcount;
	unsigned long long vtime_snap;
	enum {
		/* Task is sleeping or running in a CPU with VTIME inactive */
		VTIME_INACTIVE = 0,
		/* Task runs in userspace in a CPU with VTIME active */
		VTIME_USER,
		/* Task runs in kernelspace in a CPU with VTIME active */
		VTIME_SYS,
	} vtime_snap_whence;
#endif

#ifdef CONFIG_NO_HZ_FULL
	atomic_t tick_dep_mask;
#endif
	unsigned long nvcsw, nivcsw; /* context switch counts */
	u64 start_time;		/* monotonic time in nsec */
	u64 real_start_time;	/* boot based time in nsec */
/* mm fault and swap info: this can arguably be seen as either mm-specific or thread-specific */
	unsigned long min_flt, maj_flt;

	struct task_cputime cputime_expires;
	struct list_head cpu_timers[3];

/* process credentials */
	const struct cred __rcu *real_cred; /* objective and real subjective task
					 * credentials (COW) */
	const struct cred __rcu *cred;	/* effective (overridable) subjective task
					 * credentials (COW) */
	char comm[TASK_COMM_LEN]; /* executable name excluding path
				     - access with [gs]et_task_comm (which lock
				       it with task_lock())
				     - initialized normally by setup_new_exec */
/* file system info */
	struct nameidata *nameidata;
#ifdef CONFIG_SYSVIPC
/* ipc stuff */
	struct sysv_sem sysvsem;
	struct sysv_shm sysvshm;
#endif
#ifdef CONFIG_DETECT_HUNG_TASK
/* hung task detection */
	unsigned long last_switch_count;
#endif
/* filesystem information */
	struct fs_struct *fs;
/* open file information */
	struct files_struct *files;
/* namespaces */
	struct nsproxy *nsproxy;
/* signal handlers */
	struct signal_struct *signal;
	struct sighand_struct *sighand;

	sigset_t blocked, real_blocked;
	sigset_t saved_sigmask;	/* restored if set_restore_sigmask() was used */
	struct sigpending pending;

	unsigned long sas_ss_sp;
	size_t sas_ss_size;
	unsigned sas_ss_flags;

	struct callback_head *task_works;

	struct audit_context *audit_context;
#ifdef CONFIG_AUDITSYSCALL
	kuid_t loginuid;
	unsigned int sessionid;
#endif
	struct seccomp seccomp;

/* Thread group tracking */
   	u32 parent_exec_id;
   	u32 self_exec_id;
/* Protection of (de-)allocation: mm, files, fs, tty, keyrings, mems_allowed,
 * mempolicy */
	spinlock_t alloc_lock;

	/* Protection of the PI data structures: */
	raw_spinlock_t pi_lock;

	struct wake_q_node wake_q;

#ifdef CONFIG_RT_MUTEXES
	/* PI waiters blocked on a rt_mutex held by this task */
	struct rb_root pi_waiters;
	struct rb_node *pi_waiters_leftmost;
	/* Deadlock detection and priority inheritance handling */
	struct rt_mutex_waiter *pi_blocked_on;
#endif

#ifdef CONFIG_DEBUG_MUTEXES
	/* mutex deadlock detection */
	struct mutex_waiter *blocked_on;
#endif
#ifdef CONFIG_TRACE_IRQFLAGS
	unsigned int irq_events;
	unsigned long hardirq_enable_ip;
	unsigned long hardirq_disable_ip;
	unsigned int hardirq_enable_event;
	unsigned int hardirq_disable_event;
	int hardirqs_enabled;
	int hardirq_context;
	unsigned long softirq_disable_ip;
	unsigned long softirq_enable_ip;
	unsigned int softirq_disable_event;
	unsigned int softirq_enable_event;
	int softirqs_enabled;
	int softirq_context;
#endif
#ifdef CONFIG_LOCKDEP
# define MAX_LOCK_DEPTH 48UL
	u64 curr_chain_key;
	int lockdep_depth;
	unsigned int lockdep_recursion;
	struct held_lock held_locks[MAX_LOCK_DEPTH];
	gfp_t lockdep_reclaim_gfp;
#endif
#ifdef CONFIG_UBSAN
	unsigned int in_ubsan;
#endif

/* journalling filesystem info */
	void *journal_info;

/* stacked block device info */
	struct bio_list *bio_list;

#ifdef CONFIG_BLOCK
/* stack plugging */
	struct blk_plug *plug;
#endif

/* VM state */
	struct reclaim_state *reclaim_state;

	struct backing_dev_info *backing_dev_info;

	struct io_context *io_context;

	unsigned long ptrace_message;
	siginfo_t *last_siginfo; /* For ptrace use.  */
	struct task_io_accounting ioac;
#if defined(CONFIG_TASK_XACCT)
	u64 acct_rss_mem1;	/* accumulated rss usage */
	u64 acct_vm_mem1;	/* accumulated virtual memory usage */
	cputime_t acct_timexpd;	/* stime + utime since last update */
#endif
#ifdef CONFIG_CPUSETS
	nodemask_t mems_allowed;	/* Protected by alloc_lock */
	seqcount_t mems_allowed_seq;	/* Seqence no to catch updates */
	int cpuset_mem_spread_rotor;
	int cpuset_slab_spread_rotor;
#endif
#ifdef CONFIG_CGROUPS
	/* Control Group info protected by css_set_lock */
	struct css_set __rcu *cgroups;
	/* cg_list protected by css_set_lock and tsk->alloc_lock */
	struct list_head cg_list;
#endif
#ifdef CONFIG_FUTEX
	struct robust_list_head __user *robust_list;
#ifdef CONFIG_COMPAT
	struct compat_robust_list_head __user *compat_robust_list;
#endif
	struct list_head pi_state_list;
	struct futex_pi_state *pi_state_cache;
#endif
#ifdef CONFIG_PERF_EVENTS
	struct perf_event_context *perf_event_ctxp[perf_nr_task_contexts];
	struct mutex perf_event_mutex;
	struct list_head perf_event_list;
#endif
#ifdef CONFIG_DEBUG_PREEMPT
	unsigned long preempt_disable_ip;
#endif
#ifdef CONFIG_NUMA
	struct mempolicy *mempolicy;	/* Protected by alloc_lock */
	short il_next;
	short pref_node_fork;
#endif
#ifdef CONFIG_NUMA_BALANCING
	int numa_scan_seq;
	unsigned int numa_scan_period;
	unsigned int numa_scan_period_max;
	int numa_preferred_nid;
	unsigned long numa_migrate_retry;
	u64 node_stamp;			/* migration stamp  */
	u64 last_task_numa_placement;
	u64 last_sum_exec_runtime;
	struct callback_head numa_work;

	struct list_head numa_entry;
	struct numa_group *numa_group;

	/*
	 * numa_faults is an array split into four regions:
	 * faults_memory, faults_cpu, faults_memory_buffer, faults_cpu_buffer
	 * in this precise order.
	 *
	 * faults_memory: Exponential decaying average of faults on a per-node
	 * basis. Scheduling placement decisions are made based on these
	 * counts. The values remain static for the duration of a PTE scan.
	 * faults_cpu: Track the nodes the process was running on when a NUMA
	 * hinting fault was incurred.
	 * faults_memory_buffer and faults_cpu_buffer: Record faults per node
	 * during the current scan window. When the scan completes, the counts
	 * in faults_memory and faults_cpu decay and these values are copied.
	 */
	unsigned long *numa_faults;
	unsigned long total_numa_faults;

	/*
	 * numa_faults_locality tracks if faults recorded during the last
	 * scan window were remote/local or failed to migrate. The task scan
	 * period is adapted based on the locality of the faults with different
	 * weights depending on whether they were shared or private faults
	 */
	unsigned long numa_faults_locality[3];

	unsigned long numa_pages_migrated;
#endif /* CONFIG_NUMA_BALANCING */

#ifdef CONFIG_ARCH_WANT_BATCHED_UNMAP_TLB_FLUSH
	struct tlbflush_unmap_batch tlb_ubc;
#endif

	struct rcu_head rcu;

	/*
	 * cache last used pipe for splice
	 */
	struct pipe_inode_info *splice_pipe;

	struct page_frag task_frag;

#ifdef	CONFIG_TASK_DELAY_ACCT
	struct task_delay_info *delays;
#endif
#ifdef CONFIG_FAULT_INJECTION
	int make_it_fail;
#endif
	/*
	 * when (nr_dirtied >= nr_dirtied_pause), it's time to call
	 * balance_dirty_pages() for some dirty throttling pause
	 */
	int nr_dirtied;
	int nr_dirtied_pause;
	unsigned long dirty_paused_when; /* start of a write-and-pause period */

#ifdef CONFIG_LATENCYTOP
	int latency_record_count;
	struct latency_record latency_record[LT_SAVECOUNT];
#endif
	/*
	 * time slack values; these are used to round up poll() and
	 * select() etc timeout values. These are in nanoseconds.
	 */
	u64 timer_slack_ns;
	u64 default_timer_slack_ns;

#ifdef CONFIG_KASAN
	unsigned int kasan_depth;
#endif
#ifdef CONFIG_FUNCTION_GRAPH_TRACER
	/* Index of current stored address in ret_stack */
	int curr_ret_stack;
	/* Stack of return addresses for return function tracing */
	struct ftrace_ret_stack	*ret_stack;
	/* time stamp for last schedule */
	unsigned long long ftrace_timestamp;
	/*
	 * Number of functions that haven't been traced
	 * because of depth overrun.
	 */
	atomic_t trace_overrun;
	/* Pause for the tracing */
	atomic_t tracing_graph_pause;
#endif
#ifdef CONFIG_TRACING
	/* state flags for use by tracers */
	unsigned long trace;
	/* bitmask and counter of trace recursion */
	unsigned long trace_recursion;
#endif /* CONFIG_TRACING */
#ifdef CONFIG_KCOV
	/* Coverage collection mode enabled for this task (0 if disabled). */
	enum kcov_mode kcov_mode;
	/* Size of the kcov_area. */
	unsigned	kcov_size;
	/* Buffer for coverage collection. */
	void		*kcov_area;
	/* kcov desciptor wired with this task or NULL. */
	struct kcov	*kcov;
#endif
#ifdef CONFIG_MEMCG
	struct mem_cgroup *memcg_in_oom;
	gfp_t memcg_oom_gfp_mask;
	int memcg_oom_order;

	/* number of pages to reclaim on returning to userland */
	unsigned int memcg_nr_pages_over_high;
#endif
#ifdef CONFIG_UPROBES
	struct uprobe_task *utask;
#endif
#if defined(CONFIG_BCACHE) || defined(CONFIG_BCACHE_MODULE)
	unsigned int	sequential_io;
	unsigned int	sequential_io_avg;
#endif
#ifdef CONFIG_DEBUG_ATOMIC_SLEEP
	unsigned long	task_state_change;
#endif
	int pagefault_disabled;
#ifdef CONFIG_MMU
	struct task_struct *oom_reaper_list;
#endif
/* CPU-specific state of this task */
	struct thread_struct thread;
/*
 * WARNING: on x86, 'thread_struct' contains a variable-sized
 * structure.  It *MUST* be at the end of 'task_struct'.
 *
 * Do not put anything below here!
 */
};

#ifdef CONFIG_ARCH_WANTS_DYNAMIC_TASK_STRUCT
extern int arch_task_struct_size __read_mostly;
#else
# define arch_task_struct_size (sizeof(struct task_struct))
#endif

/* Future-safe accessor for struct task_struct's cpus_allowed. */
#define tsk_cpus_allowed(tsk) (&(tsk)->cpus_allowed)

static inline int tsk_nr_cpus_allowed(struct task_struct *p)
{
	return p->nr_cpus_allowed;
}

#define TNF_MIGRATED	0x01
#define TNF_NO_GROUP	0x02
#define TNF_SHARED	0x04
#define TNF_FAULT_LOCAL	0x08
#define TNF_MIGRATE_FAIL 0x10

#ifdef CONFIG_NUMA_BALANCING
extern void task_numa_fault(int last_node, int node, int pages, int flags);
extern pid_t task_numa_group_id(struct task_struct *p);
extern void set_numabalancing_state(bool enabled);
extern void task_numa_free(struct task_struct *p);
extern bool should_numa_migrate_memory(struct task_struct *p, struct page *page,
					int src_nid, int dst_cpu);
#else
static inline void task_numa_fault(int last_node, int node, int pages,
				   int flags)
{
}
static inline pid_t task_numa_group_id(struct task_struct *p)
{
	return 0;
}
static inline void set_numabalancing_state(bool enabled)
{
}
static inline void task_numa_free(struct task_struct *p)
{
}
static inline bool should_numa_migrate_memory(struct task_struct *p,
				struct page *page, int src_nid, int dst_cpu)
{
	return true;
}
#endif

static inline struct pid *task_pid(struct task_struct *task)
{
	return task->pids[PIDTYPE_PID].pid;
}

static inline struct pid *task_tgid(struct task_struct *task)
{
	return task->group_leader->pids[PIDTYPE_PID].pid;
}

/*
 * Without tasklist or rcu lock it is not safe to dereference
 * the result of task_pgrp/task_session even if task == current,
 * we can race with another thread doing sys_setsid/sys_setpgid.
 */
static inline struct pid *task_pgrp(struct task_struct *task)
{
	return task->group_leader->pids[PIDTYPE_PGID].pid;
}

static inline struct pid *task_session(struct task_struct *task)
{
	return task->group_leader->pids[PIDTYPE_SID].pid;
}

struct pid_namespace;

/*
 * the helpers to get the task's different pids as they are seen
 * from various namespaces
 *
 * task_xid_nr()     : global id, i.e. the id seen from the init namespace;
 * task_xid_vnr()    : virtual id, i.e. the id seen from the pid namespace of
 *                     current.
 * task_xid_nr_ns()  : id seen from the ns specified;
 *
 * set_task_vxid()   : assigns a virtual id to a task;
 *
 * see also pid_nr() etc in include/linux/pid.h
 */
pid_t __task_pid_nr_ns(struct task_struct *task, enum pid_type type,
			struct pid_namespace *ns);

static inline pid_t task_pid_nr(struct task_struct *tsk)
{
	return tsk->pid;
}

static inline pid_t task_pid_nr_ns(struct task_struct *tsk,
					struct pid_namespace *ns)
{
	return __task_pid_nr_ns(tsk, PIDTYPE_PID, ns);
}

static inline pid_t task_pid_vnr(struct task_struct *tsk)
{
	return __task_pid_nr_ns(tsk, PIDTYPE_PID, NULL);
}


static inline pid_t task_tgid_nr(struct task_struct *tsk)
{
	return tsk->tgid;
}

pid_t task_tgid_nr_ns(struct task_struct *tsk, struct pid_namespace *ns);

static inline pid_t task_tgid_vnr(struct task_struct *tsk)
{
	return pid_vnr(task_tgid(tsk));
}


static inline int pid_alive(const struct task_struct *p);
static inline pid_t task_ppid_nr_ns(const struct task_struct *tsk, struct pid_namespace *ns)
{
	pid_t pid = 0;

	rcu_read_lock();
	if (pid_alive(tsk))
		pid = task_tgid_nr_ns(rcu_dereference(tsk->real_parent), ns);
	rcu_read_unlock();

	return pid;
}

static inline pid_t task_ppid_nr(const struct task_struct *tsk)
{
	return task_ppid_nr_ns(tsk, &init_pid_ns);
}

static inline pid_t task_pgrp_nr_ns(struct task_struct *tsk,
					struct pid_namespace *ns)
{
	return __task_pid_nr_ns(tsk, PIDTYPE_PGID, ns);
}

static inline pid_t task_pgrp_vnr(struct task_struct *tsk)
{
	return __task_pid_nr_ns(tsk, PIDTYPE_PGID, NULL);
}


static inline pid_t task_session_nr_ns(struct task_struct *tsk,
					struct pid_namespace *ns)
{
	return __task_pid_nr_ns(tsk, PIDTYPE_SID, ns);
}

static inline pid_t task_session_vnr(struct task_struct *tsk)
{
	return __task_pid_nr_ns(tsk, PIDTYPE_SID, NULL);
}

/* obsolete, do not use */
static inline pid_t task_pgrp_nr(struct task_struct *tsk)
{
	return task_pgrp_nr_ns(tsk, &init_pid_ns);
}

/**
 * pid_alive - check that a task structure is not stale
 * @p: Task structure to be checked.
 *
 * Test if a process is not yet dead (at most zombie state)
 * If pid_alive fails, then pointers within the task structure
 * can be stale and must not be dereferenced.
 *
 * Return: 1 if the process is alive. 0 otherwise.
 */
static inline int pid_alive(const struct task_struct *p)
{
	return p->pids[PIDTYPE_PID].pid != NULL;
}

/**
 * is_global_init - check if a task structure is init. Since init
 * is free to have sub-threads we need to check tgid.
 * @tsk: Task structure to be checked.
 *
 * Check if a task structure is the first user space task the kernel created.
 *
 * Return: 1 if the task structure is init. 0 otherwise.
 */
static inline int is_global_init(struct task_struct *tsk)
{
	return task_tgid_nr(tsk) == 1;
}

extern struct pid *cad_pid;

extern void free_task(struct task_struct *tsk);
#define get_task_struct(tsk) do { atomic_inc(&(tsk)->usage); } while(0)

extern void __put_task_struct(struct task_struct *t);

static inline void put_task_struct(struct task_struct *t)
{
	if (atomic_dec_and_test(&t->usage))
		__put_task_struct(t);
}

#ifdef CONFIG_VIRT_CPU_ACCOUNTING_GEN
extern void task_cputime(struct task_struct *t,
			 cputime_t *utime, cputime_t *stime);
extern void task_cputime_scaled(struct task_struct *t,
				cputime_t *utimescaled, cputime_t *stimescaled);
extern cputime_t task_gtime(struct task_struct *t);
#else
static inline void task_cputime(struct task_struct *t,
				cputime_t *utime, cputime_t *stime)
{
	if (utime)
		*utime = t->utime;
	if (stime)
		*stime = t->stime;
}

static inline void task_cputime_scaled(struct task_struct *t,
				       cputime_t *utimescaled,
				       cputime_t *stimescaled)
{
	if (utimescaled)
		*utimescaled = t->utimescaled;
	if (stimescaled)
		*stimescaled = t->stimescaled;
}

static inline cputime_t task_gtime(struct task_struct *t)
{
	return t->gtime;
}
#endif
extern void task_cputime_adjusted(struct task_struct *p, cputime_t *ut, cputime_t *st);
extern void thread_group_cputime_adjusted(struct task_struct *p, cputime_t *ut, cputime_t *st);

/*
 * Per process flags
 */
#define PF_EXITING	0x00000004	/* getting shut down */
#define PF_EXITPIDONE	0x00000008	/* pi exit done on shut down */
#define PF_VCPU		0x00000010	/* I'm a virtual CPU */
#define PF_WQ_WORKER	0x00000020	/* I'm a workqueue worker */
#define PF_FORKNOEXEC	0x00000040	/* forked but didn't exec */
#define PF_MCE_PROCESS  0x00000080      /* process policy on mce errors */
#define PF_SUPERPRIV	0x00000100	/* used super-user privileges */
#define PF_DUMPCORE	0x00000200	/* dumped core */
#define PF_SIGNALED	0x00000400	/* killed by a signal */
#define PF_MEMALLOC	0x00000800	/* Allocating memory */
#define PF_NPROC_EXCEEDED 0x00001000	/* set_user noticed that RLIMIT_NPROC was exceeded */
#define PF_USED_MATH	0x00002000	/* if unset the fpu must be initialized before use */
#define PF_USED_ASYNC	0x00004000	/* used async_schedule*(), used by module init */
#define PF_NOFREEZE	0x00008000	/* this thread should not be frozen */
#define PF_FROZEN	0x00010000	/* frozen for system suspend */
#define PF_FSTRANS	0x00020000	/* inside a filesystem transaction */
#define PF_KSWAPD	0x00040000	/* I am kswapd */
#define PF_MEMALLOC_NOIO 0x00080000	/* Allocating memory without IO involved */
#define PF_LESS_THROTTLE 0x00100000	/* Throttle me less: I clean memory */
#define PF_KTHREAD	0x00200000	/* I am a kernel thread */
#define PF_RANDOMIZE	0x00400000	/* randomize virtual address space */
#define PF_SWAPWRITE	0x00800000	/* Allowed to write to swap */
#define PF_NO_SETAFFINITY 0x04000000	/* Userland is not allowed to meddle with cpus_allowed */
#define PF_MCE_EARLY    0x08000000      /* Early kill for mce process policy */
#define PF_MUTEX_TESTER	0x20000000	/* Thread belongs to the rt mutex tester */
#define PF_FREEZER_SKIP	0x40000000	/* Freezer should not count it as freezable */
#define PF_SUSPEND_TASK 0x80000000      /* this thread called freeze_processes and should not be frozen */

/*
 * Only the _current_ task can read/write to tsk->flags, but other
 * tasks can access tsk->flags in readonly mode for example
 * with tsk_used_math (like during threaded core dumping).
 * There is however an exception to this rule during ptrace
 * or during fork: the ptracer task is allowed to write to the
 * child->flags of its traced child (same goes for fork, the parent
 * can write to the child->flags), because we're guaranteed the
 * child is not running and in turn not changing child->flags
 * at the same time the parent does it.
 */
#define clear_stopped_child_used_math(child) do { (child)->flags &= ~PF_USED_MATH; } while (0)
#define set_stopped_child_used_math(child) do { (child)->flags |= PF_USED_MATH; } while (0)
#define clear_used_math() clear_stopped_child_used_math(current)
#define set_used_math() set_stopped_child_used_math(current)
#define conditional_stopped_child_used_math(condition, child) \
	do { (child)->flags &= ~PF_USED_MATH, (child)->flags |= (condition) ? PF_USED_MATH : 0; } while (0)
#define conditional_used_math(condition) \
	conditional_stopped_child_used_math(condition, current)
#define copy_to_stopped_child_used_math(child) \
	do { (child)->flags &= ~PF_USED_MATH, (child)->flags |= current->flags & PF_USED_MATH; } while (0)
/* NOTE: this will return 0 or PF_USED_MATH, it will never return 1 */
#define tsk_used_math(p) ((p)->flags & PF_USED_MATH)
#define used_math() tsk_used_math(current)

/* __GFP_IO isn't allowed if PF_MEMALLOC_NOIO is set in current->flags
 * __GFP_FS is also cleared as it implies __GFP_IO.
 */
static inline gfp_t memalloc_noio_flags(gfp_t flags)
{
	if (unlikely(current->flags & PF_MEMALLOC_NOIO))
		flags &= ~(__GFP_IO | __GFP_FS);
	return flags;
}

static inline unsigned int memalloc_noio_save(void)
{
	unsigned int flags = current->flags & PF_MEMALLOC_NOIO;
	current->flags |= PF_MEMALLOC_NOIO;
	return flags;
}

static inline void memalloc_noio_restore(unsigned int flags)
{
	current->flags = (current->flags & ~PF_MEMALLOC_NOIO) | flags;
}

/* Per-process atomic flags. */
#define PFA_NO_NEW_PRIVS 0	/* May not gain new privileges. */
#define PFA_SPREAD_PAGE  1      /* Spread page cache over cpuset */
#define PFA_SPREAD_SLAB  2      /* Spread some slab caches over cpuset */
<<<<<<< HEAD
#define PFA_OPENAT_BENEATH 3	/* openat(2) implicitly O_EBENEATH */
=======
#define PFA_LMK_WAITING  3      /* Lowmemorykiller is waiting */
>>>>>>> 1a695a90


#define TASK_PFA_TEST(name, func)					\
	static inline bool task_##func(struct task_struct *p)		\
	{ return test_bit(PFA_##name, &p->atomic_flags); }
#define TASK_PFA_SET(name, func)					\
	static inline void task_set_##func(struct task_struct *p)	\
	{ set_bit(PFA_##name, &p->atomic_flags); }
#define TASK_PFA_CLEAR(name, func)					\
	static inline void task_clear_##func(struct task_struct *p)	\
	{ clear_bit(PFA_##name, &p->atomic_flags); }

TASK_PFA_TEST(NO_NEW_PRIVS, no_new_privs)
TASK_PFA_SET(NO_NEW_PRIVS, no_new_privs)

TASK_PFA_TEST(SPREAD_PAGE, spread_page)
TASK_PFA_SET(SPREAD_PAGE, spread_page)
TASK_PFA_CLEAR(SPREAD_PAGE, spread_page)

TASK_PFA_TEST(SPREAD_SLAB, spread_slab)
TASK_PFA_SET(SPREAD_SLAB, spread_slab)
TASK_PFA_CLEAR(SPREAD_SLAB, spread_slab)

<<<<<<< HEAD
TASK_PFA_TEST(OPENAT_BENEATH, openat_beneath)
TASK_PFA_SET(OPENAT_BENEATH, openat_beneath)
TASK_PFA_CLEAR(OPENAT_BENEATH, openat_beneath)
=======
TASK_PFA_TEST(LMK_WAITING, lmk_waiting)
TASK_PFA_SET(LMK_WAITING, lmk_waiting)
>>>>>>> 1a695a90

/*
 * task->jobctl flags
 */
#define JOBCTL_STOP_SIGMASK	0xffff	/* signr of the last group stop */

#define JOBCTL_STOP_DEQUEUED_BIT 16	/* stop signal dequeued */
#define JOBCTL_STOP_PENDING_BIT	17	/* task should stop for group stop */
#define JOBCTL_STOP_CONSUME_BIT	18	/* consume group stop count */
#define JOBCTL_TRAP_STOP_BIT	19	/* trap for STOP */
#define JOBCTL_TRAP_NOTIFY_BIT	20	/* trap for NOTIFY */
#define JOBCTL_TRAPPING_BIT	21	/* switching to TRACED */
#define JOBCTL_LISTENING_BIT	22	/* ptracer is listening for events */

#define JOBCTL_STOP_DEQUEUED	(1UL << JOBCTL_STOP_DEQUEUED_BIT)
#define JOBCTL_STOP_PENDING	(1UL << JOBCTL_STOP_PENDING_BIT)
#define JOBCTL_STOP_CONSUME	(1UL << JOBCTL_STOP_CONSUME_BIT)
#define JOBCTL_TRAP_STOP	(1UL << JOBCTL_TRAP_STOP_BIT)
#define JOBCTL_TRAP_NOTIFY	(1UL << JOBCTL_TRAP_NOTIFY_BIT)
#define JOBCTL_TRAPPING		(1UL << JOBCTL_TRAPPING_BIT)
#define JOBCTL_LISTENING	(1UL << JOBCTL_LISTENING_BIT)

#define JOBCTL_TRAP_MASK	(JOBCTL_TRAP_STOP | JOBCTL_TRAP_NOTIFY)
#define JOBCTL_PENDING_MASK	(JOBCTL_STOP_PENDING | JOBCTL_TRAP_MASK)

extern bool task_set_jobctl_pending(struct task_struct *task,
				    unsigned long mask);
extern void task_clear_jobctl_trapping(struct task_struct *task);
extern void task_clear_jobctl_pending(struct task_struct *task,
				      unsigned long mask);

static inline void rcu_copy_process(struct task_struct *p)
{
#ifdef CONFIG_PREEMPT_RCU
	p->rcu_read_lock_nesting = 0;
	p->rcu_read_unlock_special.s = 0;
	p->rcu_blocked_node = NULL;
	INIT_LIST_HEAD(&p->rcu_node_entry);
#endif /* #ifdef CONFIG_PREEMPT_RCU */
#ifdef CONFIG_TASKS_RCU
	p->rcu_tasks_holdout = false;
	INIT_LIST_HEAD(&p->rcu_tasks_holdout_list);
	p->rcu_tasks_idle_cpu = -1;
#endif /* #ifdef CONFIG_TASKS_RCU */
}

static inline void tsk_restore_flags(struct task_struct *task,
				unsigned long orig_flags, unsigned long flags)
{
	task->flags &= ~flags;
	task->flags |= orig_flags & flags;
}

extern int cpuset_cpumask_can_shrink(const struct cpumask *cur,
				     const struct cpumask *trial);
extern int task_can_attach(struct task_struct *p,
			   const struct cpumask *cs_cpus_allowed);
#ifdef CONFIG_SMP
extern void do_set_cpus_allowed(struct task_struct *p,
			       const struct cpumask *new_mask);

extern int set_cpus_allowed_ptr(struct task_struct *p,
				const struct cpumask *new_mask);
#else
static inline void do_set_cpus_allowed(struct task_struct *p,
				      const struct cpumask *new_mask)
{
}
static inline int set_cpus_allowed_ptr(struct task_struct *p,
				       const struct cpumask *new_mask)
{
	if (!cpumask_test_cpu(0, new_mask))
		return -EINVAL;
	return 0;
}
#endif

#ifdef CONFIG_NO_HZ_COMMON
void calc_load_enter_idle(void);
void calc_load_exit_idle(void);
#else
static inline void calc_load_enter_idle(void) { }
static inline void calc_load_exit_idle(void) { }
#endif /* CONFIG_NO_HZ_COMMON */

/*
 * Do not use outside of architecture code which knows its limitations.
 *
 * sched_clock() has no promise of monotonicity or bounded drift between
 * CPUs, use (which you should not) requires disabling IRQs.
 *
 * Please use one of the three interfaces below.
 */
extern unsigned long long notrace sched_clock(void);
/*
 * See the comment in kernel/sched/clock.c
 */
extern u64 running_clock(void);
extern u64 sched_clock_cpu(int cpu);


extern void sched_clock_init(void);

#ifndef CONFIG_HAVE_UNSTABLE_SCHED_CLOCK
static inline void sched_clock_tick(void)
{
}

static inline void sched_clock_idle_sleep_event(void)
{
}

static inline void sched_clock_idle_wakeup_event(u64 delta_ns)
{
}

static inline u64 cpu_clock(int cpu)
{
	return sched_clock();
}

static inline u64 local_clock(void)
{
	return sched_clock();
}
#else
/*
 * Architectures can set this to 1 if they have specified
 * CONFIG_HAVE_UNSTABLE_SCHED_CLOCK in their arch Kconfig,
 * but then during bootup it turns out that sched_clock()
 * is reliable after all:
 */
extern int sched_clock_stable(void);
extern void set_sched_clock_stable(void);
extern void clear_sched_clock_stable(void);

extern void sched_clock_tick(void);
extern void sched_clock_idle_sleep_event(void);
extern void sched_clock_idle_wakeup_event(u64 delta_ns);

/*
 * As outlined in clock.c, provides a fast, high resolution, nanosecond
 * time source that is monotonic per cpu argument and has bounded drift
 * between cpus.
 *
 * ######################### BIG FAT WARNING ##########################
 * # when comparing cpu_clock(i) to cpu_clock(j) for i != j, time can #
 * # go backwards !!                                                  #
 * ####################################################################
 */
static inline u64 cpu_clock(int cpu)
{
	return sched_clock_cpu(cpu);
}

static inline u64 local_clock(void)
{
	return sched_clock_cpu(raw_smp_processor_id());
}
#endif

#ifdef CONFIG_IRQ_TIME_ACCOUNTING
/*
 * An i/f to runtime opt-in for irq time accounting based off of sched_clock.
 * The reason for this explicit opt-in is not to have perf penalty with
 * slow sched_clocks.
 */
extern void enable_sched_clock_irqtime(void);
extern void disable_sched_clock_irqtime(void);
#else
static inline void enable_sched_clock_irqtime(void) {}
static inline void disable_sched_clock_irqtime(void) {}
#endif

extern unsigned long long
task_sched_runtime(struct task_struct *task);

/* sched_exec is called by processes performing an exec */
#ifdef CONFIG_SMP
extern void sched_exec(void);
#else
#define sched_exec()   {}
#endif

extern void sched_clock_idle_sleep_event(void);
extern void sched_clock_idle_wakeup_event(u64 delta_ns);

#ifdef CONFIG_HOTPLUG_CPU
extern void idle_task_exit(void);
#else
static inline void idle_task_exit(void) {}
#endif

#if defined(CONFIG_NO_HZ_COMMON) && defined(CONFIG_SMP)
extern void wake_up_nohz_cpu(int cpu);
#else
static inline void wake_up_nohz_cpu(int cpu) { }
#endif

#ifdef CONFIG_NO_HZ_FULL
extern u64 scheduler_tick_max_deferment(void);
#endif

#ifdef CONFIG_SCHED_AUTOGROUP
extern void sched_autogroup_create_attach(struct task_struct *p);
extern void sched_autogroup_detach(struct task_struct *p);
extern void sched_autogroup_fork(struct signal_struct *sig);
extern void sched_autogroup_exit(struct signal_struct *sig);
#ifdef CONFIG_PROC_FS
extern void proc_sched_autogroup_show_task(struct task_struct *p, struct seq_file *m);
extern int proc_sched_autogroup_set_nice(struct task_struct *p, int nice);
#endif
#else
static inline void sched_autogroup_create_attach(struct task_struct *p) { }
static inline void sched_autogroup_detach(struct task_struct *p) { }
static inline void sched_autogroup_fork(struct signal_struct *sig) { }
static inline void sched_autogroup_exit(struct signal_struct *sig) { }
#endif

extern int yield_to(struct task_struct *p, bool preempt);
extern void set_user_nice(struct task_struct *p, long nice);
extern int task_prio(const struct task_struct *p);
/**
 * task_nice - return the nice value of a given task.
 * @p: the task in question.
 *
 * Return: The nice value [ -20 ... 0 ... 19 ].
 */
static inline int task_nice(const struct task_struct *p)
{
	return PRIO_TO_NICE((p)->static_prio);
}
extern int can_nice(const struct task_struct *p, const int nice);
extern int task_curr(const struct task_struct *p);
extern int idle_cpu(int cpu);
extern int sched_setscheduler(struct task_struct *, int,
			      const struct sched_param *);
extern int sched_setscheduler_nocheck(struct task_struct *, int,
				      const struct sched_param *);
extern int sched_setattr(struct task_struct *,
			 const struct sched_attr *);
extern struct task_struct *idle_task(int cpu);
/**
 * is_idle_task - is the specified task an idle task?
 * @p: the task in question.
 *
 * Return: 1 if @p is an idle task. 0 otherwise.
 */
static inline bool is_idle_task(const struct task_struct *p)
{
	return p->pid == 0;
}
extern struct task_struct *curr_task(int cpu);
extern void set_curr_task(int cpu, struct task_struct *p);

void yield(void);

union thread_union {
	struct thread_info thread_info;
	unsigned long stack[THREAD_SIZE/sizeof(long)];
};

#ifndef __HAVE_ARCH_KSTACK_END
static inline int kstack_end(void *addr)
{
	/* Reliable end of stack detection:
	 * Some APM bios versions misalign the stack
	 */
	return !(((unsigned long)addr+sizeof(void*)-1) & (THREAD_SIZE-sizeof(void*)));
}
#endif

extern union thread_union init_thread_union;
extern struct task_struct init_task;

extern struct   mm_struct init_mm;

extern struct pid_namespace init_pid_ns;

/*
 * find a task by one of its numerical ids
 *
 * find_task_by_pid_ns():
 *      finds a task by its pid in the specified namespace
 * find_task_by_vpid():
 *      finds a task by its virtual pid
 *
 * see also find_vpid() etc in include/linux/pid.h
 */

extern struct task_struct *find_task_by_vpid(pid_t nr);
extern struct task_struct *find_task_by_pid_ns(pid_t nr,
		struct pid_namespace *ns);

/* per-UID process charging. */
extern struct user_struct * alloc_uid(kuid_t);
static inline struct user_struct *get_uid(struct user_struct *u)
{
	atomic_inc(&u->__count);
	return u;
}
extern void free_uid(struct user_struct *);

#include <asm/current.h>

extern void xtime_update(unsigned long ticks);

extern int wake_up_state(struct task_struct *tsk, unsigned int state);
extern int wake_up_process(struct task_struct *tsk);
extern void wake_up_new_task(struct task_struct *tsk);
#ifdef CONFIG_SMP
 extern void kick_process(struct task_struct *tsk);
#else
 static inline void kick_process(struct task_struct *tsk) { }
#endif
extern int sched_fork(unsigned long clone_flags, struct task_struct *p);
extern void sched_dead(struct task_struct *p);

extern void proc_caches_init(void);
extern void flush_signals(struct task_struct *);
extern void ignore_signals(struct task_struct *);
extern void flush_signal_handlers(struct task_struct *, int force_default);
extern int dequeue_signal(struct task_struct *tsk, sigset_t *mask, siginfo_t *info);

static inline int kernel_dequeue_signal(siginfo_t *info)
{
	struct task_struct *tsk = current;
	siginfo_t __info;
	int ret;

	spin_lock_irq(&tsk->sighand->siglock);
	ret = dequeue_signal(tsk, &tsk->blocked, info ?: &__info);
	spin_unlock_irq(&tsk->sighand->siglock);

	return ret;
}

static inline void kernel_signal_stop(void)
{
	spin_lock_irq(&current->sighand->siglock);
	if (current->jobctl & JOBCTL_STOP_DEQUEUED)
		__set_current_state(TASK_STOPPED);
	spin_unlock_irq(&current->sighand->siglock);

	schedule();
}

extern void release_task(struct task_struct * p);
extern int send_sig_info(int, struct siginfo *, struct task_struct *);
extern int force_sigsegv(int, struct task_struct *);
extern int force_sig_info(int, struct siginfo *, struct task_struct *);
extern int __kill_pgrp_info(int sig, struct siginfo *info, struct pid *pgrp);
extern int kill_pid_info(int sig, struct siginfo *info, struct pid *pid);
extern int kill_pid_info_as_cred(int, struct siginfo *, struct pid *,
				const struct cred *, u32);
extern int kill_pgrp(struct pid *pid, int sig, int priv);
extern int kill_pid(struct pid *pid, int sig, int priv);
extern int kill_proc_info(int, struct siginfo *, pid_t);
extern void task_exit_code_status(int exit_code, s32 *code, s32 *status);
extern __must_check bool do_notify_parent(struct task_struct *, int);
extern void __wake_up_parent(struct task_struct *p, struct task_struct *parent);
extern void force_sig(int, struct task_struct *);
extern int send_sig(int, struct task_struct *, int);
extern int zap_other_threads(struct task_struct *p);
extern struct sigqueue *sigqueue_alloc(void);
extern void sigqueue_free(struct sigqueue *);
extern int send_sigqueue(struct sigqueue *,  struct task_struct *, int group);
extern int do_sigaction(int, struct k_sigaction *, struct k_sigaction *);

static inline void restore_saved_sigmask(void)
{
	if (test_and_clear_restore_sigmask())
		__set_current_blocked(&current->saved_sigmask);
}

static inline sigset_t *sigmask_to_save(void)
{
	sigset_t *res = &current->blocked;
	if (unlikely(test_restore_sigmask()))
		res = &current->saved_sigmask;
	return res;
}

static inline int kill_cad_pid(int sig, int priv)
{
	return kill_pid(cad_pid, sig, priv);
}

/* These can be the second arg to send_sig_info/send_group_sig_info.  */
#define SEND_SIG_NOINFO ((struct siginfo *) 0)
#define SEND_SIG_PRIV	((struct siginfo *) 1)
#define SEND_SIG_FORCED	((struct siginfo *) 2)

/*
 * True if we are on the alternate signal stack.
 */
static inline int on_sig_stack(unsigned long sp)
{
	/*
	 * If the signal stack is SS_AUTODISARM then, by construction, we
	 * can't be on the signal stack unless user code deliberately set
	 * SS_AUTODISARM when we were already on it.
	 *
	 * This improves reliability: if user state gets corrupted such that
	 * the stack pointer points very close to the end of the signal stack,
	 * then this check will enable the signal to be handled anyway.
	 */
	if (current->sas_ss_flags & SS_AUTODISARM)
		return 0;

#ifdef CONFIG_STACK_GROWSUP
	return sp >= current->sas_ss_sp &&
		sp - current->sas_ss_sp < current->sas_ss_size;
#else
	return sp > current->sas_ss_sp &&
		sp - current->sas_ss_sp <= current->sas_ss_size;
#endif
}

static inline int sas_ss_flags(unsigned long sp)
{
	if (!current->sas_ss_size)
		return SS_DISABLE;

	return on_sig_stack(sp) ? SS_ONSTACK : 0;
}

static inline void sas_ss_reset(struct task_struct *p)
{
	p->sas_ss_sp = 0;
	p->sas_ss_size = 0;
	p->sas_ss_flags = SS_DISABLE;
}

static inline unsigned long sigsp(unsigned long sp, struct ksignal *ksig)
{
	if (unlikely((ksig->ka.sa.sa_flags & SA_ONSTACK)) && ! sas_ss_flags(sp))
#ifdef CONFIG_STACK_GROWSUP
		return current->sas_ss_sp;
#else
		return current->sas_ss_sp + current->sas_ss_size;
#endif
	return sp;
}

/*
 * Routines for handling mm_structs
 */
extern struct mm_struct * mm_alloc(void);

/* mmdrop drops the mm and the page tables */
extern void __mmdrop(struct mm_struct *);
static inline void mmdrop(struct mm_struct *mm)
{
	if (unlikely(atomic_dec_and_test(&mm->mm_count)))
		__mmdrop(mm);
}

static inline bool mmget_not_zero(struct mm_struct *mm)
{
	return atomic_inc_not_zero(&mm->mm_users);
}

/* mmput gets rid of the mappings and all user-space */
extern void mmput(struct mm_struct *);
#ifdef CONFIG_MMU
/* same as above but performs the slow path from the async context. Can
 * be called from the atomic context as well
 */
extern void mmput_async(struct mm_struct *);
#endif

/* Grab a reference to a task's mm, if it is not already going away */
extern struct mm_struct *get_task_mm(struct task_struct *task);
/*
 * Grab a reference to a task's mm, if it is not already going away
 * and ptrace_may_access with the mode parameter passed to it
 * succeeds.
 */
extern struct mm_struct *mm_access(struct task_struct *task, unsigned int mode);
/* Remove the current tasks stale references to the old mm_struct */
extern void mm_release(struct task_struct *, struct mm_struct *);

#ifdef CONFIG_HAVE_COPY_THREAD_TLS
extern int copy_thread_tls(unsigned long, unsigned long, unsigned long,
			struct task_struct *, unsigned long);
#else
extern int copy_thread(unsigned long, unsigned long, unsigned long,
			struct task_struct *);

/* Architectures that haven't opted into copy_thread_tls get the tls argument
 * via pt_regs, so ignore the tls argument passed via C. */
static inline int copy_thread_tls(
		unsigned long clone_flags, unsigned long sp, unsigned long arg,
		struct task_struct *p, unsigned long tls)
{
	return copy_thread(clone_flags, sp, arg, p);
}
#endif
extern void flush_thread(void);

#ifdef CONFIG_HAVE_EXIT_THREAD
extern void exit_thread(struct task_struct *tsk);
#else
static inline void exit_thread(struct task_struct *tsk)
{
}
#endif

extern void exit_files(struct task_struct *);
extern void __cleanup_sighand(struct sighand_struct *);

extern void exit_itimers(struct signal_struct *);
extern void flush_itimer_signals(void);

extern void do_group_exit(int);

extern int do_execve(struct filename *,
		     const char __user * const __user *,
		     const char __user * const __user *);
extern int do_execveat(int, struct filename *,
		       const char __user * const __user *,
		       const char __user * const __user *,
		       int);
extern long _do_fork(u64 clone_flags, struct clone4_args *args);
extern long do_fork(unsigned long, unsigned long, unsigned long, int __user *, int __user *);
struct task_struct *fork_idle(int);
extern pid_t kernel_thread(int (*fn)(void *), void *arg, unsigned long flags);

extern void __set_task_comm(struct task_struct *tsk, const char *from, bool exec);
static inline void set_task_comm(struct task_struct *tsk, const char *from)
{
	__set_task_comm(tsk, from, false);
}
extern char *get_task_comm(char *to, struct task_struct *tsk);

#ifdef CONFIG_SMP
void scheduler_ipi(void);
extern unsigned long wait_task_inactive(struct task_struct *, long match_state);
#else
static inline void scheduler_ipi(void) { }
static inline unsigned long wait_task_inactive(struct task_struct *p,
					       long match_state)
{
	return 1;
}
#endif

#define tasklist_empty() \
	list_empty(&init_task.tasks)

#define next_task(p) \
	list_entry_rcu((p)->tasks.next, struct task_struct, tasks)

#define for_each_process(p) \
	for (p = &init_task ; (p = next_task(p)) != &init_task ; )

extern bool current_is_single_threaded(void);

/*
 * Careful: do_each_thread/while_each_thread is a double loop so
 *          'break' will not work as expected - use goto instead.
 */
#define do_each_thread(g, t) \
	for (g = t = &init_task ; (g = t = next_task(g)) != &init_task ; ) do

#define while_each_thread(g, t) \
	while ((t = next_thread(t)) != g)

#define __for_each_thread(signal, t)	\
	list_for_each_entry_rcu(t, &(signal)->thread_head, thread_node)

#define for_each_thread(p, t)		\
	__for_each_thread((p)->signal, t)

/* Careful: this is a double loop, 'break' won't work as expected. */
#define for_each_process_thread(p, t)	\
	for_each_process(p) for_each_thread(p, t)

static inline int get_nr_threads(struct task_struct *tsk)
{
	return tsk->signal->nr_threads;
}

static inline bool thread_group_leader(struct task_struct *p)
{
	return p->exit_signal >= 0;
}

/* Do to the insanities of de_thread it is possible for a process
 * to have the pid of the thread group leader without actually being
 * the thread group leader.  For iteration through the pids in proc
 * all we care about is that we have a task with the appropriate
 * pid, we don't actually care if we have the right task.
 */
static inline bool has_group_leader_pid(struct task_struct *p)
{
	return task_pid(p) == p->signal->leader_pid;
}

static inline
bool same_thread_group(struct task_struct *p1, struct task_struct *p2)
{
	return p1->signal == p2->signal;
}

static inline struct task_struct *next_thread(const struct task_struct *p)
{
	return list_entry_rcu(p->thread_group.next,
			      struct task_struct, thread_group);
}

static inline int thread_group_empty(struct task_struct *p)
{
	return list_empty(&p->thread_group);
}

#define delay_group_leader(p) \
		(thread_group_leader(p) && !thread_group_empty(p))

/*
 * Protects ->fs, ->files, ->mm, ->group_info, ->comm, keyring
 * subscriptions and synchronises with wait4().  Also used in procfs.  Also
 * pins the final release of task.io_context.  Also protects ->cpuset and
 * ->cgroup.subsys[]. And ->vfork_done.
 *
 * Nests both inside and outside of read_lock(&tasklist_lock).
 * It must not be nested with write_lock_irq(&tasklist_lock),
 * neither inside nor outside.
 */
static inline void task_lock(struct task_struct *p)
{
	spin_lock(&p->alloc_lock);
}

static inline void task_unlock(struct task_struct *p)
{
	spin_unlock(&p->alloc_lock);
}

extern struct sighand_struct *__lock_task_sighand(struct task_struct *tsk,
							unsigned long *flags);

static inline struct sighand_struct *lock_task_sighand(struct task_struct *tsk,
						       unsigned long *flags)
{
	struct sighand_struct *ret;

	ret = __lock_task_sighand(tsk, flags);
	(void)__cond_lock(&tsk->sighand->siglock, ret);
	return ret;
}

static inline void unlock_task_sighand(struct task_struct *tsk,
						unsigned long *flags)
{
	spin_unlock_irqrestore(&tsk->sighand->siglock, *flags);
}

/**
 * threadgroup_change_begin - mark the beginning of changes to a threadgroup
 * @tsk: task causing the changes
 *
 * All operations which modify a threadgroup - a new thread joining the
 * group, death of a member thread (the assertion of PF_EXITING) and
 * exec(2) dethreading the process and replacing the leader - are wrapped
 * by threadgroup_change_{begin|end}().  This is to provide a place which
 * subsystems needing threadgroup stability can hook into for
 * synchronization.
 */
static inline void threadgroup_change_begin(struct task_struct *tsk)
{
	might_sleep();
	cgroup_threadgroup_change_begin(tsk);
}

/**
 * threadgroup_change_end - mark the end of changes to a threadgroup
 * @tsk: task causing the changes
 *
 * See threadgroup_change_begin().
 */
static inline void threadgroup_change_end(struct task_struct *tsk)
{
	cgroup_threadgroup_change_end(tsk);
}

#ifndef __HAVE_THREAD_FUNCTIONS

#define task_thread_info(task)	((struct thread_info *)(task)->stack)
#define task_stack_page(task)	((task)->stack)

static inline void setup_thread_stack(struct task_struct *p, struct task_struct *org)
{
	*task_thread_info(p) = *task_thread_info(org);
	task_thread_info(p)->task = p;
}

/*
 * Return the address of the last usable long on the stack.
 *
 * When the stack grows down, this is just above the thread
 * info struct. Going any lower will corrupt the threadinfo.
 *
 * When the stack grows up, this is the highest address.
 * Beyond that position, we corrupt data on the next page.
 */
static inline unsigned long *end_of_stack(struct task_struct *p)
{
#ifdef CONFIG_STACK_GROWSUP
	return (unsigned long *)((unsigned long)task_thread_info(p) + THREAD_SIZE) - 1;
#else
	return (unsigned long *)(task_thread_info(p) + 1);
#endif
}

#endif
#define task_stack_end_corrupted(task) \
		(*(end_of_stack(task)) != STACK_END_MAGIC)

static inline int object_is_on_stack(void *obj)
{
	void *stack = task_stack_page(current);

	return (obj >= stack) && (obj < (stack + THREAD_SIZE));
}

extern void thread_info_cache_init(void);

#ifdef CONFIG_DEBUG_STACK_USAGE
static inline unsigned long stack_not_used(struct task_struct *p)
{
	unsigned long *n = end_of_stack(p);

	do { 	/* Skip over canary */
# ifdef CONFIG_STACK_GROWSUP
		n--;
# else
		n++;
# endif
	} while (!*n);

# ifdef CONFIG_STACK_GROWSUP
	return (unsigned long)end_of_stack(p) - (unsigned long)n;
# else
	return (unsigned long)n - (unsigned long)end_of_stack(p);
# endif
}
#endif
extern void set_task_stack_end_magic(struct task_struct *tsk);

/* set thread flags in other task's structures
 * - see asm/thread_info.h for TIF_xxxx flags available
 */
static inline void set_tsk_thread_flag(struct task_struct *tsk, int flag)
{
	set_ti_thread_flag(task_thread_info(tsk), flag);
}

static inline void clear_tsk_thread_flag(struct task_struct *tsk, int flag)
{
	clear_ti_thread_flag(task_thread_info(tsk), flag);
}

static inline int test_and_set_tsk_thread_flag(struct task_struct *tsk, int flag)
{
	return test_and_set_ti_thread_flag(task_thread_info(tsk), flag);
}

static inline int test_and_clear_tsk_thread_flag(struct task_struct *tsk, int flag)
{
	return test_and_clear_ti_thread_flag(task_thread_info(tsk), flag);
}

static inline int test_tsk_thread_flag(struct task_struct *tsk, int flag)
{
	return test_ti_thread_flag(task_thread_info(tsk), flag);
}

static inline void set_tsk_need_resched(struct task_struct *tsk)
{
	set_tsk_thread_flag(tsk,TIF_NEED_RESCHED);
}

static inline void clear_tsk_need_resched(struct task_struct *tsk)
{
	clear_tsk_thread_flag(tsk,TIF_NEED_RESCHED);
}

static inline int test_tsk_need_resched(struct task_struct *tsk)
{
	return unlikely(test_tsk_thread_flag(tsk,TIF_NEED_RESCHED));
}

static inline int restart_syscall(void)
{
	set_tsk_thread_flag(current, TIF_SIGPENDING);
	return -ERESTARTNOINTR;
}

static inline int signal_pending(struct task_struct *p)
{
	return unlikely(test_tsk_thread_flag(p,TIF_SIGPENDING));
}

static inline int __fatal_signal_pending(struct task_struct *p)
{
	return unlikely(sigismember(&p->pending.signal, SIGKILL));
}

static inline int fatal_signal_pending(struct task_struct *p)
{
	return signal_pending(p) && __fatal_signal_pending(p);
}

static inline int signal_pending_state(long state, struct task_struct *p)
{
	if (!(state & (TASK_INTERRUPTIBLE | TASK_WAKEKILL)))
		return 0;
	if (!signal_pending(p))
		return 0;

	return (state & TASK_INTERRUPTIBLE) || __fatal_signal_pending(p);
}

/*
 * cond_resched() and cond_resched_lock(): latency reduction via
 * explicit rescheduling in places that are safe. The return
 * value indicates whether a reschedule was done in fact.
 * cond_resched_lock() will drop the spinlock before scheduling,
 * cond_resched_softirq() will enable bhs before scheduling.
 */
extern int _cond_resched(void);

#define cond_resched() ({			\
	___might_sleep(__FILE__, __LINE__, 0);	\
	_cond_resched();			\
})

extern int __cond_resched_lock(spinlock_t *lock);

#define cond_resched_lock(lock) ({				\
	___might_sleep(__FILE__, __LINE__, PREEMPT_LOCK_OFFSET);\
	__cond_resched_lock(lock);				\
})

extern int __cond_resched_softirq(void);

#define cond_resched_softirq() ({					\
	___might_sleep(__FILE__, __LINE__, SOFTIRQ_DISABLE_OFFSET);	\
	__cond_resched_softirq();					\
})

static inline void cond_resched_rcu(void)
{
#if defined(CONFIG_DEBUG_ATOMIC_SLEEP) || !defined(CONFIG_PREEMPT_RCU)
	rcu_read_unlock();
	cond_resched();
	rcu_read_lock();
#endif
}

/*
 * Does a critical section need to be broken due to another
 * task waiting?: (technically does not depend on CONFIG_PREEMPT,
 * but a general need for low latency)
 */
static inline int spin_needbreak(spinlock_t *lock)
{
#ifdef CONFIG_PREEMPT
	return spin_is_contended(lock);
#else
	return 0;
#endif
}

/*
 * Idle thread specific functions to determine the need_resched
 * polling state.
 */
#ifdef TIF_POLLING_NRFLAG
static inline int tsk_is_polling(struct task_struct *p)
{
	return test_tsk_thread_flag(p, TIF_POLLING_NRFLAG);
}

static inline void __current_set_polling(void)
{
	set_thread_flag(TIF_POLLING_NRFLAG);
}

static inline bool __must_check current_set_polling_and_test(void)
{
	__current_set_polling();

	/*
	 * Polling state must be visible before we test NEED_RESCHED,
	 * paired by resched_curr()
	 */
	smp_mb__after_atomic();

	return unlikely(tif_need_resched());
}

static inline void __current_clr_polling(void)
{
	clear_thread_flag(TIF_POLLING_NRFLAG);
}

static inline bool __must_check current_clr_polling_and_test(void)
{
	__current_clr_polling();

	/*
	 * Polling state must be visible before we test NEED_RESCHED,
	 * paired by resched_curr()
	 */
	smp_mb__after_atomic();

	return unlikely(tif_need_resched());
}

#else
static inline int tsk_is_polling(struct task_struct *p) { return 0; }
static inline void __current_set_polling(void) { }
static inline void __current_clr_polling(void) { }

static inline bool __must_check current_set_polling_and_test(void)
{
	return unlikely(tif_need_resched());
}
static inline bool __must_check current_clr_polling_and_test(void)
{
	return unlikely(tif_need_resched());
}
#endif

static inline void current_clr_polling(void)
{
	__current_clr_polling();

	/*
	 * Ensure we check TIF_NEED_RESCHED after we clear the polling bit.
	 * Once the bit is cleared, we'll get IPIs with every new
	 * TIF_NEED_RESCHED and the IPI handler, scheduler_ipi(), will also
	 * fold.
	 */
	smp_mb(); /* paired with resched_curr() */

	preempt_fold_need_resched();
}

static __always_inline bool need_resched(void)
{
	return unlikely(tif_need_resched());
}

/*
 * Thread group CPU time accounting.
 */
void thread_group_cputime(struct task_struct *tsk, struct task_cputime *times);
void thread_group_cputimer(struct task_struct *tsk, struct task_cputime *times);

/*
 * Reevaluate whether the task has signals pending delivery.
 * Wake the task if so.
 * This is required every time the blocked sigset_t changes.
 * callers must hold sighand->siglock.
 */
extern void recalc_sigpending_and_wake(struct task_struct *t);
extern void recalc_sigpending(void);

extern void signal_wake_up_state(struct task_struct *t, unsigned int state);

static inline void signal_wake_up(struct task_struct *t, bool resume)
{
	signal_wake_up_state(t, resume ? TASK_WAKEKILL : 0);
}
static inline void ptrace_signal_wake_up(struct task_struct *t, bool resume)
{
	signal_wake_up_state(t, resume ? __TASK_TRACED : 0);
}

/*
 * Wrappers for p->thread_info->cpu access. No-op on UP.
 */
#ifdef CONFIG_SMP

static inline unsigned int task_cpu(const struct task_struct *p)
{
	return task_thread_info(p)->cpu;
}

static inline int task_node(const struct task_struct *p)
{
	return cpu_to_node(task_cpu(p));
}

extern void set_task_cpu(struct task_struct *p, unsigned int cpu);

#else

static inline unsigned int task_cpu(const struct task_struct *p)
{
	return 0;
}

static inline void set_task_cpu(struct task_struct *p, unsigned int cpu)
{
}

#endif /* CONFIG_SMP */

extern long sched_setaffinity(pid_t pid, const struct cpumask *new_mask);
extern long sched_getaffinity(pid_t pid, struct cpumask *mask);

#ifdef CONFIG_CGROUP_SCHED
extern struct task_group root_task_group;
#endif /* CONFIG_CGROUP_SCHED */

extern int task_can_switch_user(struct user_struct *up,
					struct task_struct *tsk);

#ifdef CONFIG_TASK_XACCT
static inline void add_rchar(struct task_struct *tsk, ssize_t amt)
{
	tsk->ioac.rchar += amt;
}

static inline void add_wchar(struct task_struct *tsk, ssize_t amt)
{
	tsk->ioac.wchar += amt;
}

static inline void inc_syscr(struct task_struct *tsk)
{
	tsk->ioac.syscr++;
}

static inline void inc_syscw(struct task_struct *tsk)
{
	tsk->ioac.syscw++;
}
#else
static inline void add_rchar(struct task_struct *tsk, ssize_t amt)
{
}

static inline void add_wchar(struct task_struct *tsk, ssize_t amt)
{
}

static inline void inc_syscr(struct task_struct *tsk)
{
}

static inline void inc_syscw(struct task_struct *tsk)
{
}
#endif

#ifndef TASK_SIZE_OF
#define TASK_SIZE_OF(tsk)	TASK_SIZE
#endif

#ifdef CONFIG_MEMCG
extern void mm_update_next_owner(struct mm_struct *mm);
#else
static inline void mm_update_next_owner(struct mm_struct *mm)
{
}
#endif /* CONFIG_MEMCG */

static inline unsigned long task_rlimit(const struct task_struct *tsk,
		unsigned int limit)
{
	return READ_ONCE(tsk->signal->rlim[limit].rlim_cur);
}

static inline unsigned long task_rlimit_max(const struct task_struct *tsk,
		unsigned int limit)
{
	return READ_ONCE(tsk->signal->rlim[limit].rlim_max);
}

static inline unsigned long rlimit(unsigned int limit)
{
	return task_rlimit(current, limit);
}

static inline unsigned long rlimit_max(unsigned int limit)
{
	return task_rlimit_max(current, limit);
}

#ifdef CONFIG_CPU_FREQ
struct update_util_data {
	void (*func)(struct update_util_data *data,
		     u64 time, unsigned long util, unsigned long max);
};

void cpufreq_add_update_util_hook(int cpu, struct update_util_data *data,
			void (*func)(struct update_util_data *data, u64 time,
				     unsigned long util, unsigned long max));
void cpufreq_remove_update_util_hook(int cpu);
#endif /* CONFIG_CPU_FREQ */

#endif<|MERGE_RESOLUTION|>--- conflicted
+++ resolved
@@ -2262,11 +2262,8 @@
 #define PFA_NO_NEW_PRIVS 0	/* May not gain new privileges. */
 #define PFA_SPREAD_PAGE  1      /* Spread page cache over cpuset */
 #define PFA_SPREAD_SLAB  2      /* Spread some slab caches over cpuset */
-<<<<<<< HEAD
-#define PFA_OPENAT_BENEATH 3	/* openat(2) implicitly O_EBENEATH */
-=======
 #define PFA_LMK_WAITING  3      /* Lowmemorykiller is waiting */
->>>>>>> 1a695a90
+#define PFA_OPENAT_BENEATH 4	/* openat(2) implicitly O_EBENEATH */
 
 
 #define TASK_PFA_TEST(name, func)					\
@@ -2290,14 +2287,12 @@
 TASK_PFA_SET(SPREAD_SLAB, spread_slab)
 TASK_PFA_CLEAR(SPREAD_SLAB, spread_slab)
 
-<<<<<<< HEAD
+TASK_PFA_TEST(LMK_WAITING, lmk_waiting)
+TASK_PFA_SET(LMK_WAITING, lmk_waiting)
+
 TASK_PFA_TEST(OPENAT_BENEATH, openat_beneath)
 TASK_PFA_SET(OPENAT_BENEATH, openat_beneath)
 TASK_PFA_CLEAR(OPENAT_BENEATH, openat_beneath)
-=======
-TASK_PFA_TEST(LMK_WAITING, lmk_waiting)
-TASK_PFA_SET(LMK_WAITING, lmk_waiting)
->>>>>>> 1a695a90
 
 /*
  * task->jobctl flags
