#ifndef _LINUX_COMPAT_H
#define _LINUX_COMPAT_H
/*
 * These are the type definitions for the architecture specific
 * syscall compatibility layer.
 */

#include <linux/types.h>

#ifdef CONFIG_COMPAT

#include <linux/stat.h>
#include <linux/param.h>	/* for HZ */
#include <linux/sem.h>
#include <linux/socket.h>
#include <linux/if.h>
#include <linux/fs.h>
#include <linux/aio_abi.h>	/* for aio_context_t */
#include <linux/unistd.h>

#include <asm/compat.h>
#include <asm/siginfo.h>
#include <asm/signal.h>

#ifndef COMPAT_USE_64BIT_TIME
#define COMPAT_USE_64BIT_TIME 0
#endif

#ifndef __SC_DELOUSE
#define __SC_DELOUSE(t,v) ((t)(unsigned long)(v))
#endif

#define COMPAT_SYSCALL_DEFINE0(name) \
	asmlinkage long compat_sys_##name(void)

#define COMPAT_SYSCALL_DEFINE1(name, ...) \
        COMPAT_SYSCALL_DEFINEx(1, _##name, __VA_ARGS__)
#define COMPAT_SYSCALL_DEFINE2(name, ...) \
	COMPAT_SYSCALL_DEFINEx(2, _##name, __VA_ARGS__)
#define COMPAT_SYSCALL_DEFINE3(name, ...) \
	COMPAT_SYSCALL_DEFINEx(3, _##name, __VA_ARGS__)
#define COMPAT_SYSCALL_DEFINE4(name, ...) \
	COMPAT_SYSCALL_DEFINEx(4, _##name, __VA_ARGS__)
#define COMPAT_SYSCALL_DEFINE5(name, ...) \
	COMPAT_SYSCALL_DEFINEx(5, _##name, __VA_ARGS__)
#define COMPAT_SYSCALL_DEFINE6(name, ...) \
	COMPAT_SYSCALL_DEFINEx(6, _##name, __VA_ARGS__)

#define COMPAT_SYSCALL_DEFINEx(x, name, ...)				\
	asmlinkage long compat_sys##name(__MAP(x,__SC_DECL,__VA_ARGS__))\
		__attribute__((alias(__stringify(compat_SyS##name))));  \
	static inline long C_SYSC##name(__MAP(x,__SC_DECL,__VA_ARGS__));\
	asmlinkage long compat_SyS##name(__MAP(x,__SC_LONG,__VA_ARGS__));\
	asmlinkage long compat_SyS##name(__MAP(x,__SC_LONG,__VA_ARGS__))\
	{								\
		return C_SYSC##name(__MAP(x,__SC_DELOUSE,__VA_ARGS__));	\
	}								\
	static inline long C_SYSC##name(__MAP(x,__SC_DECL,__VA_ARGS__))

#ifndef compat_user_stack_pointer
#define compat_user_stack_pointer() current_user_stack_pointer()
#endif
#ifndef compat_sigaltstack	/* we'll need that for MIPS */
typedef struct compat_sigaltstack {
	compat_uptr_t			ss_sp;
	int				ss_flags;
	compat_size_t			ss_size;
} compat_stack_t;
#endif

#define compat_jiffies_to_clock_t(x)	\
		(((unsigned long)(x) * COMPAT_USER_HZ) / HZ)

typedef __compat_uid32_t	compat_uid_t;
typedef __compat_gid32_t	compat_gid_t;

typedef	compat_ulong_t		compat_aio_context_t;

struct compat_sel_arg_struct;
struct rusage;

struct compat_itimerspec {
	struct compat_timespec it_interval;
	struct compat_timespec it_value;
};

struct compat_utimbuf {
	compat_time_t		actime;
	compat_time_t		modtime;
};

struct compat_itimerval {
	struct compat_timeval	it_interval;
	struct compat_timeval	it_value;
};

struct compat_tms {
	compat_clock_t		tms_utime;
	compat_clock_t		tms_stime;
	compat_clock_t		tms_cutime;
	compat_clock_t		tms_cstime;
};

struct compat_timex {
	compat_uint_t modes;
	compat_long_t offset;
	compat_long_t freq;
	compat_long_t maxerror;
	compat_long_t esterror;
	compat_int_t status;
	compat_long_t constant;
	compat_long_t precision;
	compat_long_t tolerance;
	struct compat_timeval time;
	compat_long_t tick;
	compat_long_t ppsfreq;
	compat_long_t jitter;
	compat_int_t shift;
	compat_long_t stabil;
	compat_long_t jitcnt;
	compat_long_t calcnt;
	compat_long_t errcnt;
	compat_long_t stbcnt;
	compat_int_t tai;

	compat_int_t:32; compat_int_t:32; compat_int_t:32; compat_int_t:32;
	compat_int_t:32; compat_int_t:32; compat_int_t:32; compat_int_t:32;
	compat_int_t:32; compat_int_t:32; compat_int_t:32;
};

#define _COMPAT_NSIG_WORDS	(_COMPAT_NSIG / _COMPAT_NSIG_BPW)

typedef struct {
	compat_sigset_word	sig[_COMPAT_NSIG_WORDS];
} compat_sigset_t;

struct compat_sigaction {
#ifndef __ARCH_HAS_IRIX_SIGACTION
	compat_uptr_t			sa_handler;
	compat_ulong_t			sa_flags;
#else
	compat_uint_t			sa_flags;
	compat_uptr_t			sa_handler;
#endif
#ifdef __ARCH_HAS_SA_RESTORER
	compat_uptr_t			sa_restorer;
#endif
	compat_sigset_t			sa_mask __packed;
};

/*
 * These functions operate on 32- or 64-bit specs depending on
 * COMPAT_USE_64BIT_TIME, hence the void user pointer arguments.
 */
extern int compat_get_timespec(struct timespec *, const void __user *);
extern int compat_put_timespec(const struct timespec *, void __user *);
extern int compat_get_timeval(struct timeval *, const void __user *);
extern int compat_put_timeval(const struct timeval *, void __user *);

/*
 * This function convert a timespec if necessary and returns a *user
 * space* pointer.  If no conversion is necessary, it returns the
 * initial pointer.  NULL is a legitimate argument and will always
 * output NULL.
 */
extern int compat_convert_timespec(struct timespec __user **,
				   const void __user *);

struct compat_iovec {
	compat_uptr_t	iov_base;
	compat_size_t	iov_len;
};

struct compat_rlimit {
	compat_ulong_t	rlim_cur;
	compat_ulong_t	rlim_max;
};

struct compat_rusage {
	struct compat_timeval ru_utime;
	struct compat_timeval ru_stime;
	compat_long_t	ru_maxrss;
	compat_long_t	ru_ixrss;
	compat_long_t	ru_idrss;
	compat_long_t	ru_isrss;
	compat_long_t	ru_minflt;
	compat_long_t	ru_majflt;
	compat_long_t	ru_nswap;
	compat_long_t	ru_inblock;
	compat_long_t	ru_oublock;
	compat_long_t	ru_msgsnd;
	compat_long_t	ru_msgrcv;
	compat_long_t	ru_nsignals;
	compat_long_t	ru_nvcsw;
	compat_long_t	ru_nivcsw;
};

extern int put_compat_rusage(const struct rusage *,
			     struct compat_rusage __user *);

struct compat_siginfo;

extern asmlinkage long compat_sys_waitid(int, compat_pid_t,
		struct compat_siginfo __user *, int,
		struct compat_rusage __user *);

struct compat_dirent {
	u32		d_ino;
	compat_off_t	d_off;
	u16		d_reclen;
	char		d_name[256];
};

struct compat_ustat {
	compat_daddr_t		f_tfree;
	compat_ino_t		f_tinode;
	char			f_fname[6];
	char			f_fpack[6];
};

#define COMPAT_SIGEV_PAD_SIZE	((SIGEV_MAX_SIZE/sizeof(int)) - 3)

typedef struct compat_sigevent {
	compat_sigval_t sigev_value;
	compat_int_t sigev_signo;
	compat_int_t sigev_notify;
	union {
		compat_int_t _pad[COMPAT_SIGEV_PAD_SIZE];
		compat_int_t _tid;

		struct {
			compat_uptr_t _function;
			compat_uptr_t _attribute;
		} _sigev_thread;
	} _sigev_un;
} compat_sigevent_t;

struct compat_ifmap {
	compat_ulong_t mem_start;
	compat_ulong_t mem_end;
	unsigned short base_addr;
	unsigned char irq;
	unsigned char dma;
	unsigned char port;
};

struct compat_if_settings {
	unsigned int type;	/* Type of physical device or protocol */
	unsigned int size;	/* Size of the data allocated by the caller */
	compat_uptr_t ifs_ifsu;	/* union of pointers */
};

struct compat_ifreq {
	union {
		char	ifrn_name[IFNAMSIZ];    /* if name, e.g. "en0" */
	} ifr_ifrn;
	union {
		struct	sockaddr ifru_addr;
		struct	sockaddr ifru_dstaddr;
		struct	sockaddr ifru_broadaddr;
		struct	sockaddr ifru_netmask;
		struct	sockaddr ifru_hwaddr;
		short	ifru_flags;
		compat_int_t	ifru_ivalue;
		compat_int_t	ifru_mtu;
		struct	compat_ifmap ifru_map;
		char	ifru_slave[IFNAMSIZ];   /* Just fits the size */
		char	ifru_newname[IFNAMSIZ];
		compat_caddr_t	ifru_data;
		struct	compat_if_settings ifru_settings;
	} ifr_ifru;
};

struct compat_ifconf {
	compat_int_t	ifc_len;                /* size of buffer */
	compat_caddr_t  ifcbuf;
};

struct compat_robust_list {
	compat_uptr_t			next;
};

struct compat_robust_list_head {
	struct compat_robust_list	list;
	compat_long_t			futex_offset;
	compat_uptr_t			list_op_pending;
};

#ifdef CONFIG_COMPAT_OLD_SIGACTION
struct compat_old_sigaction {
	compat_uptr_t			sa_handler;
	compat_old_sigset_t		sa_mask;
	compat_ulong_t			sa_flags;
	compat_uptr_t			sa_restorer;
};
#endif

struct compat_clone4_args {
	compat_uptr_t ptid;
	compat_uptr_t ctid;
	compat_uptr_t stack_start;
	compat_uptr_t stack_size;
	compat_uptr_t tls;
	compat_uptr_t clonefd;
	u32 clonefd_flags;
};

struct compat_statfs;
struct compat_statfs64;
struct compat_old_linux_dirent;
struct compat_linux_dirent;
struct linux_dirent64;
struct compat_msghdr;
struct compat_mmsghdr;
struct compat_sysinfo;
struct compat_sysctl_args;
struct compat_kexec_segment;
struct compat_mq_attr;
struct compat_msgbuf;

extern void compat_exit_robust_list(struct task_struct *curr);

asmlinkage long
compat_sys_set_robust_list(struct compat_robust_list_head __user *head,
			   compat_size_t len);
asmlinkage long
compat_sys_get_robust_list(int pid, compat_uptr_t __user *head_ptr,
			   compat_size_t __user *len_ptr);

asmlinkage long compat_sys_ipc(u32, int, int, u32, compat_uptr_t, u32);
asmlinkage long compat_sys_shmat(int shmid, compat_uptr_t shmaddr, int shmflg);
asmlinkage long compat_sys_semctl(int semid, int semnum, int cmd, int arg);
asmlinkage long compat_sys_msgsnd(int msqid, compat_uptr_t msgp,
		compat_ssize_t msgsz, int msgflg);
asmlinkage long compat_sys_msgrcv(int msqid, compat_uptr_t msgp,
		compat_ssize_t msgsz, compat_long_t msgtyp, int msgflg);
long compat_sys_msgctl(int first, int second, void __user *uptr);
long compat_sys_shmctl(int first, int second, void __user *uptr);
long compat_sys_semtimedop(int semid, struct sembuf __user *tsems,
		unsigned nsems, const struct compat_timespec __user *timeout);
asmlinkage long compat_sys_keyctl(u32 option,
			      u32 arg2, u32 arg3, u32 arg4, u32 arg5);
asmlinkage long compat_sys_ustat(unsigned dev, struct compat_ustat __user *u32);

asmlinkage ssize_t compat_sys_readv(compat_ulong_t fd,
		const struct compat_iovec __user *vec, compat_ulong_t vlen);
asmlinkage ssize_t compat_sys_writev(compat_ulong_t fd,
		const struct compat_iovec __user *vec, compat_ulong_t vlen);
asmlinkage ssize_t compat_sys_preadv(compat_ulong_t fd,
		const struct compat_iovec __user *vec,
		compat_ulong_t vlen, u32 pos_low, u32 pos_high);
asmlinkage ssize_t compat_sys_pwritev(compat_ulong_t fd,
		const struct compat_iovec __user *vec,
		compat_ulong_t vlen, u32 pos_low, u32 pos_high);
asmlinkage ssize_t compat_sys_preadv2(compat_ulong_t fd,
		const struct compat_iovec __user *vec,
		compat_ulong_t vlen, u32 pos_low, u32 pos_high, int flags);
asmlinkage ssize_t compat_sys_pwritev2(compat_ulong_t fd,
		const struct compat_iovec __user *vec,
		compat_ulong_t vlen, u32 pos_low, u32 pos_high, int flags);

#ifdef __ARCH_WANT_COMPAT_SYS_PREADV64
asmlinkage long compat_sys_preadv64(unsigned long fd,
		const struct compat_iovec __user *vec,
		unsigned long vlen, loff_t pos);
#endif

#ifdef __ARCH_WANT_COMPAT_SYS_PWRITEV64
asmlinkage long compat_sys_pwritev64(unsigned long fd,
		const struct compat_iovec __user *vec,
		unsigned long vlen, loff_t pos);
#endif

asmlinkage long compat_sys_lseek(unsigned int, compat_off_t, unsigned int);

asmlinkage long compat_sys_execve(const char __user *filename, const compat_uptr_t __user *argv,
		     const compat_uptr_t __user *envp);
asmlinkage long compat_sys_execveat(int dfd, const char __user *filename,
		     const compat_uptr_t __user *argv,
		     const compat_uptr_t __user *envp, int flags);

asmlinkage long compat_sys_select(int n, compat_ulong_t __user *inp,
		compat_ulong_t __user *outp, compat_ulong_t __user *exp,
		struct compat_timeval __user *tvp);

asmlinkage long compat_sys_old_select(struct compat_sel_arg_struct __user *arg);

asmlinkage long compat_sys_wait4(compat_pid_t pid,
				 compat_uint_t __user *stat_addr, int options,
				 struct compat_rusage __user *ru);

#define BITS_PER_COMPAT_LONG    (8*sizeof(compat_long_t))

#define BITS_TO_COMPAT_LONGS(bits) \
	(((bits)+BITS_PER_COMPAT_LONG-1)/BITS_PER_COMPAT_LONG)

long compat_get_bitmap(unsigned long *mask, const compat_ulong_t __user *umask,
		       unsigned long bitmap_size);
long compat_put_bitmap(compat_ulong_t __user *umask, unsigned long *mask,
		       unsigned long bitmap_size);
int copy_siginfo_from_user32(siginfo_t *to, struct compat_siginfo __user *from);
int copy_siginfo_to_user32(struct compat_siginfo __user *to, const siginfo_t *from);
int get_compat_sigevent(struct sigevent *event,
		const struct compat_sigevent __user *u_event);
long compat_sys_rt_tgsigqueueinfo(compat_pid_t tgid, compat_pid_t pid, int sig,
				  struct compat_siginfo __user *uinfo);
#ifdef CONFIG_COMPAT_OLD_SIGACTION
asmlinkage long compat_sys_sigaction(int sig,
                                   const struct compat_old_sigaction __user *act,
                                   struct compat_old_sigaction __user *oact);
#endif

static inline int compat_timeval_compare(struct compat_timeval *lhs,
					struct compat_timeval *rhs)
{
	if (lhs->tv_sec < rhs->tv_sec)
		return -1;
	if (lhs->tv_sec > rhs->tv_sec)
		return 1;
	return lhs->tv_usec - rhs->tv_usec;
}

static inline int compat_timespec_compare(struct compat_timespec *lhs,
					struct compat_timespec *rhs)
{
	if (lhs->tv_sec < rhs->tv_sec)
		return -1;
	if (lhs->tv_sec > rhs->tv_sec)
		return 1;
	return lhs->tv_nsec - rhs->tv_nsec;
}

extern int get_compat_itimerspec(struct itimerspec *dst,
				 const struct compat_itimerspec __user *src);
extern int put_compat_itimerspec(struct compat_itimerspec __user *dst,
				 const struct itimerspec *src);

asmlinkage long compat_sys_gettimeofday(struct compat_timeval __user *tv,
		struct timezone __user *tz);
asmlinkage long compat_sys_settimeofday(struct compat_timeval __user *tv,
		struct timezone __user *tz);

asmlinkage long compat_sys_adjtimex(struct compat_timex __user *utp);

extern __printf(1, 2) int compat_printk(const char *fmt, ...);
extern void sigset_from_compat(sigset_t *set, const compat_sigset_t *compat);
extern void sigset_to_compat(compat_sigset_t *compat, const sigset_t *set);

asmlinkage long compat_sys_migrate_pages(compat_pid_t pid,
		compat_ulong_t maxnode, const compat_ulong_t __user *old_nodes,
		const compat_ulong_t __user *new_nodes);

extern int compat_ptrace_request(struct task_struct *child,
				 compat_long_t request,
				 compat_ulong_t addr, compat_ulong_t data);

extern long compat_arch_ptrace(struct task_struct *child, compat_long_t request,
			       compat_ulong_t addr, compat_ulong_t data);
asmlinkage long compat_sys_ptrace(compat_long_t request, compat_long_t pid,
				  compat_long_t addr, compat_long_t data);

asmlinkage long compat_sys_lookup_dcookie(u32, u32, char __user *, compat_size_t);
/*
 * epoll (fs/eventpoll.c) compat bits follow ...
 */
struct epoll_event;	/* fortunately, this one is fixed-layout */
asmlinkage long compat_sys_epoll_pwait(int epfd,
			struct epoll_event __user *events,
			int maxevents, int timeout,
			const compat_sigset_t __user *sigmask,
			compat_size_t sigsetsize);

asmlinkage long compat_sys_utime(const char __user *filename,
				 struct compat_utimbuf __user *t);
asmlinkage long compat_sys_utimensat(unsigned int dfd,
				     const char __user *filename,
				     struct compat_timespec __user *t,
				     int flags);

asmlinkage long compat_sys_time(compat_time_t __user *tloc);
asmlinkage long compat_sys_stime(compat_time_t __user *tptr);
asmlinkage long compat_sys_signalfd(int ufd,
				    const compat_sigset_t __user *sigmask,
				    compat_size_t sigsetsize);
asmlinkage long compat_sys_timerfd_settime(int ufd, int flags,
				   const struct compat_itimerspec __user *utmr,
				   struct compat_itimerspec __user *otmr);
asmlinkage long compat_sys_timerfd_gettime(int ufd,
				   struct compat_itimerspec __user *otmr);

asmlinkage long compat_sys_move_pages(pid_t pid, compat_ulong_t nr_pages,
				      __u32 __user *pages,
				      const int __user *nodes,
				      int __user *status,
				      int flags);
asmlinkage long compat_sys_futimesat(unsigned int dfd,
				     const char __user *filename,
				     struct compat_timeval __user *t);
asmlinkage long compat_sys_utimes(const char __user *filename,
				  struct compat_timeval __user *t);
asmlinkage long compat_sys_newstat(const char __user *filename,
				   struct compat_stat __user *statbuf);
asmlinkage long compat_sys_newlstat(const char __user *filename,
				    struct compat_stat __user *statbuf);
asmlinkage long compat_sys_newfstatat(unsigned int dfd,
				      const char __user *filename,
				      struct compat_stat __user *statbuf,
				      int flag);
asmlinkage long compat_sys_newfstat(unsigned int fd,
				    struct compat_stat __user *statbuf);
asmlinkage long compat_sys_statfs(const char __user *pathname,
				  struct compat_statfs __user *buf);
asmlinkage long compat_sys_fstatfs(unsigned int fd,
				   struct compat_statfs __user *buf);
asmlinkage long compat_sys_statfs64(const char __user *pathname,
				    compat_size_t sz,
				    struct compat_statfs64 __user *buf);
asmlinkage long compat_sys_fstatfs64(unsigned int fd, compat_size_t sz,
				     struct compat_statfs64 __user *buf);
asmlinkage long compat_sys_fcntl64(unsigned int fd, unsigned int cmd,
				   compat_ulong_t arg);
asmlinkage long compat_sys_fcntl(unsigned int fd, unsigned int cmd,
				 compat_ulong_t arg);
asmlinkage long compat_sys_io_setup(unsigned nr_reqs, u32 __user *ctx32p);
asmlinkage long compat_sys_io_getevents(compat_aio_context_t ctx_id,
					compat_long_t min_nr,
					compat_long_t nr,
					struct io_event __user *events,
					struct compat_timespec __user *timeout);
asmlinkage long compat_sys_io_submit(compat_aio_context_t ctx_id, int nr,
				     u32 __user *iocb);
asmlinkage long compat_sys_mount(const char __user *dev_name,
				 const char __user *dir_name,
				 const char __user *type, compat_ulong_t flags,
				 const void __user *data);
asmlinkage long compat_sys_old_readdir(unsigned int fd,
				       struct compat_old_linux_dirent __user *,
				       unsigned int count);
asmlinkage long compat_sys_getdents(unsigned int fd,
				    struct compat_linux_dirent __user *dirent,
				    unsigned int count);
#ifdef __ARCH_WANT_COMPAT_SYS_GETDENTS64
asmlinkage long compat_sys_getdents64(unsigned int fd,
				      struct linux_dirent64 __user *dirent,
				      unsigned int count);
#endif
asmlinkage long compat_sys_vmsplice(int fd, const struct compat_iovec __user *,
				    unsigned int nr_segs, unsigned int flags);
asmlinkage long compat_sys_open(const char __user *filename, int flags,
				umode_t mode);
asmlinkage long compat_sys_openat(int dfd, const char __user *filename,
				  int flags, umode_t mode);
asmlinkage long compat_sys_open_by_handle_at(int mountdirfd,
					     struct file_handle __user *handle,
					     int flags);
asmlinkage long compat_sys_truncate(const char __user *, compat_off_t);
asmlinkage long compat_sys_ftruncate(unsigned int, compat_ulong_t);
asmlinkage long compat_sys_pselect6(int n, compat_ulong_t __user *inp,
				    compat_ulong_t __user *outp,
				    compat_ulong_t __user *exp,
				    struct compat_timespec __user *tsp,
				    void __user *sig);
asmlinkage long compat_sys_ppoll(struct pollfd __user *ufds,
				 unsigned int nfds,
				 struct compat_timespec __user *tsp,
				 const compat_sigset_t __user *sigmask,
				 compat_size_t sigsetsize);
asmlinkage long compat_sys_signalfd4(int ufd,
				     const compat_sigset_t __user *sigmask,
				     compat_size_t sigsetsize, int flags);
asmlinkage long compat_sys_get_mempolicy(int __user *policy,
					 compat_ulong_t __user *nmask,
					 compat_ulong_t maxnode,
					 compat_ulong_t addr,
					 compat_ulong_t flags);
asmlinkage long compat_sys_set_mempolicy(int mode, compat_ulong_t __user *nmask,
					 compat_ulong_t maxnode);
asmlinkage long compat_sys_mbind(compat_ulong_t start, compat_ulong_t len,
				 compat_ulong_t mode,
				 compat_ulong_t __user *nmask,
				 compat_ulong_t maxnode, compat_ulong_t flags);

asmlinkage long compat_sys_setsockopt(int fd, int level, int optname,
				      char __user *optval, unsigned int optlen);
asmlinkage long compat_sys_sendmsg(int fd, struct compat_msghdr __user *msg,
				   unsigned flags);
asmlinkage long compat_sys_sendmmsg(int fd, struct compat_mmsghdr __user *mmsg,
				    unsigned vlen, unsigned int flags);
asmlinkage long compat_sys_recvmsg(int fd, struct compat_msghdr __user *msg,
				   unsigned int flags);
asmlinkage long compat_sys_recv(int fd, void __user *buf, compat_size_t len,
				unsigned flags);
asmlinkage long compat_sys_recvfrom(int fd, void __user *buf, compat_size_t len,
			    unsigned flags, struct sockaddr __user *addr,
			    int __user *addrlen);
asmlinkage long compat_sys_recvmmsg(int fd, struct compat_mmsghdr __user *mmsg,
				    unsigned vlen, unsigned int flags,
				    struct compat_timespec __user *timeout);
asmlinkage long compat_sys_nanosleep(struct compat_timespec __user *rqtp,
				     struct compat_timespec __user *rmtp);
asmlinkage long compat_sys_getitimer(int which,
				     struct compat_itimerval __user *it);
asmlinkage long compat_sys_setitimer(int which,
				     struct compat_itimerval __user *in,
				     struct compat_itimerval __user *out);
asmlinkage long compat_sys_times(struct compat_tms __user *tbuf);
asmlinkage long compat_sys_setrlimit(unsigned int resource,
				     struct compat_rlimit __user *rlim);
asmlinkage long compat_sys_getrlimit(unsigned int resource,
				     struct compat_rlimit __user *rlim);
asmlinkage long compat_sys_getrusage(int who, struct compat_rusage __user *ru);
asmlinkage long compat_sys_sched_setaffinity(compat_pid_t pid,
				     unsigned int len,
				     compat_ulong_t __user *user_mask_ptr);
asmlinkage long compat_sys_sched_getaffinity(compat_pid_t pid,
				     unsigned int len,
				     compat_ulong_t __user *user_mask_ptr);
asmlinkage long compat_sys_timer_create(clockid_t which_clock,
			struct compat_sigevent __user *timer_event_spec,
			timer_t __user *created_timer_id);
asmlinkage long compat_sys_timer_settime(timer_t timer_id, int flags,
					 struct compat_itimerspec __user *new,
					 struct compat_itimerspec __user *old);
asmlinkage long compat_sys_timer_gettime(timer_t timer_id,
				 struct compat_itimerspec __user *setting);
asmlinkage long compat_sys_clock_settime(clockid_t which_clock,
					 struct compat_timespec __user *tp);
asmlinkage long compat_sys_clock_gettime(clockid_t which_clock,
					 struct compat_timespec __user *tp);
asmlinkage long compat_sys_clock_adjtime(clockid_t which_clock,
					 struct compat_timex __user *tp);
asmlinkage long compat_sys_clock_getres(clockid_t which_clock,
					struct compat_timespec __user *tp);
asmlinkage long compat_sys_clock_nanosleep(clockid_t which_clock, int flags,
					   struct compat_timespec __user *rqtp,
					   struct compat_timespec __user *rmtp);
asmlinkage long compat_sys_rt_sigtimedwait(compat_sigset_t __user *uthese,
		struct compat_siginfo __user *uinfo,
		struct compat_timespec __user *uts, compat_size_t sigsetsize);
asmlinkage long compat_sys_rt_sigsuspend(compat_sigset_t __user *unewset,
					 compat_size_t sigsetsize);
asmlinkage long compat_sys_rt_sigprocmask(int how, compat_sigset_t __user *set,
					  compat_sigset_t __user *oset,
					  compat_size_t sigsetsize);
asmlinkage long compat_sys_rt_sigpending(compat_sigset_t __user *uset,
					 compat_size_t sigsetsize);
#ifndef CONFIG_ODD_RT_SIGACTION
asmlinkage long compat_sys_rt_sigaction(int,
				 const struct compat_sigaction __user *,
				 struct compat_sigaction __user *,
				 compat_size_t);
#endif
asmlinkage long compat_sys_rt_sigqueueinfo(compat_pid_t pid, int sig,
				struct compat_siginfo __user *uinfo);
asmlinkage long compat_sys_sysinfo(struct compat_sysinfo __user *info);
asmlinkage long compat_sys_ioctl(unsigned int fd, unsigned int cmd,
				 compat_ulong_t arg);
asmlinkage long compat_sys_futex(u32 __user *uaddr, int op, u32 val,
		struct compat_timespec __user *utime, u32 __user *uaddr2,
		u32 val3);
asmlinkage long compat_sys_getsockopt(int fd, int level, int optname,
				      char __user *optval, int __user *optlen);
asmlinkage long compat_sys_kexec_load(compat_ulong_t entry,
				      compat_ulong_t nr_segments,
				      struct compat_kexec_segment __user *,
				      compat_ulong_t flags);
asmlinkage long compat_sys_mq_getsetattr(mqd_t mqdes,
			const struct compat_mq_attr __user *u_mqstat,
			struct compat_mq_attr __user *u_omqstat);
asmlinkage long compat_sys_mq_notify(mqd_t mqdes,
			const struct compat_sigevent __user *u_notification);
asmlinkage long compat_sys_mq_open(const char __user *u_name,
			int oflag, compat_mode_t mode,
			struct compat_mq_attr __user *u_attr);
asmlinkage long compat_sys_mq_timedsend(mqd_t mqdes,
			const char __user *u_msg_ptr,
			compat_size_t msg_len, unsigned int msg_prio,
			const struct compat_timespec __user *u_abs_timeout);
asmlinkage ssize_t compat_sys_mq_timedreceive(mqd_t mqdes,
			char __user *u_msg_ptr,
			compat_size_t msg_len, unsigned int __user *u_msg_prio,
			const struct compat_timespec __user *u_abs_timeout);
asmlinkage long compat_sys_socketcall(int call, u32 __user *args);
asmlinkage long compat_sys_sysctl(struct compat_sysctl_args __user *args);

extern ssize_t compat_rw_copy_check_uvector(int type,
		const struct compat_iovec __user *uvector,
		unsigned long nr_segs,
		unsigned long fast_segs, struct iovec *fast_pointer,
		struct iovec **ret_pointer);

extern void __user *compat_alloc_user_space(unsigned long len);

asmlinkage ssize_t compat_sys_process_vm_readv(compat_pid_t pid,
		const struct compat_iovec __user *lvec,
		compat_ulong_t liovcnt, const struct compat_iovec __user *rvec,
		compat_ulong_t riovcnt, compat_ulong_t flags);
asmlinkage ssize_t compat_sys_process_vm_writev(compat_pid_t pid,
		const struct compat_iovec __user *lvec,
		compat_ulong_t liovcnt, const struct compat_iovec __user *rvec,
		compat_ulong_t riovcnt, compat_ulong_t flags);

asmlinkage long compat_sys_sendfile(int out_fd, int in_fd,
				    compat_off_t __user *offset, compat_size_t count);
asmlinkage long compat_sys_sendfile64(int out_fd, int in_fd,
				    compat_loff_t __user *offset, compat_size_t count);
asmlinkage long compat_sys_sigaltstack(const compat_stack_t __user *uss_ptr,
				       compat_stack_t __user *uoss_ptr);

#ifdef __ARCH_WANT_SYS_SIGPENDING
asmlinkage long compat_sys_sigpending(compat_old_sigset_t __user *set);
#endif

#ifdef __ARCH_WANT_SYS_SIGPROCMASK
asmlinkage long compat_sys_sigprocmask(int how, compat_old_sigset_t __user *nset,
				       compat_old_sigset_t __user *oset);
#endif

int compat_restore_altstack(const compat_stack_t __user *uss);
int __compat_save_altstack(compat_stack_t __user *, unsigned long);
#define compat_save_altstack_ex(uss, sp) do { \
	compat_stack_t __user *__uss = uss; \
	struct task_struct *t = current; \
	put_user_ex(ptr_to_compat((void __user *)t->sas_ss_sp), &__uss->ss_sp); \
	put_user_ex(sas_ss_flags(sp), &__uss->ss_flags); \
	put_user_ex(t->sas_ss_size, &__uss->ss_size); \
} while (0);

asmlinkage long compat_sys_sched_rr_get_interval(compat_pid_t pid,
						 struct compat_timespec __user *interval);

asmlinkage long compat_sys_fanotify_mark(int, unsigned int, __u32, __u32,
					    int, const char __user *);

<<<<<<< HEAD
asmlinkage long compat_sys_clone4(unsigned, unsigned, compat_ulong_t,
				  struct compat_clone4_args __user *);
=======
/*
 * For most but not all architectures, "am I in a compat syscall?" and
 * "am I a compat task?" are the same question.  For architectures on which
 * they aren't the same question, arch code can override in_compat_syscall.
 */

#ifndef in_compat_syscall
static inline bool in_compat_syscall(void) { return is_compat_task(); }
#endif
>>>>>>> 9735a227

#else

#define is_compat_task() (0)
static inline bool in_compat_syscall(void) { return false; }

#endif /* CONFIG_COMPAT */

#endif /* _LINUX_COMPAT_H */<|MERGE_RESOLUTION|>--- conflicted
+++ resolved
@@ -732,10 +732,9 @@
 asmlinkage long compat_sys_fanotify_mark(int, unsigned int, __u32, __u32,
 					    int, const char __user *);
 
-<<<<<<< HEAD
 asmlinkage long compat_sys_clone4(unsigned, unsigned, compat_ulong_t,
 				  struct compat_clone4_args __user *);
-=======
+
 /*
  * For most but not all architectures, "am I in a compat syscall?" and
  * "am I a compat task?" are the same question.  For architectures on which
@@ -745,7 +744,6 @@
 #ifndef in_compat_syscall
 static inline bool in_compat_syscall(void) { return is_compat_task(); }
 #endif
->>>>>>> 9735a227
 
 #else
 
