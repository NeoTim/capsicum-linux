/*
 * syscalls.h - Linux syscall interfaces (non-arch-specific)
 *
 * Copyright (c) 2004 Randy Dunlap
 * Copyright (c) 2004 Open Source Development Labs
 *
 * This file is released under the GPLv2.
 * See the file COPYING for more details.
 */

#ifndef _LINUX_SYSCALLS_H
#define _LINUX_SYSCALLS_H

struct epoll_event;
struct iattr;
struct inode;
struct iocb;
struct io_event;
struct iovec;
struct itimerspec;
struct itimerval;
struct kexec_segment;
struct linux_dirent;
struct linux_dirent64;
struct list_head;
struct mmap_arg_struct;
struct msgbuf;
struct user_msghdr;
struct mmsghdr;
struct msqid_ds;
struct new_utsname;
struct nfsctl_arg;
struct __old_kernel_stat;
struct oldold_utsname;
struct old_utsname;
struct pollfd;
struct rlimit;
struct rlimit64;
struct rusage;
struct sched_param;
struct sched_attr;
struct sel_arg_struct;
struct semaphore;
struct sembuf;
struct shmid_ds;
struct sockaddr;
struct stat;
struct stat64;
struct statfs;
struct statfs64;
struct __sysctl_args;
struct sysinfo;
struct timespec;
struct timeval;
struct timex;
struct timezone;
struct tms;
struct utimbuf;
struct mq_attr;
struct compat_stat;
struct compat_timeval;
struct robust_list_head;
struct getcpu_cache;
struct old_linux_dirent;
struct perf_event_attr;
struct file_handle;
struct sigaltstack;
struct cap_rights;
struct clone4_args;
union bpf_attr;

#include <linux/types.h>
#include <linux/aio_abi.h>
#include <linux/capability.h>
#include <linux/signal.h>
#include <linux/list.h>
#include <linux/bug.h>
#include <linux/sem.h>
#include <asm/siginfo.h>
#include <linux/unistd.h>
#include <linux/quota.h>
#include <linux/key.h>
#include <trace/syscall.h>

/*
 * __MAP - apply a macro to syscall arguments
 * __MAP(n, m, t1, a1, t2, a2, ..., tn, an) will expand to
 *    m(t1, a1), m(t2, a2), ..., m(tn, an)
 * The first argument must be equal to the amount of type/name
 * pairs given.  Note that this list of pairs (i.e. the arguments
 * of __MAP starting at the third one) is in the same format as
 * for SYSCALL_DEFINE<n>/COMPAT_SYSCALL_DEFINE<n>
 */
#define __MAP0(m,...)
#define __MAP1(m,t,a) m(t,a)
#define __MAP2(m,t,a,...) m(t,a), __MAP1(m,__VA_ARGS__)
#define __MAP3(m,t,a,...) m(t,a), __MAP2(m,__VA_ARGS__)
#define __MAP4(m,t,a,...) m(t,a), __MAP3(m,__VA_ARGS__)
#define __MAP5(m,t,a,...) m(t,a), __MAP4(m,__VA_ARGS__)
#define __MAP6(m,t,a,...) m(t,a), __MAP5(m,__VA_ARGS__)
#define __MAP(n,...) __MAP##n(__VA_ARGS__)

#define __SC_DECL(t, a)	t a
#define __TYPE_IS_L(t)	(__same_type((t)0, 0L))
#define __TYPE_IS_UL(t)	(__same_type((t)0, 0UL))
#define __TYPE_IS_LL(t) (__same_type((t)0, 0LL) || __same_type((t)0, 0ULL))
#define __SC_LONG(t, a) __typeof(__builtin_choose_expr(__TYPE_IS_LL(t), 0LL, 0L)) a
#define __SC_CAST(t, a)	(t) a
#define __SC_ARGS(t, a)	a
#define __SC_TEST(t, a) (void)BUILD_BUG_ON_ZERO(!__TYPE_IS_LL(t) && sizeof(t) > sizeof(long))

#ifdef CONFIG_FTRACE_SYSCALLS
#define __SC_STR_ADECL(t, a)	#a
#define __SC_STR_TDECL(t, a)	#t

extern struct trace_event_class event_class_syscall_enter;
extern struct trace_event_class event_class_syscall_exit;
extern struct trace_event_functions enter_syscall_print_funcs;
extern struct trace_event_functions exit_syscall_print_funcs;

#define SYSCALL_TRACE_ENTER_EVENT(sname)				\
	static struct syscall_metadata __syscall_meta_##sname;		\
	static struct trace_event_call __used				\
	  event_enter_##sname = {					\
		.class			= &event_class_syscall_enter,	\
		{							\
			.name                   = "sys_enter"#sname,	\
		},							\
		.event.funcs            = &enter_syscall_print_funcs,	\
		.data			= (void *)&__syscall_meta_##sname,\
		.flags                  = TRACE_EVENT_FL_CAP_ANY,	\
	};								\
	static struct trace_event_call __used				\
	  __attribute__((section("_ftrace_events")))			\
	 *__event_enter_##sname = &event_enter_##sname;

#define SYSCALL_TRACE_EXIT_EVENT(sname)					\
	static struct syscall_metadata __syscall_meta_##sname;		\
	static struct trace_event_call __used				\
	  event_exit_##sname = {					\
		.class			= &event_class_syscall_exit,	\
		{							\
			.name                   = "sys_exit"#sname,	\
		},							\
		.event.funcs		= &exit_syscall_print_funcs,	\
		.data			= (void *)&__syscall_meta_##sname,\
		.flags                  = TRACE_EVENT_FL_CAP_ANY,	\
	};								\
	static struct trace_event_call __used				\
	  __attribute__((section("_ftrace_events")))			\
	*__event_exit_##sname = &event_exit_##sname;

#define SYSCALL_METADATA(sname, nb, ...)			\
	static const char *types_##sname[] = {			\
		__MAP(nb,__SC_STR_TDECL,__VA_ARGS__)		\
	};							\
	static const char *args_##sname[] = {			\
		__MAP(nb,__SC_STR_ADECL,__VA_ARGS__)		\
	};							\
	SYSCALL_TRACE_ENTER_EVENT(sname);			\
	SYSCALL_TRACE_EXIT_EVENT(sname);			\
	static struct syscall_metadata __used			\
	  __syscall_meta_##sname = {				\
		.name 		= "sys"#sname,			\
		.syscall_nr	= -1,	/* Filled in at boot */	\
		.nb_args 	= nb,				\
		.types		= nb ? types_##sname : NULL,	\
		.args		= nb ? args_##sname : NULL,	\
		.enter_event	= &event_enter_##sname,		\
		.exit_event	= &event_exit_##sname,		\
		.enter_fields	= LIST_HEAD_INIT(__syscall_meta_##sname.enter_fields), \
	};							\
	static struct syscall_metadata __used			\
	  __attribute__((section("__syscalls_metadata")))	\
	 *__p_syscall_meta_##sname = &__syscall_meta_##sname;
#else
#define SYSCALL_METADATA(sname, nb, ...)
#endif

#define SYSCALL_DEFINE0(sname)					\
	SYSCALL_METADATA(_##sname, 0);				\
	asmlinkage long sys_##sname(void)

#define SYSCALL_DEFINE1(name, ...) SYSCALL_DEFINEx(1, _##name, __VA_ARGS__)
#define SYSCALL_DEFINE2(name, ...) SYSCALL_DEFINEx(2, _##name, __VA_ARGS__)
#define SYSCALL_DEFINE3(name, ...) SYSCALL_DEFINEx(3, _##name, __VA_ARGS__)
#define SYSCALL_DEFINE4(name, ...) SYSCALL_DEFINEx(4, _##name, __VA_ARGS__)
#define SYSCALL_DEFINE5(name, ...) SYSCALL_DEFINEx(5, _##name, __VA_ARGS__)
#define SYSCALL_DEFINE6(name, ...) SYSCALL_DEFINEx(6, _##name, __VA_ARGS__)

#define SYSCALL_DEFINEx(x, sname, ...)				\
	SYSCALL_METADATA(sname, x, __VA_ARGS__)			\
	__SYSCALL_DEFINEx(x, sname, __VA_ARGS__)

#define __PROTECT(...) asmlinkage_protect(__VA_ARGS__)
#define __SYSCALL_DEFINEx(x, name, ...)					\
	asmlinkage long sys##name(__MAP(x,__SC_DECL,__VA_ARGS__))	\
		__attribute__((alias(__stringify(SyS##name))));		\
	static inline long SYSC##name(__MAP(x,__SC_DECL,__VA_ARGS__));	\
	asmlinkage long SyS##name(__MAP(x,__SC_LONG,__VA_ARGS__));	\
	asmlinkage long SyS##name(__MAP(x,__SC_LONG,__VA_ARGS__))	\
	{								\
		long ret = SYSC##name(__MAP(x,__SC_CAST,__VA_ARGS__));	\
		__MAP(x,__SC_TEST,__VA_ARGS__);				\
		__PROTECT(x, ret,__MAP(x,__SC_ARGS,__VA_ARGS__));	\
		return ret;						\
	}								\
	static inline long SYSC##name(__MAP(x,__SC_DECL,__VA_ARGS__))

asmlinkage long sys32_quotactl(unsigned int cmd, const char __user *special,
			       qid_t id, void __user *addr);
asmlinkage long sys_time(time_t __user *tloc);
asmlinkage long sys_stime(time_t __user *tptr);
asmlinkage long sys_gettimeofday(struct timeval __user *tv,
				struct timezone __user *tz);
asmlinkage long sys_settimeofday(struct timeval __user *tv,
				struct timezone __user *tz);
asmlinkage long sys_adjtimex(struct timex __user *txc_p);

asmlinkage long sys_times(struct tms __user *tbuf);

asmlinkage long sys_gettid(void);
asmlinkage long sys_nanosleep(struct timespec __user *rqtp, struct timespec __user *rmtp);
asmlinkage long sys_alarm(unsigned int seconds);
asmlinkage long sys_getpid(void);
asmlinkage long sys_getppid(void);
asmlinkage long sys_getuid(void);
asmlinkage long sys_geteuid(void);
asmlinkage long sys_getgid(void);
asmlinkage long sys_getegid(void);
asmlinkage long sys_getresuid(uid_t __user *ruid, uid_t __user *euid, uid_t __user *suid);
asmlinkage long sys_getresgid(gid_t __user *rgid, gid_t __user *egid, gid_t __user *sgid);
asmlinkage long sys_getpgid(pid_t pid);
asmlinkage long sys_getpgrp(void);
asmlinkage long sys_getsid(pid_t pid);
asmlinkage long sys_getgroups(int gidsetsize, gid_t __user *grouplist);

asmlinkage long sys_setregid(gid_t rgid, gid_t egid);
asmlinkage long sys_setgid(gid_t gid);
asmlinkage long sys_setreuid(uid_t ruid, uid_t euid);
asmlinkage long sys_setuid(uid_t uid);
asmlinkage long sys_setresuid(uid_t ruid, uid_t euid, uid_t suid);
asmlinkage long sys_setresgid(gid_t rgid, gid_t egid, gid_t sgid);
asmlinkage long sys_setfsuid(uid_t uid);
asmlinkage long sys_setfsgid(gid_t gid);
asmlinkage long sys_setpgid(pid_t pid, pid_t pgid);
asmlinkage long sys_setsid(void);
asmlinkage long sys_setgroups(int gidsetsize, gid_t __user *grouplist);

asmlinkage long sys_acct(const char __user *name);
asmlinkage long sys_capget(cap_user_header_t header,
				cap_user_data_t dataptr);
asmlinkage long sys_capset(cap_user_header_t header,
				const cap_user_data_t data);
asmlinkage long sys_personality(unsigned int personality);

asmlinkage long sys_sigpending(old_sigset_t __user *set);
asmlinkage long sys_sigprocmask(int how, old_sigset_t __user *set,
				old_sigset_t __user *oset);
asmlinkage long sys_sigaltstack(const struct sigaltstack __user *uss,
				struct sigaltstack __user *uoss);

asmlinkage long sys_getitimer(int which, struct itimerval __user *value);
asmlinkage long sys_setitimer(int which,
				struct itimerval __user *value,
				struct itimerval __user *ovalue);
asmlinkage long sys_timer_create(clockid_t which_clock,
				 struct sigevent __user *timer_event_spec,
				 timer_t __user * created_timer_id);
asmlinkage long sys_timer_gettime(timer_t timer_id,
				struct itimerspec __user *setting);
asmlinkage long sys_timer_getoverrun(timer_t timer_id);
asmlinkage long sys_timer_settime(timer_t timer_id, int flags,
				const struct itimerspec __user *new_setting,
				struct itimerspec __user *old_setting);
asmlinkage long sys_timer_delete(timer_t timer_id);
asmlinkage long sys_clock_settime(clockid_t which_clock,
				const struct timespec __user *tp);
asmlinkage long sys_clock_gettime(clockid_t which_clock,
				struct timespec __user *tp);
asmlinkage long sys_clock_adjtime(clockid_t which_clock,
				struct timex __user *tx);
asmlinkage long sys_clock_getres(clockid_t which_clock,
				struct timespec __user *tp);
asmlinkage long sys_clock_nanosleep(clockid_t which_clock, int flags,
				const struct timespec __user *rqtp,
				struct timespec __user *rmtp);

asmlinkage long sys_nice(int increment);
asmlinkage long sys_sched_setscheduler(pid_t pid, int policy,
					struct sched_param __user *param);
asmlinkage long sys_sched_setparam(pid_t pid,
					struct sched_param __user *param);
asmlinkage long sys_sched_setattr(pid_t pid,
					struct sched_attr __user *attr,
					unsigned int flags);
asmlinkage long sys_sched_getscheduler(pid_t pid);
asmlinkage long sys_sched_getparam(pid_t pid,
					struct sched_param __user *param);
asmlinkage long sys_sched_getattr(pid_t pid,
					struct sched_attr __user *attr,
					unsigned int size,
					unsigned int flags);
asmlinkage long sys_sched_setaffinity(pid_t pid, unsigned int len,
					unsigned long __user *user_mask_ptr);
asmlinkage long sys_sched_getaffinity(pid_t pid, unsigned int len,
					unsigned long __user *user_mask_ptr);
asmlinkage long sys_sched_yield(void);
asmlinkage long sys_sched_get_priority_max(int policy);
asmlinkage long sys_sched_get_priority_min(int policy);
asmlinkage long sys_sched_rr_get_interval(pid_t pid,
					struct timespec __user *interval);
asmlinkage long sys_setpriority(int which, int who, int niceval);
asmlinkage long sys_getpriority(int which, int who);

asmlinkage long sys_shutdown(int, int);
asmlinkage long sys_reboot(int magic1, int magic2, unsigned int cmd,
				void __user *arg);
asmlinkage long sys_restart_syscall(void);
asmlinkage long sys_kexec_load(unsigned long entry, unsigned long nr_segments,
				struct kexec_segment __user *segments,
				unsigned long flags);
asmlinkage long sys_kexec_file_load(int kernel_fd, int initrd_fd,
				    unsigned long cmdline_len,
				    const char __user *cmdline_ptr,
				    unsigned long flags);

asmlinkage long sys_exit(int error_code);
asmlinkage long sys_exit_group(int error_code);
asmlinkage long sys_wait4(pid_t pid, int __user *stat_addr,
				int options, struct rusage __user *ru);
asmlinkage long sys_waitid(int which, pid_t pid,
			   struct siginfo __user *infop,
			   int options, struct rusage __user *ru);
asmlinkage long sys_waitpid(pid_t pid, int __user *stat_addr, int options);
asmlinkage long sys_set_tid_address(int __user *tidptr);
asmlinkage long sys_futex(u32 __user *uaddr, int op, u32 val,
			struct timespec __user *utime, u32 __user *uaddr2,
			u32 val3);

asmlinkage long sys_init_module(void __user *umod, unsigned long len,
				const char __user *uargs);
asmlinkage long sys_delete_module(const char __user *name_user,
				unsigned int flags);

#ifdef CONFIG_OLD_SIGSUSPEND
asmlinkage long sys_sigsuspend(old_sigset_t mask);
#endif

#ifdef CONFIG_OLD_SIGSUSPEND3
asmlinkage long sys_sigsuspend(int unused1, int unused2, old_sigset_t mask);
#endif

asmlinkage long sys_rt_sigsuspend(sigset_t __user *unewset, size_t sigsetsize);

#ifdef CONFIG_OLD_SIGACTION
asmlinkage long sys_sigaction(int, const struct old_sigaction __user *,
				struct old_sigaction __user *);
#endif

#ifndef CONFIG_ODD_RT_SIGACTION
asmlinkage long sys_rt_sigaction(int,
				 const struct sigaction __user *,
				 struct sigaction __user *,
				 size_t);
#endif
asmlinkage long sys_rt_sigprocmask(int how, sigset_t __user *set,
				sigset_t __user *oset, size_t sigsetsize);
asmlinkage long sys_rt_sigpending(sigset_t __user *set, size_t sigsetsize);
asmlinkage long sys_rt_sigtimedwait(const sigset_t __user *uthese,
				siginfo_t __user *uinfo,
				const struct timespec __user *uts,
				size_t sigsetsize);
asmlinkage long sys_rt_tgsigqueueinfo(pid_t tgid, pid_t  pid, int sig,
		siginfo_t __user *uinfo);
asmlinkage long sys_kill(int pid, int sig);
asmlinkage long sys_tgkill(int tgid, int pid, int sig);
asmlinkage long sys_tkill(int pid, int sig);
asmlinkage long sys_rt_sigqueueinfo(int pid, int sig, siginfo_t __user *uinfo);
asmlinkage long sys_sgetmask(void);
asmlinkage long sys_ssetmask(int newmask);
asmlinkage long sys_signal(int sig, __sighandler_t handler);
asmlinkage long sys_pause(void);

asmlinkage long sys_sync(void);
asmlinkage long sys_fsync(unsigned int fd);
asmlinkage long sys_fdatasync(unsigned int fd);
asmlinkage long sys_bdflush(int func, long data);
asmlinkage long sys_mount(char __user *dev_name, char __user *dir_name,
				char __user *type, unsigned long flags,
				void __user *data);
asmlinkage long sys_umount(char __user *name, int flags);
asmlinkage long sys_oldumount(char __user *name);
asmlinkage long sys_truncate(const char __user *path, long length);
asmlinkage long sys_ftruncate(unsigned int fd, unsigned long length);
asmlinkage long sys_stat(const char __user *filename,
			struct __old_kernel_stat __user *statbuf);
asmlinkage long sys_statfs(const char __user * path,
				struct statfs __user *buf);
asmlinkage long sys_statfs64(const char __user *path, size_t sz,
				struct statfs64 __user *buf);
asmlinkage long sys_fstatfs(unsigned int fd, struct statfs __user *buf);
asmlinkage long sys_fstatfs64(unsigned int fd, size_t sz,
				struct statfs64 __user *buf);
asmlinkage long sys_lstat(const char __user *filename,
			struct __old_kernel_stat __user *statbuf);
asmlinkage long sys_fstat(unsigned int fd,
			struct __old_kernel_stat __user *statbuf);
asmlinkage long sys_newstat(const char __user *filename,
				struct stat __user *statbuf);
asmlinkage long sys_newlstat(const char __user *filename,
				struct stat __user *statbuf);
asmlinkage long sys_newfstat(unsigned int fd, struct stat __user *statbuf);
asmlinkage long sys_ustat(unsigned dev, struct ustat __user *ubuf);
#if defined(__ARCH_WANT_STAT64) || defined(__ARCH_WANT_COMPAT_STAT64)
asmlinkage long sys_stat64(const char __user *filename,
				struct stat64 __user *statbuf);
asmlinkage long sys_fstat64(unsigned long fd, struct stat64 __user *statbuf);
asmlinkage long sys_lstat64(const char __user *filename,
				struct stat64 __user *statbuf);
asmlinkage long sys_fstatat64(int dfd, const char __user *filename,
			       struct stat64 __user *statbuf, int flag);
#endif
#if BITS_PER_LONG == 32
asmlinkage long sys_truncate64(const char __user *path, loff_t length);
asmlinkage long sys_ftruncate64(unsigned int fd, loff_t length);
#endif

asmlinkage long sys_setxattr(const char __user *path, const char __user *name,
			     const void __user *value, size_t size, int flags);
asmlinkage long sys_lsetxattr(const char __user *path, const char __user *name,
			      const void __user *value, size_t size, int flags);
asmlinkage long sys_fsetxattr(int fd, const char __user *name,
			      const void __user *value, size_t size, int flags);
asmlinkage long sys_getxattr(const char __user *path, const char __user *name,
			     void __user *value, size_t size);
asmlinkage long sys_lgetxattr(const char __user *path, const char __user *name,
			      void __user *value, size_t size);
asmlinkage long sys_fgetxattr(int fd, const char __user *name,
			      void __user *value, size_t size);
asmlinkage long sys_listxattr(const char __user *path, char __user *list,
			      size_t size);
asmlinkage long sys_llistxattr(const char __user *path, char __user *list,
			       size_t size);
asmlinkage long sys_flistxattr(int fd, char __user *list, size_t size);
asmlinkage long sys_removexattr(const char __user *path,
				const char __user *name);
asmlinkage long sys_lremovexattr(const char __user *path,
				 const char __user *name);
asmlinkage long sys_fremovexattr(int fd, const char __user *name);

asmlinkage long sys_brk(unsigned long brk);
asmlinkage long sys_mprotect(unsigned long start, size_t len,
				unsigned long prot);
asmlinkage long sys_mremap(unsigned long addr,
			   unsigned long old_len, unsigned long new_len,
			   unsigned long flags, unsigned long new_addr);
asmlinkage long sys_remap_file_pages(unsigned long start, unsigned long size,
			unsigned long prot, unsigned long pgoff,
			unsigned long flags);
asmlinkage long sys_msync(unsigned long start, size_t len, int flags);
asmlinkage long sys_fadvise64(int fd, loff_t offset, size_t len, int advice);
asmlinkage long sys_fadvise64_64(int fd, loff_t offset, loff_t len, int advice);
asmlinkage long sys_munmap(unsigned long addr, size_t len);
asmlinkage long sys_mlock(unsigned long start, size_t len);
asmlinkage long sys_munlock(unsigned long start, size_t len);
asmlinkage long sys_mlockall(int flags);
asmlinkage long sys_munlockall(void);
asmlinkage long sys_madvise(unsigned long start, size_t len, int behavior);
asmlinkage long sys_mincore(unsigned long start, size_t len,
				unsigned char __user * vec);

asmlinkage long sys_pivot_root(const char __user *new_root,
				const char __user *put_old);
asmlinkage long sys_chroot(const char __user *filename);
asmlinkage long sys_mknod(const char __user *filename, umode_t mode,
				unsigned dev);
asmlinkage long sys_link(const char __user *oldname,
				const char __user *newname);
asmlinkage long sys_symlink(const char __user *old, const char __user *new);
asmlinkage long sys_unlink(const char __user *pathname);
asmlinkage long sys_rename(const char __user *oldname,
				const char __user *newname);
asmlinkage long sys_chmod(const char __user *filename, umode_t mode);
asmlinkage long sys_fchmod(unsigned int fd, umode_t mode);

asmlinkage long sys_fcntl(unsigned int fd, unsigned int cmd, unsigned long arg);
#if BITS_PER_LONG == 32
asmlinkage long sys_fcntl64(unsigned int fd,
				unsigned int cmd, unsigned long arg);
#endif
asmlinkage long sys_pipe(int __user *fildes);
asmlinkage long sys_pipe2(int __user *fildes, int flags);
asmlinkage long sys_dup(unsigned int fildes);
asmlinkage long sys_dup2(unsigned int oldfd, unsigned int newfd);
asmlinkage long sys_dup3(unsigned int oldfd, unsigned int newfd, int flags);
asmlinkage long sys_ioperm(unsigned long from, unsigned long num, int on);
asmlinkage long sys_ioctl(unsigned int fd, unsigned int cmd,
				unsigned long arg);
asmlinkage long sys_flock(unsigned int fd, unsigned int cmd);
asmlinkage long sys_io_setup(unsigned nr_reqs, aio_context_t __user *ctx);
asmlinkage long sys_io_destroy(aio_context_t ctx);
asmlinkage long sys_io_getevents(aio_context_t ctx_id,
				long min_nr,
				long nr,
				struct io_event __user *events,
				struct timespec __user *timeout);
asmlinkage long sys_io_submit(aio_context_t, long,
				struct iocb __user * __user *);
asmlinkage long sys_io_cancel(aio_context_t ctx_id, struct iocb __user *iocb,
			      struct io_event __user *result);
asmlinkage long sys_sendfile(int out_fd, int in_fd,
			     off_t __user *offset, size_t count);
asmlinkage long sys_sendfile64(int out_fd, int in_fd,
			       loff_t __user *offset, size_t count);
asmlinkage long sys_readlink(const char __user *path,
				char __user *buf, int bufsiz);
asmlinkage long sys_creat(const char __user *pathname, umode_t mode);
asmlinkage long sys_open(const char __user *filename,
				int flags, umode_t mode);
asmlinkage long sys_close(unsigned int fd);
asmlinkage long sys_access(const char __user *filename, int mode);
asmlinkage long sys_vhangup(void);
asmlinkage long sys_chown(const char __user *filename,
				uid_t user, gid_t group);
asmlinkage long sys_lchown(const char __user *filename,
				uid_t user, gid_t group);
asmlinkage long sys_fchown(unsigned int fd, uid_t user, gid_t group);
#ifdef CONFIG_UID16
asmlinkage long sys_chown16(const char __user *filename,
				old_uid_t user, old_gid_t group);
asmlinkage long sys_lchown16(const char __user *filename,
				old_uid_t user, old_gid_t group);
asmlinkage long sys_fchown16(unsigned int fd, old_uid_t user, old_gid_t group);
asmlinkage long sys_setregid16(old_gid_t rgid, old_gid_t egid);
asmlinkage long sys_setgid16(old_gid_t gid);
asmlinkage long sys_setreuid16(old_uid_t ruid, old_uid_t euid);
asmlinkage long sys_setuid16(old_uid_t uid);
asmlinkage long sys_setresuid16(old_uid_t ruid, old_uid_t euid, old_uid_t suid);
asmlinkage long sys_getresuid16(old_uid_t __user *ruid,
				old_uid_t __user *euid, old_uid_t __user *suid);
asmlinkage long sys_setresgid16(old_gid_t rgid, old_gid_t egid, old_gid_t sgid);
asmlinkage long sys_getresgid16(old_gid_t __user *rgid,
				old_gid_t __user *egid, old_gid_t __user *sgid);
asmlinkage long sys_setfsuid16(old_uid_t uid);
asmlinkage long sys_setfsgid16(old_gid_t gid);
asmlinkage long sys_getgroups16(int gidsetsize, old_gid_t __user *grouplist);
asmlinkage long sys_setgroups16(int gidsetsize, old_gid_t __user *grouplist);
asmlinkage long sys_getuid16(void);
asmlinkage long sys_geteuid16(void);
asmlinkage long sys_getgid16(void);
asmlinkage long sys_getegid16(void);
#endif

asmlinkage long sys_utime(char __user *filename,
				struct utimbuf __user *times);
asmlinkage long sys_utimes(char __user *filename,
				struct timeval __user *utimes);
asmlinkage long sys_lseek(unsigned int fd, off_t offset,
			  unsigned int whence);
asmlinkage long sys_llseek(unsigned int fd, unsigned long offset_high,
			unsigned long offset_low, loff_t __user *result,
			unsigned int whence);
asmlinkage long sys_read(unsigned int fd, char __user *buf, size_t count);
asmlinkage long sys_readahead(int fd, loff_t offset, size_t count);
asmlinkage long sys_readv(unsigned long fd,
			  const struct iovec __user *vec,
			  unsigned long vlen);
asmlinkage long sys_write(unsigned int fd, const char __user *buf,
			  size_t count);
asmlinkage long sys_writev(unsigned long fd,
			   const struct iovec __user *vec,
			   unsigned long vlen);
asmlinkage long sys_pread64(unsigned int fd, char __user *buf,
			    size_t count, loff_t pos);
asmlinkage long sys_pwrite64(unsigned int fd, const char __user *buf,
			     size_t count, loff_t pos);
asmlinkage long sys_preadv(unsigned long fd, const struct iovec __user *vec,
			   unsigned long vlen, unsigned long pos_l, unsigned long pos_h);
asmlinkage long sys_pwritev(unsigned long fd, const struct iovec __user *vec,
			    unsigned long vlen, unsigned long pos_l, unsigned long pos_h);
asmlinkage long sys_getcwd(char __user *buf, unsigned long size);
asmlinkage long sys_mkdir(const char __user *pathname, umode_t mode);
asmlinkage long sys_chdir(const char __user *filename);
asmlinkage long sys_fchdir(unsigned int fd);
asmlinkage long sys_rmdir(const char __user *pathname);
asmlinkage long sys_lookup_dcookie(u64 cookie64, char __user *buf, size_t len);
asmlinkage long sys_quotactl(unsigned int cmd, const char __user *special,
				qid_t id, void __user *addr);
asmlinkage long sys_getdents(unsigned int fd,
				struct linux_dirent __user *dirent,
				unsigned int count);
asmlinkage long sys_getdents64(unsigned int fd,
				struct linux_dirent64 __user *dirent,
				unsigned int count);

asmlinkage long sys_setsockopt(int fd, int level, int optname,
				char __user *optval, int optlen);
asmlinkage long sys_getsockopt(int fd, int level, int optname,
				char __user *optval, int __user *optlen);
asmlinkage long sys_bind(int, struct sockaddr __user *, int);
asmlinkage long sys_connect(int, struct sockaddr __user *, int);
asmlinkage long sys_accept(int, struct sockaddr __user *, int __user *);
asmlinkage long sys_accept4(int, struct sockaddr __user *, int __user *, int);
asmlinkage long sys_getsockname(int, struct sockaddr __user *, int __user *);
asmlinkage long sys_getpeername(int, struct sockaddr __user *, int __user *);
asmlinkage long sys_send(int, void __user *, size_t, unsigned);
asmlinkage long sys_sendto(int, void __user *, size_t, unsigned,
				struct sockaddr __user *, int);
asmlinkage long sys_sendmsg(int fd, struct user_msghdr __user *msg, unsigned flags);
asmlinkage long sys_sendmmsg(int fd, struct mmsghdr __user *msg,
			     unsigned int vlen, unsigned flags);
asmlinkage long sys_recv(int, void __user *, size_t, unsigned);
asmlinkage long sys_recvfrom(int, void __user *, size_t, unsigned,
				struct sockaddr __user *, int __user *);
asmlinkage long sys_recvmsg(int fd, struct user_msghdr __user *msg, unsigned flags);
asmlinkage long sys_recvmmsg(int fd, struct mmsghdr __user *msg,
			     unsigned int vlen, unsigned flags,
			     struct timespec __user *timeout);
asmlinkage long sys_socket(int, int, int);
asmlinkage long sys_socketpair(int, int, int, int __user *);
asmlinkage long sys_socketcall(int call, unsigned long __user *args);
asmlinkage long sys_listen(int, int);
asmlinkage long sys_poll(struct pollfd __user *ufds, unsigned int nfds,
				int timeout);
asmlinkage long sys_select(int n, fd_set __user *inp, fd_set __user *outp,
			fd_set __user *exp, struct timeval __user *tvp);
asmlinkage long sys_old_select(struct sel_arg_struct __user *arg);
asmlinkage long sys_epoll_create(int size);
asmlinkage long sys_epoll_create1(int flags);
asmlinkage long sys_epoll_ctl(int epfd, int op, int fd,
				struct epoll_event __user *event);
asmlinkage long sys_epoll_wait(int epfd, struct epoll_event __user *events,
				int maxevents, int timeout);
asmlinkage long sys_epoll_pwait(int epfd, struct epoll_event __user *events,
				int maxevents, int timeout,
				const sigset_t __user *sigmask,
				size_t sigsetsize);
asmlinkage long sys_gethostname(char __user *name, int len);
asmlinkage long sys_sethostname(char __user *name, int len);
asmlinkage long sys_setdomainname(char __user *name, int len);
asmlinkage long sys_newuname(struct new_utsname __user *name);
asmlinkage long sys_uname(struct old_utsname __user *);
asmlinkage long sys_olduname(struct oldold_utsname __user *);

asmlinkage long sys_getrlimit(unsigned int resource,
				struct rlimit __user *rlim);
#if defined(COMPAT_RLIM_OLD_INFINITY) || !(defined(CONFIG_IA64))
asmlinkage long sys_old_getrlimit(unsigned int resource, struct rlimit __user *rlim);
#endif
asmlinkage long sys_setrlimit(unsigned int resource,
				struct rlimit __user *rlim);
asmlinkage long sys_prlimit64(pid_t pid, unsigned int resource,
				const struct rlimit64 __user *new_rlim,
				struct rlimit64 __user *old_rlim);
asmlinkage long sys_getrusage(int who, struct rusage __user *ru);
asmlinkage long sys_umask(int mask);

asmlinkage long sys_msgget(key_t key, int msgflg);
asmlinkage long sys_msgsnd(int msqid, struct msgbuf __user *msgp,
				size_t msgsz, int msgflg);
asmlinkage long sys_msgrcv(int msqid, struct msgbuf __user *msgp,
				size_t msgsz, long msgtyp, int msgflg);
asmlinkage long sys_msgctl(int msqid, int cmd, struct msqid_ds __user *buf);

asmlinkage long sys_semget(key_t key, int nsems, int semflg);
asmlinkage long sys_semop(int semid, struct sembuf __user *sops,
				unsigned nsops);
asmlinkage long sys_semctl(int semid, int semnum, int cmd, unsigned long arg);
asmlinkage long sys_semtimedop(int semid, struct sembuf __user *sops,
				unsigned nsops,
				const struct timespec __user *timeout);
asmlinkage long sys_shmat(int shmid, char __user *shmaddr, int shmflg);
asmlinkage long sys_shmget(key_t key, size_t size, int flag);
asmlinkage long sys_shmdt(char __user *shmaddr);
asmlinkage long sys_shmctl(int shmid, int cmd, struct shmid_ds __user *buf);
asmlinkage long sys_ipc(unsigned int call, int first, unsigned long second,
		unsigned long third, void __user *ptr, long fifth);

asmlinkage long sys_mq_open(const char __user *name, int oflag, umode_t mode, struct mq_attr __user *attr);
asmlinkage long sys_mq_unlink(const char __user *name);
asmlinkage long sys_mq_timedsend(mqd_t mqdes, const char __user *msg_ptr, size_t msg_len, unsigned int msg_prio, const struct timespec __user *abs_timeout);
asmlinkage long sys_mq_timedreceive(mqd_t mqdes, char __user *msg_ptr, size_t msg_len, unsigned int __user *msg_prio, const struct timespec __user *abs_timeout);
asmlinkage long sys_mq_notify(mqd_t mqdes, const struct sigevent __user *notification);
asmlinkage long sys_mq_getsetattr(mqd_t mqdes, const struct mq_attr __user *mqstat, struct mq_attr __user *omqstat);

asmlinkage long sys_pciconfig_iobase(long which, unsigned long bus, unsigned long devfn);
asmlinkage long sys_pciconfig_read(unsigned long bus, unsigned long dfn,
				unsigned long off, unsigned long len,
				void __user *buf);
asmlinkage long sys_pciconfig_write(unsigned long bus, unsigned long dfn,
				unsigned long off, unsigned long len,
				void __user *buf);

asmlinkage long sys_prctl(int option, unsigned long arg2, unsigned long arg3,
			unsigned long arg4, unsigned long arg5);
asmlinkage long sys_swapon(const char __user *specialfile, int swap_flags);
asmlinkage long sys_swapoff(const char __user *specialfile);
asmlinkage long sys_sysctl(struct __sysctl_args __user *args);
asmlinkage long sys_sysinfo(struct sysinfo __user *info);
asmlinkage long sys_sysfs(int option,
				unsigned long arg1, unsigned long arg2);
asmlinkage long sys_syslog(int type, char __user *buf, int len);
asmlinkage long sys_uselib(const char __user *library);
asmlinkage long sys_ni_syscall(void);
asmlinkage long sys_ptrace(long request, long pid, unsigned long addr,
			   unsigned long data);

asmlinkage long sys_add_key(const char __user *_type,
			    const char __user *_description,
			    const void __user *_payload,
			    size_t plen,
			    key_serial_t destringid);

asmlinkage long sys_request_key(const char __user *_type,
				const char __user *_description,
				const char __user *_callout_info,
				key_serial_t destringid);

asmlinkage long sys_keyctl(int cmd, unsigned long arg2, unsigned long arg3,
			   unsigned long arg4, unsigned long arg5);

asmlinkage long sys_ioprio_set(int which, int who, int ioprio);
asmlinkage long sys_ioprio_get(int which, int who);
asmlinkage long sys_set_mempolicy(int mode, const unsigned long __user *nmask,
				unsigned long maxnode);
asmlinkage long sys_migrate_pages(pid_t pid, unsigned long maxnode,
				const unsigned long __user *from,
				const unsigned long __user *to);
asmlinkage long sys_move_pages(pid_t pid, unsigned long nr_pages,
				const void __user * __user *pages,
				const int __user *nodes,
				int __user *status,
				int flags);
asmlinkage long sys_mbind(unsigned long start, unsigned long len,
				unsigned long mode,
				const unsigned long __user *nmask,
				unsigned long maxnode,
				unsigned flags);
asmlinkage long sys_get_mempolicy(int __user *policy,
				unsigned long __user *nmask,
				unsigned long maxnode,
				unsigned long addr, unsigned long flags);

asmlinkage long sys_inotify_init(void);
asmlinkage long sys_inotify_init1(int flags);
asmlinkage long sys_inotify_add_watch(int fd, const char __user *path,
					u32 mask);
asmlinkage long sys_inotify_rm_watch(int fd, __s32 wd);

asmlinkage long sys_spu_run(int fd, __u32 __user *unpc,
				 __u32 __user *ustatus);
asmlinkage long sys_spu_create(const char __user *name,
		unsigned int flags, umode_t mode, int fd);

asmlinkage long sys_mknodat(int dfd, const char __user * filename, umode_t mode,
			    unsigned dev);
asmlinkage long sys_mkdirat(int dfd, const char __user * pathname, umode_t mode);
asmlinkage long sys_unlinkat(int dfd, const char __user * pathname, int flag);
asmlinkage long sys_symlinkat(const char __user * oldname,
			      int newdfd, const char __user * newname);
asmlinkage long sys_linkat(int olddfd, const char __user *oldname,
			   int newdfd, const char __user *newname, int flags);
asmlinkage long sys_renameat(int olddfd, const char __user * oldname,
			     int newdfd, const char __user * newname);
asmlinkage long sys_renameat2(int olddfd, const char __user *oldname,
			      int newdfd, const char __user *newname,
			      unsigned int flags);
asmlinkage long sys_futimesat(int dfd, const char __user *filename,
			      struct timeval __user *utimes);
asmlinkage long sys_faccessat(int dfd, const char __user *filename, int mode);
asmlinkage long sys_fchmodat(int dfd, const char __user * filename,
			     umode_t mode);
asmlinkage long sys_fchownat(int dfd, const char __user *filename, uid_t user,
			     gid_t group, int flag);
asmlinkage long sys_openat(int dfd, const char __user *filename, int flags,
			   umode_t mode);
asmlinkage long sys_newfstatat(int dfd, const char __user *filename,
			       struct stat __user *statbuf, int flag);
asmlinkage long sys_readlinkat(int dfd, const char __user *path, char __user *buf,
			       int bufsiz);
asmlinkage long sys_utimensat(int dfd, const char __user *filename,
				struct timespec __user *utimes, int flags);
asmlinkage long sys_unshare(unsigned long unshare_flags);

asmlinkage long sys_splice(int fd_in, loff_t __user *off_in,
			   int fd_out, loff_t __user *off_out,
			   size_t len, unsigned int flags);

asmlinkage long sys_vmsplice(int fd, const struct iovec __user *iov,
			     unsigned long nr_segs, unsigned int flags);

asmlinkage long sys_tee(int fdin, int fdout, size_t len, unsigned int flags);

asmlinkage long sys_sync_file_range(int fd, loff_t offset, loff_t nbytes,
					unsigned int flags);
asmlinkage long sys_sync_file_range2(int fd, unsigned int flags,
				     loff_t offset, loff_t nbytes);
asmlinkage long sys_get_robust_list(int pid,
				    struct robust_list_head __user * __user *head_ptr,
				    size_t __user *len_ptr);
asmlinkage long sys_set_robust_list(struct robust_list_head __user *head,
				    size_t len);
asmlinkage long sys_getcpu(unsigned __user *cpu, unsigned __user *node, struct getcpu_cache __user *cache);
asmlinkage long sys_signalfd(int ufd, sigset_t __user *user_mask, size_t sizemask);
asmlinkage long sys_signalfd4(int ufd, sigset_t __user *user_mask, size_t sizemask, int flags);
asmlinkage long sys_timerfd_create(int clockid, int flags);
asmlinkage long sys_timerfd_settime(int ufd, int flags,
				    const struct itimerspec __user *utmr,
				    struct itimerspec __user *otmr);
asmlinkage long sys_timerfd_gettime(int ufd, struct itimerspec __user *otmr);
asmlinkage long sys_eventfd(unsigned int count);
asmlinkage long sys_eventfd2(unsigned int count, int flags);
asmlinkage long sys_memfd_create(const char __user *uname_ptr, unsigned int flags);
asmlinkage long sys_userfaultfd(int flags);
asmlinkage long sys_fallocate(int fd, int mode, loff_t offset, loff_t len);
asmlinkage long sys_old_readdir(unsigned int, struct old_linux_dirent __user *, unsigned int);
asmlinkage long sys_pselect6(int, fd_set __user *, fd_set __user *,
			     fd_set __user *, struct timespec __user *,
			     void __user *);
asmlinkage long sys_ppoll(struct pollfd __user *, unsigned int,
			  struct timespec __user *, const sigset_t __user *,
			  size_t);
asmlinkage long sys_fanotify_init(unsigned int flags, unsigned int event_f_flags);
asmlinkage long sys_fanotify_mark(int fanotify_fd, unsigned int flags,
				  u64 mask, int fd,
				  const char  __user *pathname);
asmlinkage long sys_syncfs(int fd);

asmlinkage long sys_fork(void);
asmlinkage long sys_vfork(void);
#ifdef CONFIG_CLONE_BACKWARDS
asmlinkage long sys_clone(unsigned long, unsigned long, int __user *, unsigned long,
	       int __user *);
#else
#ifdef CONFIG_CLONE_BACKWARDS3
asmlinkage long sys_clone(unsigned long, unsigned long, int, int __user *,
			  int __user *, unsigned long);
#else
asmlinkage long sys_clone(unsigned long, unsigned long, int __user *,
	       int __user *, unsigned long);
#endif
#endif

asmlinkage long sys_execve(const char __user *filename,
		const char __user *const __user *argv,
		const char __user *const __user *envp);

asmlinkage long sys_perf_event_open(
		struct perf_event_attr __user *attr_uptr,
		pid_t pid, int cpu, int group_fd, unsigned long flags);

asmlinkage long sys_mmap_pgoff(unsigned long addr, unsigned long len,
			unsigned long prot, unsigned long flags,
			unsigned long fd, unsigned long pgoff);
asmlinkage long sys_old_mmap(struct mmap_arg_struct __user *arg);
asmlinkage long sys_name_to_handle_at(int dfd, const char __user *name,
				      struct file_handle __user *handle,
				      int __user *mnt_id, int flag);
asmlinkage long sys_open_by_handle_at(int mountdirfd,
				      struct file_handle __user *handle,
				      int flags);
asmlinkage long sys_setns(int fd, int nstype);
asmlinkage long sys_process_vm_readv(pid_t pid,
				     const struct iovec __user *lvec,
				     unsigned long liovcnt,
				     const struct iovec __user *rvec,
				     unsigned long riovcnt,
				     unsigned long flags);
asmlinkage long sys_process_vm_writev(pid_t pid,
				      const struct iovec __user *lvec,
				      unsigned long liovcnt,
				      const struct iovec __user *rvec,
				      unsigned long riovcnt,
				      unsigned long flags);

asmlinkage long sys_kcmp(pid_t pid1, pid_t pid2, int type,
			 unsigned long idx1, unsigned long idx2);
asmlinkage long sys_finit_module(int fd, const char __user *uargs, int flags);
asmlinkage long sys_seccomp(unsigned int op, unsigned int flags,
			    const char __user *uargs);
asmlinkage long sys_getrandom(char __user *buf, size_t count,
			      unsigned int flags);
asmlinkage long sys_bpf(int cmd, union bpf_attr *attr, unsigned int size);

asmlinkage long sys_execveat(int dfd, const char __user *filename,
			const char __user *const __user *argv,
			const char __user *const __user *envp, int flags);

<<<<<<< HEAD
asmlinkage long sys_cap_rights_limit(unsigned int orig_fd,
				     const struct cap_rights __user *new_rights,
				     unsigned int fcntls,
				     int nioctls,
				     unsigned int __user *ioctls,
				     unsigned int flags);
asmlinkage long sys_cap_rights_get(unsigned int fd,
				   struct cap_rights __user *rightsp,
				   unsigned int __user *fcntls,
				   int __user *nioctls,
				   unsigned int __user *ioctls,
				   unsigned int flags);

asmlinkage long sys_clone4(unsigned int flags_high, unsigned int flags_low,
			   unsigned long args_size,
			   struct clone4_args __user *args);
=======
asmlinkage long sys_membarrier(int cmd, int flags);

>>>>>>> 6ff33f39
#endif<|MERGE_RESOLUTION|>--- conflicted
+++ resolved
@@ -887,7 +887,8 @@
 			const char __user *const __user *argv,
 			const char __user *const __user *envp, int flags);
 
-<<<<<<< HEAD
+asmlinkage long sys_membarrier(int cmd, int flags);
+
 asmlinkage long sys_cap_rights_limit(unsigned int orig_fd,
 				     const struct cap_rights __user *new_rights,
 				     unsigned int fcntls,
@@ -904,8 +905,4 @@
 asmlinkage long sys_clone4(unsigned int flags_high, unsigned int flags_low,
 			   unsigned long args_size,
 			   struct clone4_args __user *args);
-=======
-asmlinkage long sys_membarrier(int cmd, int flags);
-
->>>>>>> 6ff33f39
 #endif