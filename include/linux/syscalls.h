/*
 * syscalls.h - Linux syscall interfaces (non-arch-specific)
 *
 * Copyright (c) 2004 Randy Dunlap
 * Copyright (c) 2004 Open Source Development Labs
 *
 * This file is released under the GPLv2.
 * See the file COPYING for more details.
 */

#ifndef _LINUX_SYSCALLS_H
#define _LINUX_SYSCALLS_H

struct epoll_event;
struct iattr;
struct inode;
struct iocb;
struct io_event;
struct iovec;
struct itimerspec;
struct itimerval;
struct kexec_segment;
struct linux_dirent;
struct linux_dirent64;
struct list_head;
struct mmap_arg_struct;
struct msgbuf;
struct user_msghdr;
struct mmsghdr;
struct msqid_ds;
struct new_utsname;
struct nfsctl_arg;
struct __old_kernel_stat;
struct oldold_utsname;
struct old_utsname;
struct pollfd;
struct rlimit;
struct rlimit64;
struct rusage;
struct sched_param;
struct sched_attr;
struct sel_arg_struct;
struct semaphore;
struct sembuf;
struct shmid_ds;
struct sockaddr;
struct stat;
struct stat64;
struct statfs;
struct statfs64;
struct __sysctl_args;
struct sysinfo;
struct timespec;
struct timeval;
struct timex;
struct timezone;
struct tms;
struct utimbuf;
struct mq_attr;
struct compat_stat;
struct compat_timeval;
struct robust_list_head;
struct getcpu_cache;
struct old_linux_dirent;
struct perf_event_attr;
struct file_handle;
struct sigaltstack;
struct cap_rights;
struct clone4_args;
union bpf_attr;

#include <linux/types.h>
#include <linux/aio_abi.h>
#include <linux/capability.h>
#include <linux/signal.h>
#include <linux/list.h>
#include <linux/bug.h>
#include <linux/sem.h>
#include <asm/siginfo.h>
#include <linux/unistd.h>
#include <linux/quota.h>
#include <linux/key.h>
#include <trace/syscall.h>

/*
 * __MAP - apply a macro to syscall arguments
 * __MAP(n, m, t1, a1, t2, a2, ..., tn, an) will expand to
 *    m(t1, a1), m(t2, a2), ..., m(tn, an)
 * The first argument must be equal to the amount of type/name
 * pairs given.  Note that this list of pairs (i.e. the arguments
 * of __MAP starting at the third one) is in the same format as
 * for SYSCALL_DEFINE<n>/COMPAT_SYSCALL_DEFINE<n>
 */
#define __MAP0(m,...)
#define __MAP1(m,t,a) m(t,a)
#define __MAP2(m,t,a,...) m(t,a), __MAP1(m,__VA_ARGS__)
#define __MAP3(m,t,a,...) m(t,a), __MAP2(m,__VA_ARGS__)
#define __MAP4(m,t,a,...) m(t,a), __MAP3(m,__VA_ARGS__)
#define __MAP5(m,t,a,...) m(t,a), __MAP4(m,__VA_ARGS__)
#define __MAP6(m,t,a,...) m(t,a), __MAP5(m,__VA_ARGS__)
#define __MAP(n,...) __MAP##n(__VA_ARGS__)

#define __SC_DECL(t, a)	t a
#define __TYPE_IS_L(t)	(__same_type((t)0, 0L))
#define __TYPE_IS_UL(t)	(__same_type((t)0, 0UL))
#define __TYPE_IS_LL(t) (__same_type((t)0, 0LL) || __same_type((t)0, 0ULL))
#define __SC_LONG(t, a) __typeof(__builtin_choose_expr(__TYPE_IS_LL(t), 0LL, 0L)) a
#define __SC_CAST(t, a)	(t) a
#define __SC_ARGS(t, a)	a
#define __SC_TEST(t, a) (void)BUILD_BUG_ON_ZERO(!__TYPE_IS_LL(t) && sizeof(t) > sizeof(long))

#ifdef CONFIG_FTRACE_SYSCALLS
#define __SC_STR_ADECL(t, a)	#a
#define __SC_STR_TDECL(t, a)	#t

extern struct trace_event_class event_class_syscall_enter;
extern struct trace_event_class event_class_syscall_exit;
extern struct trace_event_functions enter_syscall_print_funcs;
extern struct trace_event_functions exit_syscall_print_funcs;

#define SYSCALL_TRACE_ENTER_EVENT(sname)				\
	static struct syscall_metadata __syscall_meta_##sname;		\
	static struct trace_event_call __used				\
	  event_enter_##sname = {					\
		.class			= &event_class_syscall_enter,	\
		{							\
			.name                   = "sys_enter"#sname,	\
		},							\
		.event.funcs            = &enter_syscall_print_funcs,	\
		.data			= (void *)&__syscall_meta_##sname,\
		.flags                  = TRACE_EVENT_FL_CAP_ANY,	\
	};								\
	static struct trace_event_call __used				\
	  __attribute__((section("_ftrace_events")))			\
	 *__event_enter_##sname = &event_enter_##sname;

#define SYSCALL_TRACE_EXIT_EVENT(sname)					\
	static struct syscall_metadata __syscall_meta_##sname;		\
	static struct trace_event_call __used				\
	  event_exit_##sname = {					\
		.class			= &event_class_syscall_exit,	\
		{							\
			.name                   = "sys_exit"#sname,	\
		},							\
		.event.funcs		= &exit_syscall_print_funcs,	\
		.data			= (void *)&__syscall_meta_##sname,\
		.flags                  = TRACE_EVENT_FL_CAP_ANY,	\
	};								\
	static struct trace_event_call __used				\
	  __attribute__((section("_ftrace_events")))			\
	*__event_exit_##sname = &event_exit_##sname;

#define SYSCALL_METADATA(sname, nb, ...)			\
	static const char *types_##sname[] = {			\
		__MAP(nb,__SC_STR_TDECL,__VA_ARGS__)		\
	};							\
	static const char *args_##sname[] = {			\
		__MAP(nb,__SC_STR_ADECL,__VA_ARGS__)		\
	};							\
	SYSCALL_TRACE_ENTER_EVENT(sname);			\
	SYSCALL_TRACE_EXIT_EVENT(sname);			\
	static struct syscall_metadata __used			\
	  __syscall_meta_##sname = {				\
		.name 		= "sys"#sname,			\
		.syscall_nr	= -1,	/* Filled in at boot */	\
		.nb_args 	= nb,				\
		.types		= nb ? types_##sname : NULL,	\
		.args		= nb ? args_##sname : NULL,	\
		.enter_event	= &event_enter_##sname,		\
		.exit_event	= &event_exit_##sname,		\
		.enter_fields	= LIST_HEAD_INIT(__syscall_meta_##sname.enter_fields), \
	};							\
	static struct syscall_metadata __used			\
	  __attribute__((section("__syscalls_metadata")))	\
	 *__p_syscall_meta_##sname = &__syscall_meta_##sname;
#else
#define SYSCALL_METADATA(sname, nb, ...)
#endif

#define SYSCALL_DEFINE0(sname)					\
	SYSCALL_METADATA(_##sname, 0);				\
	asmlinkage long sys_##sname(void)

#define SYSCALL_DEFINE1(name, ...) SYSCALL_DEFINEx(1, _##name, __VA_ARGS__)
#define SYSCALL_DEFINE2(name, ...) SYSCALL_DEFINEx(2, _##name, __VA_ARGS__)
#define SYSCALL_DEFINE3(name, ...) SYSCALL_DEFINEx(3, _##name, __VA_ARGS__)
#define SYSCALL_DEFINE4(name, ...) SYSCALL_DEFINEx(4, _##name, __VA_ARGS__)
#define SYSCALL_DEFINE5(name, ...) SYSCALL_DEFINEx(5, _##name, __VA_ARGS__)
#define SYSCALL_DEFINE6(name, ...) SYSCALL_DEFINEx(6, _##name, __VA_ARGS__)

#define SYSCALL_DEFINEx(x, sname, ...)				\
	SYSCALL_METADATA(sname, x, __VA_ARGS__)			\
	__SYSCALL_DEFINEx(x, sname, __VA_ARGS__)

#define __PROTECT(...) asmlinkage_protect(__VA_ARGS__)
#define __SYSCALL_DEFINEx(x, name, ...)					\
	asmlinkage long sys##name(__MAP(x,__SC_DECL,__VA_ARGS__))	\
		__attribute__((alias(__stringify(SyS##name))));		\
	static inline long SYSC##name(__MAP(x,__SC_DECL,__VA_ARGS__));	\
	asmlinkage long SyS##name(__MAP(x,__SC_LONG,__VA_ARGS__));	\
	asmlinkage long SyS##name(__MAP(x,__SC_LONG,__VA_ARGS__))	\
	{								\
		long ret = SYSC##name(__MAP(x,__SC_CAST,__VA_ARGS__));	\
		__MAP(x,__SC_TEST,__VA_ARGS__);				\
		__PROTECT(x, ret,__MAP(x,__SC_ARGS,__VA_ARGS__));	\
		return ret;						\
	}								\
	static inline long SYSC##name(__MAP(x,__SC_DECL,__VA_ARGS__))

asmlinkage long sys32_quotactl(unsigned int cmd, const char __user *special,
			       qid_t id, void __user *addr);
asmlinkage long sys_time(time_t __user *tloc);
asmlinkage long sys_stime(time_t __user *tptr);
asmlinkage long sys_gettimeofday(struct timeval __user *tv,
				struct timezone __user *tz);
asmlinkage long sys_settimeofday(struct timeval __user *tv,
				struct timezone __user *tz);
asmlinkage long sys_adjtimex(struct timex __user *txc_p);

asmlinkage long sys_times(struct tms __user *tbuf);

asmlinkage long sys_gettid(void);
asmlinkage long sys_nanosleep(struct timespec __user *rqtp, struct timespec __user *rmtp);
asmlinkage long sys_alarm(unsigned int seconds);
asmlinkage long sys_getpid(void);
asmlinkage long sys_getppid(void);
asmlinkage long sys_getuid(void);
asmlinkage long sys_geteuid(void);
asmlinkage long sys_getgid(void);
asmlinkage long sys_getegid(void);
asmlinkage long sys_getresuid(uid_t __user *ruid, uid_t __user *euid, uid_t __user *suid);
asmlinkage long sys_getresgid(gid_t __user *rgid, gid_t __user *egid, gid_t __user *sgid);
asmlinkage long sys_getpgid(pid_t pid);
asmlinkage long sys_getpgrp(void);
asmlinkage long sys_getsid(pid_t pid);
asmlinkage long sys_getgroups(int gidsetsize, gid_t __user *grouplist);

asmlinkage long sys_setregid(gid_t rgid, gid_t egid);
asmlinkage long sys_setgid(gid_t gid);
asmlinkage long sys_setreuid(uid_t ruid, uid_t euid);
asmlinkage long sys_setuid(uid_t uid);
asmlinkage long sys_setresuid(uid_t ruid, uid_t euid, uid_t suid);
asmlinkage long sys_setresgid(gid_t rgid, gid_t egid, gid_t sgid);
asmlinkage long sys_setfsuid(uid_t uid);
asmlinkage long sys_setfsgid(gid_t gid);
asmlinkage long sys_setpgid(pid_t pid, pid_t pgid);
asmlinkage long sys_setsid(void);
asmlinkage long sys_setgroups(int gidsetsize, gid_t __user *grouplist);

asmlinkage long sys_acct(const char __user *name);
asmlinkage long sys_capget(cap_user_header_t header,
				cap_user_data_t dataptr);
asmlinkage long sys_capset(cap_user_header_t header,
				const cap_user_data_t data);
asmlinkage long sys_personality(unsigned int personality);

asmlinkage long sys_sigpending(old_sigset_t __user *set);
asmlinkage long sys_sigprocmask(int how, old_sigset_t __user *set,
				old_sigset_t __user *oset);
asmlinkage long sys_sigaltstack(const struct sigaltstack __user *uss,
				struct sigaltstack __user *uoss);

asmlinkage long sys_getitimer(int which, struct itimerval __user *value);
asmlinkage long sys_setitimer(int which,
				struct itimerval __user *value,
				struct itimerval __user *ovalue);
asmlinkage long sys_timer_create(clockid_t which_clock,
				 struct sigevent __user *timer_event_spec,
				 timer_t __user * created_timer_id);
asmlinkage long sys_timer_gettime(timer_t timer_id,
				struct itimerspec __user *setting);
asmlinkage long sys_timer_getoverrun(timer_t timer_id);
asmlinkage long sys_timer_settime(timer_t timer_id, int flags,
				const struct itimerspec __user *new_setting,
				struct itimerspec __user *old_setting);
asmlinkage long sys_timer_delete(timer_t timer_id);
asmlinkage long sys_clock_settime(clockid_t which_clock,
				const struct timespec __user *tp);
asmlinkage long sys_clock_gettime(clockid_t which_clock,
				struct timespec __user *tp);
asmlinkage long sys_clock_adjtime(clockid_t which_clock,
				struct timex __user *tx);
asmlinkage long sys_clock_getres(clockid_t which_clock,
				struct timespec __user *tp);
asmlinkage long sys_clock_nanosleep(clockid_t which_clock, int flags,
				const struct timespec __user *rqtp,
				struct timespec __user *rmtp);

asmlinkage long sys_nice(int increment);
asmlinkage long sys_sched_setscheduler(pid_t pid, int policy,
					struct sched_param __user *param);
asmlinkage long sys_sched_setparam(pid_t pid,
					struct sched_param __user *param);
asmlinkage long sys_sched_setattr(pid_t pid,
					struct sched_attr __user *attr,
					unsigned int flags);
asmlinkage long sys_sched_getscheduler(pid_t pid);
asmlinkage long sys_sched_getparam(pid_t pid,
					struct sched_param __user *param);
asmlinkage long sys_sched_getattr(pid_t pid,
					struct sched_attr __user *attr,
					unsigned int size,
					unsigned int flags);
asmlinkage long sys_sched_setaffinity(pid_t pid, unsigned int len,
					unsigned long __user *user_mask_ptr);
asmlinkage long sys_sched_getaffinity(pid_t pid, unsigned int len,
					unsigned long __user *user_mask_ptr);
asmlinkage long sys_sched_yield(void);
asmlinkage long sys_sched_get_priority_max(int policy);
asmlinkage long sys_sched_get_priority_min(int policy);
asmlinkage long sys_sched_rr_get_interval(pid_t pid,
					struct timespec __user *interval);
asmlinkage long sys_setpriority(int which, int who, int niceval);
asmlinkage long sys_getpriority(int which, int who);

asmlinkage long sys_shutdown(int, int);
asmlinkage long sys_reboot(int magic1, int magic2, unsigned int cmd,
				void __user *arg);
asmlinkage long sys_restart_syscall(void);
asmlinkage long sys_kexec_load(unsigned long entry, unsigned long nr_segments,
				struct kexec_segment __user *segments,
				unsigned long flags);
asmlinkage long sys_kexec_file_load(int kernel_fd, int initrd_fd,
				    unsigned long cmdline_len,
				    const char __user *cmdline_ptr,
				    unsigned long flags);

asmlinkage long sys_exit(int error_code);
asmlinkage long sys_exit_group(int error_code);
asmlinkage long sys_wait4(pid_t pid, int __user *stat_addr,
				int options, struct rusage __user *ru);
asmlinkage long sys_waitid(int which, pid_t pid,
			   struct siginfo __user *infop,
			   int options, struct rusage __user *ru);
asmlinkage long sys_waitpid(pid_t pid, int __user *stat_addr, int options);
asmlinkage long sys_set_tid_address(int __user *tidptr);
asmlinkage long sys_futex(u32 __user *uaddr, int op, u32 val,
			struct timespec __user *utime, u32 __user *uaddr2,
			u32 val3);

asmlinkage long sys_init_module(void __user *umod, unsigned long len,
				const char __user *uargs);
asmlinkage long sys_delete_module(const char __user *name_user,
				unsigned int flags);

#ifdef CONFIG_OLD_SIGSUSPEND
asmlinkage long sys_sigsuspend(old_sigset_t mask);
#endif

#ifdef CONFIG_OLD_SIGSUSPEND3
asmlinkage long sys_sigsuspend(int unused1, int unused2, old_sigset_t mask);
#endif

asmlinkage long sys_rt_sigsuspend(sigset_t __user *unewset, size_t sigsetsize);

#ifdef CONFIG_OLD_SIGACTION
asmlinkage long sys_sigaction(int, const struct old_sigaction __user *,
				struct old_sigaction __user *);
#endif

#ifndef CONFIG_ODD_RT_SIGACTION
asmlinkage long sys_rt_sigaction(int,
				 const struct sigaction __user *,
				 struct sigaction __user *,
				 size_t);
#endif
asmlinkage long sys_rt_sigprocmask(int how, sigset_t __user *set,
				sigset_t __user *oset, size_t sigsetsize);
asmlinkage long sys_rt_sigpending(sigset_t __user *set, size_t sigsetsize);
asmlinkage long sys_rt_sigtimedwait(const sigset_t __user *uthese,
				siginfo_t __user *uinfo,
				const struct timespec __user *uts,
				size_t sigsetsize);
asmlinkage long sys_rt_tgsigqueueinfo(pid_t tgid, pid_t  pid, int sig,
		siginfo_t __user *uinfo);
asmlinkage long sys_kill(int pid, int sig);
asmlinkage long sys_tgkill(int tgid, int pid, int sig);
asmlinkage long sys_tkill(int pid, int sig);
asmlinkage long sys_rt_sigqueueinfo(int pid, int sig, siginfo_t __user *uinfo);
asmlinkage long sys_sgetmask(void);
asmlinkage long sys_ssetmask(int newmask);
asmlinkage long sys_signal(int sig, __sighandler_t handler);
asmlinkage long sys_pause(void);

asmlinkage long sys_sync(void);
asmlinkage long sys_fsync(unsigned int fd);
asmlinkage long sys_fdatasync(unsigned int fd);
asmlinkage long sys_bdflush(int func, long data);
asmlinkage long sys_mount(char __user *dev_name, char __user *dir_name,
				char __user *type, unsigned long flags,
				void __user *data);
asmlinkage long sys_umount(char __user *name, int flags);
asmlinkage long sys_oldumount(char __user *name);
asmlinkage long sys_truncate(const char __user *path, long length);
asmlinkage long sys_ftruncate(unsigned int fd, unsigned long length);
asmlinkage long sys_stat(const char __user *filename,
			struct __old_kernel_stat __user *statbuf);
asmlinkage long sys_statfs(const char __user * path,
				struct statfs __user *buf);
asmlinkage long sys_statfs64(const char __user *path, size_t sz,
				struct statfs64 __user *buf);
asmlinkage long sys_fstatfs(unsigned int fd, struct statfs __user *buf);
asmlinkage long sys_fstatfs64(unsigned int fd, size_t sz,
				struct statfs64 __user *buf);
asmlinkage long sys_lstat(const char __user *filename,
			struct __old_kernel_stat __user *statbuf);
asmlinkage long sys_fstat(unsigned int fd,
			struct __old_kernel_stat __user *statbuf);
asmlinkage long sys_newstat(const char __user *filename,
				struct stat __user *statbuf);
asmlinkage long sys_newlstat(const char __user *filename,
				struct stat __user *statbuf);
asmlinkage long sys_newfstat(unsigned int fd, struct stat __user *statbuf);
asmlinkage long sys_ustat(unsigned dev, struct ustat __user *ubuf);
#if defined(__ARCH_WANT_STAT64) || defined(__ARCH_WANT_COMPAT_STAT64)
asmlinkage long sys_stat64(const char __user *filename,
				struct stat64 __user *statbuf);
asmlinkage long sys_fstat64(unsigned long fd, struct stat64 __user *statbuf);
asmlinkage long sys_lstat64(const char __user *filename,
				struct stat64 __user *statbuf);
asmlinkage long sys_fstatat64(int dfd, const char __user *filename,
			       struct stat64 __user *statbuf, int flag);
#endif
#if BITS_PER_LONG == 32
asmlinkage long sys_truncate64(const char __user *path, loff_t length);
asmlinkage long sys_ftruncate64(unsigned int fd, loff_t length);
#endif

asmlinkage long sys_setxattr(const char __user *path, const char __user *name,
			     const void __user *value, size_t size, int flags);
asmlinkage long sys_lsetxattr(const char __user *path, const char __user *name,
			      const void __user *value, size_t size, int flags);
asmlinkage long sys_fsetxattr(int fd, const char __user *name,
			      const void __user *value, size_t size, int flags);
asmlinkage long sys_getxattr(const char __user *path, const char __user *name,
			     void __user *value, size_t size);
asmlinkage long sys_lgetxattr(const char __user *path, const char __user *name,
			      void __user *value, size_t size);
asmlinkage long sys_fgetxattr(int fd, const char __user *name,
			      void __user *value, size_t size);
asmlinkage long sys_listxattr(const char __user *path, char __user *list,
			      size_t size);
asmlinkage long sys_llistxattr(const char __user *path, char __user *list,
			       size_t size);
asmlinkage long sys_flistxattr(int fd, char __user *list, size_t size);
asmlinkage long sys_removexattr(const char __user *path,
				const char __user *name);
asmlinkage long sys_lremovexattr(const char __user *path,
				 const char __user *name);
asmlinkage long sys_fremovexattr(int fd, const char __user *name);

asmlinkage long sys_brk(unsigned long brk);
asmlinkage long sys_mprotect(unsigned long start, size_t len,
				unsigned long prot);
asmlinkage long sys_mremap(unsigned long addr,
			   unsigned long old_len, unsigned long new_len,
			   unsigned long flags, unsigned long new_addr);
asmlinkage long sys_remap_file_pages(unsigned long start, unsigned long size,
			unsigned long prot, unsigned long pgoff,
			unsigned long flags);
asmlinkage long sys_msync(unsigned long start, size_t len, int flags);
asmlinkage long sys_fadvise64(int fd, loff_t offset, size_t len, int advice);
asmlinkage long sys_fadvise64_64(int fd, loff_t offset, loff_t len, int advice);
asmlinkage long sys_munmap(unsigned long addr, size_t len);
asmlinkage long sys_mlock(unsigned long start, size_t len);
asmlinkage long sys_munlock(unsigned long start, size_t len);
asmlinkage long sys_mlockall(int flags);
asmlinkage long sys_munlockall(void);
asmlinkage long sys_madvise(unsigned long start, size_t len, int behavior);
asmlinkage long sys_mincore(unsigned long start, size_t len,
				unsigned char __user * vec);

asmlinkage long sys_pivot_root(const char __user *new_root,
				const char __user *put_old);
asmlinkage long sys_chroot(const char __user *filename);
asmlinkage long sys_mknod(const char __user *filename, umode_t mode,
				unsigned dev);
asmlinkage long sys_link(const char __user *oldname,
				const char __user *newname);
asmlinkage long sys_symlink(const char __user *old, const char __user *new);
asmlinkage long sys_unlink(const char __user *pathname);
asmlinkage long sys_rename(const char __user *oldname,
				const char __user *newname);
asmlinkage long sys_chmod(const char __user *filename, umode_t mode);
asmlinkage long sys_fchmod(unsigned int fd, umode_t mode);

asmlinkage long sys_fcntl(unsigned int fd, unsigned int cmd, unsigned long arg);
#if BITS_PER_LONG == 32
asmlinkage long sys_fcntl64(unsigned int fd,
				unsigned int cmd, unsigned long arg);
#endif
asmlinkage long sys_pipe(int __user *fildes);
asmlinkage long sys_pipe2(int __user *fildes, int flags);
asmlinkage long sys_dup(unsigned int fildes);
asmlinkage long sys_dup2(unsigned int oldfd, unsigned int newfd);
asmlinkage long sys_dup3(unsigned int oldfd, unsigned int newfd, int flags);
asmlinkage long sys_ioperm(unsigned long from, unsigned long num, int on);
asmlinkage long sys_ioctl(unsigned int fd, unsigned int cmd,
				unsigned long arg);
asmlinkage long sys_flock(unsigned int fd, unsigned int cmd);
asmlinkage long sys_io_setup(unsigned nr_reqs, aio_context_t __user *ctx);
asmlinkage long sys_io_destroy(aio_context_t ctx);
asmlinkage long sys_io_getevents(aio_context_t ctx_id,
				long min_nr,
				long nr,
				struct io_event __user *events,
				struct timespec __user *timeout);
asmlinkage long sys_io_submit(aio_context_t, long,
				struct iocb __user * __user *);
asmlinkage long sys_io_cancel(aio_context_t ctx_id, struct iocb __user *iocb,
			      struct io_event __user *result);
asmlinkage long sys_sendfile(int out_fd, int in_fd,
			     off_t __user *offset, size_t count);
asmlinkage long sys_sendfile64(int out_fd, int in_fd,
			       loff_t __user *offset, size_t count);
asmlinkage long sys_readlink(const char __user *path,
				char __user *buf, int bufsiz);
asmlinkage long sys_creat(const char __user *pathname, umode_t mode);
asmlinkage long sys_open(const char __user *filename,
				int flags, umode_t mode);
asmlinkage long sys_close(unsigned int fd);
asmlinkage long sys_access(const char __user *filename, int mode);
asmlinkage long sys_vhangup(void);
asmlinkage long sys_chown(const char __user *filename,
				uid_t user, gid_t group);
asmlinkage long sys_lchown(const char __user *filename,
				uid_t user, gid_t group);
asmlinkage long sys_fchown(unsigned int fd, uid_t user, gid_t group);
#ifdef CONFIG_UID16
asmlinkage long sys_chown16(const char __user *filename,
				old_uid_t user, old_gid_t group);
asmlinkage long sys_lchown16(const char __user *filename,
				old_uid_t user, old_gid_t group);
asmlinkage long sys_fchown16(unsigned int fd, old_uid_t user, old_gid_t group);
asmlinkage long sys_setregid16(old_gid_t rgid, old_gid_t egid);
asmlinkage long sys_setgid16(old_gid_t gid);
asmlinkage long sys_setreuid16(old_uid_t ruid, old_uid_t euid);
asmlinkage long sys_setuid16(old_uid_t uid);
asmlinkage long sys_setresuid16(old_uid_t ruid, old_uid_t euid, old_uid_t suid);
asmlinkage long sys_getresuid16(old_uid_t __user *ruid,
				old_uid_t __user *euid, old_uid_t __user *suid);
asmlinkage long sys_setresgid16(old_gid_t rgid, old_gid_t egid, old_gid_t sgid);
asmlinkage long sys_getresgid16(old_gid_t __user *rgid,
				old_gid_t __user *egid, old_gid_t __user *sgid);
asmlinkage long sys_setfsuid16(old_uid_t uid);
asmlinkage long sys_setfsgid16(old_gid_t gid);
asmlinkage long sys_getgroups16(int gidsetsize, old_gid_t __user *grouplist);
asmlinkage long sys_setgroups16(int gidsetsize, old_gid_t __user *grouplist);
asmlinkage long sys_getuid16(void);
asmlinkage long sys_geteuid16(void);
asmlinkage long sys_getgid16(void);
asmlinkage long sys_getegid16(void);
#endif

asmlinkage long sys_utime(char __user *filename,
				struct utimbuf __user *times);
asmlinkage long sys_utimes(char __user *filename,
				struct timeval __user *utimes);
asmlinkage long sys_lseek(unsigned int fd, off_t offset,
			  unsigned int whence);
asmlinkage long sys_llseek(unsigned int fd, unsigned long offset_high,
			unsigned long offset_low, loff_t __user *result,
			unsigned int whence);
asmlinkage long sys_read(unsigned int fd, char __user *buf, size_t count);
asmlinkage long sys_readahead(int fd, loff_t offset, size_t count);
asmlinkage long sys_readv(unsigned long fd,
			  const struct iovec __user *vec,
			  unsigned long vlen);
asmlinkage long sys_write(unsigned int fd, const char __user *buf,
			  size_t count);
asmlinkage long sys_writev(unsigned long fd,
			   const struct iovec __user *vec,
			   unsigned long vlen);
asmlinkage long sys_pread64(unsigned int fd, char __user *buf,
			    size_t count, loff_t pos);
asmlinkage long sys_pwrite64(unsigned int fd, const char __user *buf,
			     size_t count, loff_t pos);
asmlinkage long sys_preadv(unsigned long fd, const struct iovec __user *vec,
			   unsigned long vlen, unsigned long pos_l, unsigned long pos_h);
asmlinkage long sys_pwritev(unsigned long fd, const struct iovec __user *vec,
			    unsigned long vlen, unsigned long pos_l, unsigned long pos_h);
asmlinkage long sys_getcwd(char __user *buf, unsigned long size);
asmlinkage long sys_mkdir(const char __user *pathname, umode_t mode);
asmlinkage long sys_chdir(const char __user *filename);
asmlinkage long sys_fchdir(unsigned int fd);
asmlinkage long sys_rmdir(const char __user *pathname);
asmlinkage long sys_lookup_dcookie(u64 cookie64, char __user *buf, size_t len);
asmlinkage long sys_quotactl(unsigned int cmd, const char __user *special,
				qid_t id, void __user *addr);
asmlinkage long sys_getdents(unsigned int fd,
				struct linux_dirent __user *dirent,
				unsigned int count);
asmlinkage long sys_getdents64(unsigned int fd,
				struct linux_dirent64 __user *dirent,
				unsigned int count);

asmlinkage long sys_setsockopt(int fd, int level, int optname,
				char __user *optval, int optlen);
asmlinkage long sys_getsockopt(int fd, int level, int optname,
				char __user *optval, int __user *optlen);
asmlinkage long sys_bind(int, struct sockaddr __user *, int);
asmlinkage long sys_connect(int, struct sockaddr __user *, int);
asmlinkage long sys_accept(int, struct sockaddr __user *, int __user *);
asmlinkage long sys_accept4(int, struct sockaddr __user *, int __user *, int);
asmlinkage long sys_getsockname(int, struct sockaddr __user *, int __user *);
asmlinkage long sys_getpeername(int, struct sockaddr __user *, int __user *);
asmlinkage long sys_send(int, void __user *, size_t, unsigned);
asmlinkage long sys_sendto(int, void __user *, size_t, unsigned,
				struct sockaddr __user *, int);
asmlinkage long sys_sendmsg(int fd, struct user_msghdr __user *msg, unsigned flags);
asmlinkage long sys_sendmmsg(int fd, struct mmsghdr __user *msg,
			     unsigned int vlen, unsigned flags);
asmlinkage long sys_recv(int, void __user *, size_t, unsigned);
asmlinkage long sys_recvfrom(int, void __user *, size_t, unsigned,
				struct sockaddr __user *, int __user *);
asmlinkage long sys_recvmsg(int fd, struct user_msghdr __user *msg, unsigned flags);
asmlinkage long sys_recvmmsg(int fd, struct mmsghdr __user *msg,
			     unsigned int vlen, unsigned flags,
			     struct timespec __user *timeout);
asmlinkage long sys_socket(int, int, int);
asmlinkage long sys_socketpair(int, int, int, int __user *);
asmlinkage long sys_socketcall(int call, unsigned long __user *args);
asmlinkage long sys_listen(int, int);
asmlinkage long sys_poll(struct pollfd __user *ufds, unsigned int nfds,
				int timeout);
asmlinkage long sys_select(int n, fd_set __user *inp, fd_set __user *outp,
			fd_set __user *exp, struct timeval __user *tvp);
asmlinkage long sys_old_select(struct sel_arg_struct __user *arg);
asmlinkage long sys_epoll_create(int size);
asmlinkage long sys_epoll_create1(int flags);
asmlinkage long sys_epoll_ctl(int epfd, int op, int fd,
				struct epoll_event __user *event);
asmlinkage long sys_epoll_wait(int epfd, struct epoll_event __user *events,
				int maxevents, int timeout);
asmlinkage long sys_epoll_pwait(int epfd, struct epoll_event __user *events,
				int maxevents, int timeout,
				const sigset_t __user *sigmask,
				size_t sigsetsize);
asmlinkage long sys_gethostname(char __user *name, int len);
asmlinkage long sys_sethostname(char __user *name, int len);
asmlinkage long sys_setdomainname(char __user *name, int len);
asmlinkage long sys_newuname(struct new_utsname __user *name);
asmlinkage long sys_uname(struct old_utsname __user *);
asmlinkage long sys_olduname(struct oldold_utsname __user *);

asmlinkage long sys_getrlimit(unsigned int resource,
				struct rlimit __user *rlim);
#if defined(COMPAT_RLIM_OLD_INFINITY) || !(defined(CONFIG_IA64))
asmlinkage long sys_old_getrlimit(unsigned int resource, struct rlimit __user *rlim);
#endif
asmlinkage long sys_setrlimit(unsigned int resource,
				struct rlimit __user *rlim);
asmlinkage long sys_prlimit64(pid_t pid, unsigned int resource,
				const struct rlimit64 __user *new_rlim,
				struct rlimit64 __user *old_rlim);
asmlinkage long sys_getrusage(int who, struct rusage __user *ru);
asmlinkage long sys_umask(int mask);

asmlinkage long sys_msgget(key_t key, int msgflg);
asmlinkage long sys_msgsnd(int msqid, struct msgbuf __user *msgp,
				size_t msgsz, int msgflg);
asmlinkage long sys_msgrcv(int msqid, struct msgbuf __user *msgp,
				size_t msgsz, long msgtyp, int msgflg);
asmlinkage long sys_msgctl(int msqid, int cmd, struct msqid_ds __user *buf);

asmlinkage long sys_semget(key_t key, int nsems, int semflg);
asmlinkage long sys_semop(int semid, struct sembuf __user *sops,
				unsigned nsops);
asmlinkage long sys_semctl(int semid, int semnum, int cmd, unsigned long arg);
asmlinkage long sys_semtimedop(int semid, struct sembuf __user *sops,
				unsigned nsops,
				const struct timespec __user *timeout);
asmlinkage long sys_shmat(int shmid, char __user *shmaddr, int shmflg);
asmlinkage long sys_shmget(key_t key, size_t size, int flag);
asmlinkage long sys_shmdt(char __user *shmaddr);
asmlinkage long sys_shmctl(int shmid, int cmd, struct shmid_ds __user *buf);
asmlinkage long sys_ipc(unsigned int call, int first, unsigned long second,
		unsigned long third, void __user *ptr, long fifth);

asmlinkage long sys_mq_open(const char __user *name, int oflag, umode_t mode, struct mq_attr __user *attr);
asmlinkage long sys_mq_unlink(const char __user *name);
asmlinkage long sys_mq_timedsend(mqd_t mqdes, const char __user *msg_ptr, size_t msg_len, unsigned int msg_prio, const struct timespec __user *abs_timeout);
asmlinkage long sys_mq_timedreceive(mqd_t mqdes, char __user *msg_ptr, size_t msg_len, unsigned int __user *msg_prio, const struct timespec __user *abs_timeout);
asmlinkage long sys_mq_notify(mqd_t mqdes, const struct sigevent __user *notification);
asmlinkage long sys_mq_getsetattr(mqd_t mqdes, const struct mq_attr __user *mqstat, struct mq_attr __user *omqstat);

asmlinkage long sys_pciconfig_iobase(long which, unsigned long bus, unsigned long devfn);
asmlinkage long sys_pciconfig_read(unsigned long bus, unsigned long dfn,
				unsigned long off, unsigned long len,
				void __user *buf);
asmlinkage long sys_pciconfig_write(unsigned long bus, unsigned long dfn,
				unsigned long off, unsigned long len,
				void __user *buf);

asmlinkage long sys_prctl(int option, unsigned long arg2, unsigned long arg3,
			unsigned long arg4, unsigned long arg5);
asmlinkage long sys_swapon(const char __user *specialfile, int swap_flags);
asmlinkage long sys_swapoff(const char __user *specialfile);
asmlinkage long sys_sysctl(struct __sysctl_args __user *args);
asmlinkage long sys_sysinfo(struct sysinfo __user *info);
asmlinkage long sys_sysfs(int option,
				unsigned long arg1, unsigned long arg2);
asmlinkage long sys_syslog(int type, char __user *buf, int len);
asmlinkage long sys_uselib(const char __user *library);
asmlinkage long sys_ni_syscall(void);
asmlinkage long sys_ptrace(long request, long pid, unsigned long addr,
			   unsigned long data);

asmlinkage long sys_add_key(const char __user *_type,
			    const char __user *_description,
			    const void __user *_payload,
			    size_t plen,
			    key_serial_t destringid);

asmlinkage long sys_request_key(const char __user *_type,
				const char __user *_description,
				const char __user *_callout_info,
				key_serial_t destringid);

asmlinkage long sys_keyctl(int cmd, unsigned long arg2, unsigned long arg3,
			   unsigned long arg4, unsigned long arg5);

asmlinkage long sys_ioprio_set(int which, int who, int ioprio);
asmlinkage long sys_ioprio_get(int which, int who);
asmlinkage long sys_set_mempolicy(int mode, const unsigned long __user *nmask,
				unsigned long maxnode);
asmlinkage long sys_migrate_pages(pid_t pid, unsigned long maxnode,
				const unsigned long __user *from,
				const unsigned long __user *to);
asmlinkage long sys_move_pages(pid_t pid, unsigned long nr_pages,
				const void __user * __user *pages,
				const int __user *nodes,
				int __user *status,
				int flags);
asmlinkage long sys_mbind(unsigned long start, unsigned long len,
				unsigned long mode,
				const unsigned long __user *nmask,
				unsigned long maxnode,
				unsigned flags);
asmlinkage long sys_get_mempolicy(int __user *policy,
				unsigned long __user *nmask,
				unsigned long maxnode,
				unsigned long addr, unsigned long flags);

asmlinkage long sys_inotify_init(void);
asmlinkage long sys_inotify_init1(int flags);
asmlinkage long sys_inotify_add_watch(int fd, const char __user *path,
					u32 mask);
asmlinkage long sys_inotify_rm_watch(int fd, __s32 wd);

asmlinkage long sys_spu_run(int fd, __u32 __user *unpc,
				 __u32 __user *ustatus);
asmlinkage long sys_spu_create(const char __user *name,
		unsigned int flags, umode_t mode, int fd);

asmlinkage long sys_mknodat(int dfd, const char __user * filename, umode_t mode,
			    unsigned dev);
asmlinkage long sys_mkdirat(int dfd, const char __user * pathname, umode_t mode);
asmlinkage long sys_unlinkat(int dfd, const char __user * pathname, int flag);
asmlinkage long sys_symlinkat(const char __user * oldname,
			      int newdfd, const char __user * newname);
asmlinkage long sys_linkat(int olddfd, const char __user *oldname,
			   int newdfd, const char __user *newname, int flags);
asmlinkage long sys_renameat(int olddfd, const char __user * oldname,
			     int newdfd, const char __user * newname);
asmlinkage long sys_renameat2(int olddfd, const char __user *oldname,
			      int newdfd, const char __user *newname,
			      unsigned int flags);
asmlinkage long sys_futimesat(int dfd, const char __user *filename,
			      struct timeval __user *utimes);
asmlinkage long sys_faccessat(int dfd, const char __user *filename, int mode);
asmlinkage long sys_fchmodat(int dfd, const char __user * filename,
			     umode_t mode);
asmlinkage long sys_fchownat(int dfd, const char __user *filename, uid_t user,
			     gid_t group, int flag);
asmlinkage long sys_openat(int dfd, const char __user *filename, int flags,
			   umode_t mode);
asmlinkage long sys_newfstatat(int dfd, const char __user *filename,
			       struct stat __user *statbuf, int flag);
asmlinkage long sys_readlinkat(int dfd, const char __user *path, char __user *buf,
			       int bufsiz);
asmlinkage long sys_utimensat(int dfd, const char __user *filename,
				struct timespec __user *utimes, int flags);
asmlinkage long sys_unshare(unsigned long unshare_flags);

asmlinkage long sys_splice(int fd_in, loff_t __user *off_in,
			   int fd_out, loff_t __user *off_out,
			   size_t len, unsigned int flags);

asmlinkage long sys_vmsplice(int fd, const struct iovec __user *iov,
			     unsigned long nr_segs, unsigned int flags);

asmlinkage long sys_tee(int fdin, int fdout, size_t len, unsigned int flags);

asmlinkage long sys_sync_file_range(int fd, loff_t offset, loff_t nbytes,
					unsigned int flags);
asmlinkage long sys_sync_file_range2(int fd, unsigned int flags,
				     loff_t offset, loff_t nbytes);
asmlinkage long sys_get_robust_list(int pid,
				    struct robust_list_head __user * __user *head_ptr,
				    size_t __user *len_ptr);
asmlinkage long sys_set_robust_list(struct robust_list_head __user *head,
				    size_t len);
asmlinkage long sys_getcpu(unsigned __user *cpu, unsigned __user *node, struct getcpu_cache __user *cache);
asmlinkage long sys_signalfd(int ufd, sigset_t __user *user_mask, size_t sizemask);
asmlinkage long sys_signalfd4(int ufd, sigset_t __user *user_mask, size_t sizemask, int flags);
asmlinkage long sys_timerfd_create(int clockid, int flags);
asmlinkage long sys_timerfd_settime(int ufd, int flags,
				    const struct itimerspec __user *utmr,
				    struct itimerspec __user *otmr);
asmlinkage long sys_timerfd_gettime(int ufd, struct itimerspec __user *otmr);
asmlinkage long sys_eventfd(unsigned int count);
asmlinkage long sys_eventfd2(unsigned int count, int flags);
asmlinkage long sys_memfd_create(const char __user *uname_ptr, unsigned int flags);
asmlinkage long sys_userfaultfd(int flags);
asmlinkage long sys_fallocate(int fd, int mode, loff_t offset, loff_t len);
asmlinkage long sys_old_readdir(unsigned int, struct old_linux_dirent __user *, unsigned int);
asmlinkage long sys_pselect6(int, fd_set __user *, fd_set __user *,
			     fd_set __user *, struct timespec __user *,
			     void __user *);
asmlinkage long sys_ppoll(struct pollfd __user *, unsigned int,
			  struct timespec __user *, const sigset_t __user *,
			  size_t);
asmlinkage long sys_fanotify_init(unsigned int flags, unsigned int event_f_flags);
asmlinkage long sys_fanotify_mark(int fanotify_fd, unsigned int flags,
				  u64 mask, int fd,
				  const char  __user *pathname);
asmlinkage long sys_syncfs(int fd);

asmlinkage long sys_fork(void);
asmlinkage long sys_vfork(void);
#ifdef CONFIG_CLONE_BACKWARDS
asmlinkage long sys_clone(unsigned long, unsigned long, int __user *, unsigned long,
	       int __user *);
#else
#ifdef CONFIG_CLONE_BACKWARDS3
asmlinkage long sys_clone(unsigned long, unsigned long, int, int __user *,
			  int __user *, unsigned long);
#else
asmlinkage long sys_clone(unsigned long, unsigned long, int __user *,
	       int __user *, unsigned long);
#endif
#endif

asmlinkage long sys_execve(const char __user *filename,
		const char __user *const __user *argv,
		const char __user *const __user *envp);

asmlinkage long sys_perf_event_open(
		struct perf_event_attr __user *attr_uptr,
		pid_t pid, int cpu, int group_fd, unsigned long flags);

asmlinkage long sys_mmap_pgoff(unsigned long addr, unsigned long len,
			unsigned long prot, unsigned long flags,
			unsigned long fd, unsigned long pgoff);
asmlinkage long sys_old_mmap(struct mmap_arg_struct __user *arg);
asmlinkage long sys_name_to_handle_at(int dfd, const char __user *name,
				      struct file_handle __user *handle,
				      int __user *mnt_id, int flag);
asmlinkage long sys_open_by_handle_at(int mountdirfd,
				      struct file_handle __user *handle,
				      int flags);
asmlinkage long sys_setns(int fd, int nstype);
asmlinkage long sys_process_vm_readv(pid_t pid,
				     const struct iovec __user *lvec,
				     unsigned long liovcnt,
				     const struct iovec __user *rvec,
				     unsigned long riovcnt,
				     unsigned long flags);
asmlinkage long sys_process_vm_writev(pid_t pid,
				      const struct iovec __user *lvec,
				      unsigned long liovcnt,
				      const struct iovec __user *rvec,
				      unsigned long riovcnt,
				      unsigned long flags);

asmlinkage long sys_kcmp(pid_t pid1, pid_t pid2, int type,
			 unsigned long idx1, unsigned long idx2);
asmlinkage long sys_finit_module(int fd, const char __user *uargs, int flags);
asmlinkage long sys_seccomp(unsigned int op, unsigned int flags,
			    const char __user *uargs);
asmlinkage long sys_getrandom(char __user *buf, size_t count,
			      unsigned int flags);
asmlinkage long sys_bpf(int cmd, union bpf_attr *attr, unsigned int size);

asmlinkage long sys_execveat(int dfd, const char __user *filename,
			const char __user *const __user *argv,
			const char __user *const __user *envp, int flags);

asmlinkage long sys_membarrier(int cmd, int flags);

<<<<<<< HEAD
asmlinkage long sys_cap_rights_limit(unsigned int orig_fd,
				     const struct cap_rights __user *new_rights,
				     unsigned int fcntls,
				     int nioctls,
				     unsigned int __user *ioctls,
				     unsigned int flags);
asmlinkage long sys_cap_rights_get(unsigned int fd,
				   struct cap_rights __user *rightsp,
				   unsigned int __user *fcntls,
				   int __user *nioctls,
				   unsigned int __user *ioctls,
				   unsigned int flags);

asmlinkage long sys_clone4(unsigned int flags_high, unsigned int flags_low,
			   unsigned long args_size,
			   struct clone4_args __user *args);
=======
asmlinkage long sys_mlock2(unsigned long start, size_t len, int flags);

>>>>>>> 1ec21837
#endif<|MERGE_RESOLUTION|>--- conflicted
+++ resolved
@@ -889,7 +889,8 @@
 
 asmlinkage long sys_membarrier(int cmd, int flags);
 
-<<<<<<< HEAD
+asmlinkage long sys_mlock2(unsigned long start, size_t len, int flags);
+
 asmlinkage long sys_cap_rights_limit(unsigned int orig_fd,
 				     const struct cap_rights __user *new_rights,
 				     unsigned int fcntls,
@@ -906,8 +907,4 @@
 asmlinkage long sys_clone4(unsigned int flags_high, unsigned int flags_low,
 			   unsigned long args_size,
 			   struct clone4_args __user *args);
-=======
-asmlinkage long sys_mlock2(unsigned long start, size_t len, int flags);
-
->>>>>>> 1ec21837
 #endif