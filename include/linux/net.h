--- conflicted
+++ resolved
@@ -24,11 +24,8 @@
 #include <linux/fcntl.h>	/* For O_CLOEXEC and O_NONBLOCK */
 #include <linux/kmemcheck.h>
 #include <linux/rcupdate.h>
-<<<<<<< HEAD
 #include <linux/capsicum.h>
-=======
 #include <linux/jump_label.h>
->>>>>>> 07ecf162
 #include <uapi/linux/net.h>
 
 struct poll_table_struct;
@@ -208,27 +205,6 @@
 	SOCK_WAKE_URG,
 };
 
-<<<<<<< HEAD
-extern int	     sock_wake_async(struct socket *sk, int how, int band);
-extern int	     sock_register(const struct net_proto_family *fam);
-extern void	     sock_unregister(int family);
-extern int	     __sock_create(struct net *net, int family, int type, int proto,
-				 struct socket **res, int kern);
-extern int	     sock_create(int family, int type, int proto,
-				 struct socket **res);
-extern int	     sock_create_kern(int family, int type, int proto,
-				      struct socket **res);
-extern int	     sock_create_lite(int family, int type, int proto,
-				      struct socket **res); 
-extern void	     sock_release(struct socket *sock);
-extern int   	     sock_sendmsg(struct socket *sock, struct msghdr *msg,
-				  size_t len);
-extern int	     sock_recvmsg(struct socket *sock, struct msghdr *msg,
-				  size_t size, int flags);
-extern struct file  *sock_alloc_file(struct socket *sock, int flags, const char *dname);
-extern struct socket *sockfd_lookup(int fd, cap_rights_t required_rights, int *err);
-extern struct socket *sock_from_file(struct file *file, int *err);
-=======
 int sock_wake_async(struct socket *sk, int how, int band);
 int sock_register(const struct net_proto_family *fam);
 void sock_unregister(int family);
@@ -242,9 +218,8 @@
 int sock_recvmsg(struct socket *sock, struct msghdr *msg, size_t size,
 		 int flags);
 struct file *sock_alloc_file(struct socket *sock, int flags, const char *dname);
-struct socket *sockfd_lookup(int fd, int *err);
+struct socket *sockfd_lookup(int fd, cap_rights_t required_rights, int *err);
 struct socket *sock_from_file(struct file *file, int *err);
->>>>>>> 07ecf162
 #define		     sockfd_put(sock) fput(sock->file)
 int net_ratelimit(void);
 
