#ifndef _LINUX_PRCTL_H
#define _LINUX_PRCTL_H

#include <linux/types.h>

/* Values to pass as first argument to prctl() */

#define PR_SET_PDEATHSIG  1  /* Second arg is a signal */
#define PR_GET_PDEATHSIG  2  /* Second arg is a ptr to return the signal */

/* Get/set current->mm->dumpable */
#define PR_GET_DUMPABLE   3
#define PR_SET_DUMPABLE   4

/* Get/set unaligned access control bits (if meaningful) */
#define PR_GET_UNALIGN	  5
#define PR_SET_UNALIGN	  6
# define PR_UNALIGN_NOPRINT	1	/* silently fix up unaligned user accesses */
# define PR_UNALIGN_SIGBUS	2	/* generate SIGBUS on unaligned user access */

/* Get/set whether or not to drop capabilities on setuid() away from
 * uid 0 (as per security/commoncap.c) */
#define PR_GET_KEEPCAPS   7
#define PR_SET_KEEPCAPS   8

/* Get/set floating-point emulation control bits (if meaningful) */
#define PR_GET_FPEMU  9
#define PR_SET_FPEMU 10
# define PR_FPEMU_NOPRINT	1	/* silently emulate fp operations accesses */
# define PR_FPEMU_SIGFPE	2	/* don't emulate fp operations, send SIGFPE instead */

/* Get/set floating-point exception mode (if meaningful) */
#define PR_GET_FPEXC	11
#define PR_SET_FPEXC	12
# define PR_FP_EXC_SW_ENABLE	0x80	/* Use FPEXC for FP exception enables */
# define PR_FP_EXC_DIV		0x010000	/* floating point divide by zero */
# define PR_FP_EXC_OVF		0x020000	/* floating point overflow */
# define PR_FP_EXC_UND		0x040000	/* floating point underflow */
# define PR_FP_EXC_RES		0x080000	/* floating point inexact result */
# define PR_FP_EXC_INV		0x100000	/* floating point invalid operation */
# define PR_FP_EXC_DISABLED	0	/* FP exceptions disabled */
# define PR_FP_EXC_NONRECOV	1	/* async non-recoverable exc. mode */
# define PR_FP_EXC_ASYNC	2	/* async recoverable exception mode */
# define PR_FP_EXC_PRECISE	3	/* precise exception mode */

/* Get/set whether we use statistical process timing or accurate timestamp
 * based process timing */
#define PR_GET_TIMING   13
#define PR_SET_TIMING   14
# define PR_TIMING_STATISTICAL  0       /* Normal, traditional,
                                                   statistical process timing */
# define PR_TIMING_TIMESTAMP    1       /* Accurate timestamp based
                                                   process timing */

#define PR_SET_NAME    15		/* Set process name */
#define PR_GET_NAME    16		/* Get process name */

/* Get/set process endian */
#define PR_GET_ENDIAN	19
#define PR_SET_ENDIAN	20
# define PR_ENDIAN_BIG		0
# define PR_ENDIAN_LITTLE	1	/* True little endian mode */
# define PR_ENDIAN_PPC_LITTLE	2	/* "PowerPC" pseudo little endian */

/* Get/set process seccomp mode */
#define PR_GET_SECCOMP	21
#define PR_SET_SECCOMP	22

/* Get/set the capability bounding set (as per security/commoncap.c) */
#define PR_CAPBSET_READ 23
#define PR_CAPBSET_DROP 24

/* Get/set the process' ability to use the timestamp counter instruction */
#define PR_GET_TSC 25
#define PR_SET_TSC 26
# define PR_TSC_ENABLE		1	/* allow the use of the timestamp counter */
# define PR_TSC_SIGSEGV		2	/* throw a SIGSEGV instead of reading the TSC */

/* Get/set securebits (as per security/commoncap.c) */
#define PR_GET_SECUREBITS 27
#define PR_SET_SECUREBITS 28

/*
 * Get/set the timerslack as used by poll/select/nanosleep
 * A value of 0 means "use default"
 */
#define PR_SET_TIMERSLACK 29
#define PR_GET_TIMERSLACK 30

#define PR_TASK_PERF_EVENTS_DISABLE		31
#define PR_TASK_PERF_EVENTS_ENABLE		32

/*
 * Set early/late kill mode for hwpoison memory corruption.
 * This influences when the process gets killed on a memory corruption.
 */
#define PR_MCE_KILL	33
# define PR_MCE_KILL_CLEAR   0
# define PR_MCE_KILL_SET     1

# define PR_MCE_KILL_LATE    0
# define PR_MCE_KILL_EARLY   1
# define PR_MCE_KILL_DEFAULT 2

#define PR_MCE_KILL_GET 34

/*
 * Tune up process memory map specifics.
 */
#define PR_SET_MM		35
# define PR_SET_MM_START_CODE		1
# define PR_SET_MM_END_CODE		2
# define PR_SET_MM_START_DATA		3
# define PR_SET_MM_END_DATA		4
# define PR_SET_MM_START_STACK		5
# define PR_SET_MM_START_BRK		6
# define PR_SET_MM_BRK			7
# define PR_SET_MM_ARG_START		8
# define PR_SET_MM_ARG_END		9
# define PR_SET_MM_ENV_START		10
# define PR_SET_MM_ENV_END		11
# define PR_SET_MM_AUXV			12
# define PR_SET_MM_EXE_FILE		13
# define PR_SET_MM_MAP			14
# define PR_SET_MM_MAP_SIZE		15

/*
 * This structure provides new memory descriptor
 * map which mostly modifies /proc/pid/stat[m]
 * output for a task. This mostly done in a
 * sake of checkpoint/restore functionality.
 */
struct prctl_mm_map {
	__u64	start_code;		/* code section bounds */
	__u64	end_code;
	__u64	start_data;		/* data section bounds */
	__u64	end_data;
	__u64	start_brk;		/* heap for brk() syscall */
	__u64	brk;
	__u64	start_stack;		/* stack starts at */
	__u64	arg_start;		/* command line arguments bounds */
	__u64	arg_end;
	__u64	env_start;		/* environment variables bounds */
	__u64	env_end;
	__u64	*auxv;			/* auxiliary vector */
	__u32	auxv_size;		/* vector size */
	__u32	exe_fd;			/* /proc/$pid/exe link file */
};

/*
 * Set specific pid that is allowed to ptrace the current task.
 * A value of 0 mean "no process".
 */
#define PR_SET_PTRACER 0x59616d61
# define PR_SET_PTRACER_ANY ((unsigned long)-1)

#define PR_SET_CHILD_SUBREAPER	36
#define PR_GET_CHILD_SUBREAPER	37

/*
 * If no_new_privs is set, then operations that grant new privileges (i.e.
 * execve) will either fail or not grant them.  This affects suid/sgid,
 * file capabilities, and LSMs.
 *
 * Operations that merely manipulate or drop existing privileges (setresuid,
 * capset, etc.) will still work.  Drop those privileges if you want them gone.
 *
 * Changing LSM security domain is considered a new privilege.  So, for example,
 * asking selinux for a specific new context (e.g. with runcon) will result
 * in execve returning -EPERM.
 *
 * See Documentation/prctl/no_new_privs.txt for more details.
 */
#define PR_SET_NO_NEW_PRIVS	38
#define PR_GET_NO_NEW_PRIVS	39

#define PR_GET_TID_ADDRESS	40

#define PR_SET_THP_DISABLE	41
#define PR_GET_THP_DISABLE	42

/*
<<<<<<< HEAD
 * If openat_beneath is set for a task, then all openat(2) operations will
 * implicitly have the O_BENEATH flag set for them.  Once set, this flag cannot
 * be cleared.
 */
#define PR_SET_OPENAT_BENEATH	44
#define PR_GET_OPENAT_BENEATH	45

/*
  Indicate that the openat_beneath flag should be synchronized across all
 * threads in the process.
 */
#define PR_SET_OPENAT_BENEATH_TSYNC	0x01
=======
 * Tell the kernel to start/stop helping userspace manage bounds tables.
 */
#define PR_MPX_ENABLE_MANAGEMENT  43
#define PR_MPX_DISABLE_MANAGEMENT 44
>>>>>>> b7392d22

#endif /* _LINUX_PRCTL_H */<|MERGE_RESOLUTION|>--- conflicted
+++ resolved
@@ -180,24 +180,23 @@
 #define PR_GET_THP_DISABLE	42
 
 /*
-<<<<<<< HEAD
+ * Tell the kernel to start/stop helping userspace manage bounds tables.
+ */
+#define PR_MPX_ENABLE_MANAGEMENT  43
+#define PR_MPX_DISABLE_MANAGEMENT 44
+
+/*
  * If openat_beneath is set for a task, then all openat(2) operations will
  * implicitly have the O_BENEATH flag set for them.  Once set, this flag cannot
  * be cleared.
  */
-#define PR_SET_OPENAT_BENEATH	44
-#define PR_GET_OPENAT_BENEATH	45
+#define PR_SET_OPENAT_BENEATH	45
+#define PR_GET_OPENAT_BENEATH	46
 
 /*
   Indicate that the openat_beneath flag should be synchronized across all
  * threads in the process.
  */
 #define PR_SET_OPENAT_BENEATH_TSYNC	0x01
-=======
- * Tell the kernel to start/stop helping userspace manage bounds tables.
- */
-#define PR_MPX_ENABLE_MANAGEMENT  43
-#define PR_MPX_DISABLE_MANAGEMENT 44
->>>>>>> b7392d22
 
 #endif /* _LINUX_PRCTL_H */