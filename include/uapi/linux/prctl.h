#ifndef _LINUX_PRCTL_H
#define _LINUX_PRCTL_H

/* Values to pass as first argument to prctl() */

#define PR_SET_PDEATHSIG  1  /* Second arg is a signal */
#define PR_GET_PDEATHSIG  2  /* Second arg is a ptr to return the signal */

/* Get/set current->mm->dumpable */
#define PR_GET_DUMPABLE   3
#define PR_SET_DUMPABLE   4

/* Get/set unaligned access control bits (if meaningful) */
#define PR_GET_UNALIGN	  5
#define PR_SET_UNALIGN	  6
# define PR_UNALIGN_NOPRINT	1	/* silently fix up unaligned user accesses */
# define PR_UNALIGN_SIGBUS	2	/* generate SIGBUS on unaligned user access */

/* Get/set whether or not to drop capabilities on setuid() away from
 * uid 0 (as per security/commoncap.c) */
#define PR_GET_KEEPCAPS   7
#define PR_SET_KEEPCAPS   8

/* Get/set floating-point emulation control bits (if meaningful) */
#define PR_GET_FPEMU  9
#define PR_SET_FPEMU 10
# define PR_FPEMU_NOPRINT	1	/* silently emulate fp operations accesses */
# define PR_FPEMU_SIGFPE	2	/* don't emulate fp operations, send SIGFPE instead */

/* Get/set floating-point exception mode (if meaningful) */
#define PR_GET_FPEXC	11
#define PR_SET_FPEXC	12
# define PR_FP_EXC_SW_ENABLE	0x80	/* Use FPEXC for FP exception enables */
# define PR_FP_EXC_DIV		0x010000	/* floating point divide by zero */
# define PR_FP_EXC_OVF		0x020000	/* floating point overflow */
# define PR_FP_EXC_UND		0x040000	/* floating point underflow */
# define PR_FP_EXC_RES		0x080000	/* floating point inexact result */
# define PR_FP_EXC_INV		0x100000	/* floating point invalid operation */
# define PR_FP_EXC_DISABLED	0	/* FP exceptions disabled */
# define PR_FP_EXC_NONRECOV	1	/* async non-recoverable exc. mode */
# define PR_FP_EXC_ASYNC	2	/* async recoverable exception mode */
# define PR_FP_EXC_PRECISE	3	/* precise exception mode */

/* Get/set whether we use statistical process timing or accurate timestamp
 * based process timing */
#define PR_GET_TIMING   13
#define PR_SET_TIMING   14
# define PR_TIMING_STATISTICAL  0       /* Normal, traditional,
                                                   statistical process timing */
# define PR_TIMING_TIMESTAMP    1       /* Accurate timestamp based
                                                   process timing */

#define PR_SET_NAME    15		/* Set process name */
#define PR_GET_NAME    16		/* Get process name */

/* Get/set process endian */
#define PR_GET_ENDIAN	19
#define PR_SET_ENDIAN	20
# define PR_ENDIAN_BIG		0
# define PR_ENDIAN_LITTLE	1	/* True little endian mode */
# define PR_ENDIAN_PPC_LITTLE	2	/* "PowerPC" pseudo little endian */

/* Get/set process seccomp mode */
#define PR_GET_SECCOMP	21
#define PR_SET_SECCOMP	22

/* Get/set the capability bounding set (as per security/commoncap.c) */
#define PR_CAPBSET_READ 23
#define PR_CAPBSET_DROP 24

/* Get/set the process' ability to use the timestamp counter instruction */
#define PR_GET_TSC 25
#define PR_SET_TSC 26
# define PR_TSC_ENABLE		1	/* allow the use of the timestamp counter */
# define PR_TSC_SIGSEGV		2	/* throw a SIGSEGV instead of reading the TSC */

/* Get/set securebits (as per security/commoncap.c) */
#define PR_GET_SECUREBITS 27
#define PR_SET_SECUREBITS 28

/*
 * Get/set the timerslack as used by poll/select/nanosleep
 * A value of 0 means "use default"
 */
#define PR_SET_TIMERSLACK 29
#define PR_GET_TIMERSLACK 30

#define PR_TASK_PERF_EVENTS_DISABLE		31
#define PR_TASK_PERF_EVENTS_ENABLE		32

/*
 * Set early/late kill mode for hwpoison memory corruption.
 * This influences when the process gets killed on a memory corruption.
 */
#define PR_MCE_KILL	33
# define PR_MCE_KILL_CLEAR   0
# define PR_MCE_KILL_SET     1

# define PR_MCE_KILL_LATE    0
# define PR_MCE_KILL_EARLY   1
# define PR_MCE_KILL_DEFAULT 2

#define PR_MCE_KILL_GET 34

/*
 * Tune up process memory map specifics.
 */
#define PR_SET_MM		35
# define PR_SET_MM_START_CODE		1
# define PR_SET_MM_END_CODE		2
# define PR_SET_MM_START_DATA		3
# define PR_SET_MM_END_DATA		4
# define PR_SET_MM_START_STACK		5
# define PR_SET_MM_START_BRK		6
# define PR_SET_MM_BRK			7
# define PR_SET_MM_ARG_START		8
# define PR_SET_MM_ARG_END		9
# define PR_SET_MM_ENV_START		10
# define PR_SET_MM_ENV_END		11
# define PR_SET_MM_AUXV			12
# define PR_SET_MM_EXE_FILE		13

/*
 * Set specific pid that is allowed to ptrace the current task.
 * A value of 0 mean "no process".
 */
#define PR_SET_PTRACER 0x59616d61
# define PR_SET_PTRACER_ANY ((unsigned long)-1)

#define PR_SET_CHILD_SUBREAPER	36
#define PR_GET_CHILD_SUBREAPER	37

/*
 * If no_new_privs is set, then operations that grant new privileges (i.e.
 * execve) will either fail or not grant them.  This affects suid/sgid,
 * file capabilities, and LSMs.
 *
 * Operations that merely manipulate or drop existing privileges (setresuid,
 * capset, etc.) will still work.  Drop those privileges if you want them gone.
 *
 * Changing LSM security domain is considered a new privilege.  So, for example,
 * asking selinux for a specific new context (e.g. with runcon) will result
 * in execve returning -EPERM.
 *
 * See Documentation/prctl/no_new_privs.txt for more details.
 */
#define PR_SET_NO_NEW_PRIVS	38
#define PR_GET_NO_NEW_PRIVS	39

#define PR_GET_TID_ADDRESS	40

<<<<<<< HEAD
/*
 * Access seccomp extensions
 * See Documentation/prctl/seccomp_filter.txt for more details.
 */
#define PR_SECCOMP_EXT		43
=======
#define PR_SET_THP_DISABLE	41
#define PR_GET_THP_DISABLE	42
>>>>>>> 1860e379

#endif /* _LINUX_PRCTL_H */<|MERGE_RESOLUTION|>--- conflicted
+++ resolved
@@ -149,15 +149,13 @@
 
 #define PR_GET_TID_ADDRESS	40
 
-<<<<<<< HEAD
+#define PR_SET_THP_DISABLE	41
+#define PR_GET_THP_DISABLE	42
+
 /*
  * Access seccomp extensions
  * See Documentation/prctl/seccomp_filter.txt for more details.
  */
 #define PR_SECCOMP_EXT		43
-=======
-#define PR_SET_THP_DISABLE	41
-#define PR_GET_THP_DISABLE	42
->>>>>>> 1860e379
 
 #endif /* _LINUX_PRCTL_H */