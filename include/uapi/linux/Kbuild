--- conflicted
+++ resolved
@@ -318,11 +318,8 @@
 header-y += ppp_defs.h
 header-y += pps.h
 header-y += prctl.h
-<<<<<<< HEAD
 header-y += procdesc.h
-=======
 header-y += psci.h
->>>>>>> 1795cd9b
 header-y += ptp_clock.h
 header-y += ptrace.h
 header-y += qnx4_fs.h
