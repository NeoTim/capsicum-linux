# Makefile for Linux samples code

<<<<<<< HEAD
obj-$(CONFIG_SAMPLES)	+= kobject/ kprobes/ tracepoints/ trace_events/ \
=======
obj-$(CONFIG_SAMPLES)	+= kobject/ kprobes/ trace_events/ \
>>>>>>> 5c68732e
			   hw_breakpoint/ kfifo/ kdb/ hidraw/ rpmsg/ seccomp/<|MERGE_RESOLUTION|>--- conflicted
+++ resolved
@@ -1,8 +1,4 @@
 # Makefile for Linux samples code
 
-<<<<<<< HEAD
-obj-$(CONFIG_SAMPLES)	+= kobject/ kprobes/ tracepoints/ trace_events/ \
-=======
 obj-$(CONFIG_SAMPLES)	+= kobject/ kprobes/ trace_events/ \
->>>>>>> 5c68732e
 			   hw_breakpoint/ kfifo/ kdb/ hidraw/ rpmsg/ seccomp/