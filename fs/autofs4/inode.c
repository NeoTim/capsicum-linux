--- conflicted
+++ resolved
@@ -304,17 +304,10 @@
 		sbi->version = sbi->max_proto;
 	sbi->sub_version = AUTOFS_PROTO_SUBVERSION;
 
-<<<<<<< HEAD
-	DPRINTK("pipe fd = %d, pgrp = %u", pipefd, sbi->oz_pgrp);
+	DPRINTK("pipe fd = %d, pgrp = %u", pipefd, pid_nr(sbi->oz_pgrp));
 	pipe = fgetr(pipefd, CAP_WRITE, CAP_FSYNC);
-	
+
 	if (IS_ERR(pipe)) {
-=======
-	DPRINTK("pipe fd = %d, pgrp = %u", pipefd, pid_nr(sbi->oz_pgrp));
-	pipe = fget(pipefd);
-
-	if (!pipe) {
->>>>>>> 455c6fdb
 		printk("autofs: could not open pipe file descriptor\n");
 		goto fail_dput;
 	}
