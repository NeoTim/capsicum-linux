--- conflicted
+++ resolved
@@ -56,11 +56,8 @@
 #include <linux/pipe_fs_i.h>
 #include <linux/oom.h>
 #include <linux/compat.h>
-<<<<<<< HEAD
+#include <linux/vmalloc.h>
 #include <linux/capsicum.h>
-=======
-#include <linux/vmalloc.h>
->>>>>>> 9735a227
 
 #include <asm/uaccess.h>
 #include <asm/mmu_context.h>
@@ -929,11 +926,11 @@
 int kernel_read_file_from_fd(int fd, void **buf, loff_t *size, loff_t max_size,
 			     enum kernel_read_file_id id)
 {
-	struct fd f = fdget(fd);
+	struct fd f = fdgetr(fd, CAP_PREAD);
 	int ret = -EBADF;
 
-	if (!f.file)
-		goto out;
+	if (IS_ERR(f.file))
+		return PTR_ERR(f.file);
 
 	ret = kernel_read_file(f.file, buf, size, max_size, id);
 out:
