/*
 *  linux/fs/exec.c
 *
 *  Copyright (C) 1991, 1992  Linus Torvalds
 */

/*
 * #!-checking implemented by tytso.
 */
/*
 * Demand-loading implemented 01.12.91 - no need to read anything but
 * the header into memory. The inode of the executable is put into
 * "current->executable", and page faults do the actual loading. Clean.
 *
 * Once more I can proudly say that linux stood up to being changed: it
 * was less than 2 hours work to get demand-loading completely implemented.
 *
 * Demand loading changed July 1993 by Eric Youngdale.   Use mmap instead,
 * current->executable is only used by the procfs.  This allows a dispatch
 * table to check for several different types  of binary formats.  We keep
 * trying until we recognize the file or we run out of supported binary
 * formats. 
 */

#include <linux/slab.h>
#include <linux/file.h>
#include <linux/fdtable.h>
#include <linux/mm.h>
#include <linux/stat.h>
#include <linux/fcntl.h>
#include <linux/swap.h>
#include <linux/string.h>
#include <linux/init.h>
#include <linux/pagemap.h>
#include <linux/perf_event.h>
#include <linux/highmem.h>
#include <linux/spinlock.h>
#include <linux/key.h>
#include <linux/personality.h>
#include <linux/binfmts.h>
#include <linux/utsname.h>
#include <linux/pid_namespace.h>
#include <linux/module.h>
#include <linux/namei.h>
#include <linux/mount.h>
#include <linux/security.h>
#include <linux/syscalls.h>
#include <linux/tsacct_kern.h>
#include <linux/cn_proc.h>
#include <linux/audit.h>
#include <linux/tracehook.h>
#include <linux/kmod.h>
#include <linux/fsnotify.h>
#include <linux/fs_struct.h>
#include <linux/pipe_fs_i.h>
#include <linux/oom.h>
#include <linux/compat.h>

#include <asm/uaccess.h>
#include <asm/mmu_context.h>
#include <asm/tlb.h>

#include <trace/events/task.h>
#include "internal.h"

#include <trace/events/sched.h>

int suid_dumpable = 0;

static LIST_HEAD(formats);
static DEFINE_RWLOCK(binfmt_lock);

void __register_binfmt(struct linux_binfmt * fmt, int insert)
{
	BUG_ON(!fmt);
	if (WARN_ON(!fmt->load_binary))
		return;
	write_lock(&binfmt_lock);
	insert ? list_add(&fmt->lh, &formats) :
		 list_add_tail(&fmt->lh, &formats);
	write_unlock(&binfmt_lock);
}

EXPORT_SYMBOL(__register_binfmt);

void unregister_binfmt(struct linux_binfmt * fmt)
{
	write_lock(&binfmt_lock);
	list_del(&fmt->lh);
	write_unlock(&binfmt_lock);
}

EXPORT_SYMBOL(unregister_binfmt);

static inline void put_binfmt(struct linux_binfmt * fmt)
{
	module_put(fmt->module);
}

/*
 * Note that a shared library must be both readable and executable due to
 * security reasons.
 *
 * Also note that we take the address to load from from the file itself.
 */
SYSCALL_DEFINE1(uselib, const char __user *, library)
{
	struct linux_binfmt *fmt;
	struct file *file;
	struct filename *tmp = getname(library);
	int error = PTR_ERR(tmp);
	static const struct open_flags uselib_flags = {
		.open_flag = O_LARGEFILE | O_RDONLY | __FMODE_EXEC,
		.acc_mode = MAY_READ | MAY_EXEC | MAY_OPEN,
		.intent = LOOKUP_OPEN,
		.lookup_flags = LOOKUP_FOLLOW,
	};

	if (IS_ERR(tmp))
		goto out;

	file = do_filp_open(AT_FDCWD, tmp, &uselib_flags);
	putname(tmp);
	error = PTR_ERR(file);
	if (IS_ERR(file))
		goto out;

	error = -EINVAL;
	if (!S_ISREG(file_inode(file)->i_mode))
		goto exit;

	error = -EACCES;
	if (file->f_path.mnt->mnt_flags & MNT_NOEXEC)
		goto exit;

	fsnotify_open(file);

	error = -ENOEXEC;

	read_lock(&binfmt_lock);
	list_for_each_entry(fmt, &formats, lh) {
		if (!fmt->load_shlib)
			continue;
		if (!try_module_get(fmt->module))
			continue;
		read_unlock(&binfmt_lock);
		error = fmt->load_shlib(file);
		read_lock(&binfmt_lock);
		put_binfmt(fmt);
		if (error != -ENOEXEC)
			break;
	}
	read_unlock(&binfmt_lock);
exit:
	fput(file);
out:
  	return error;
}

#ifdef CONFIG_MMU
/*
 * The nascent bprm->mm is not visible until exec_mmap() but it can
 * use a lot of memory, account these pages in current->mm temporary
 * for oom_badness()->get_mm_rss(). Once exec succeeds or fails, we
 * change the counter back via acct_arg_size(0).
 */
static void acct_arg_size(struct linux_binprm *bprm, unsigned long pages)
{
	struct mm_struct *mm = current->mm;
	long diff = (long)(pages - bprm->vma_pages);

	if (!mm || !diff)
		return;

	bprm->vma_pages = pages;
	add_mm_counter(mm, MM_ANONPAGES, diff);
}

static struct page *get_arg_page(struct linux_binprm *bprm, unsigned long pos,
		int write)
{
	struct page *page;
	int ret;

#ifdef CONFIG_STACK_GROWSUP
	if (write) {
		ret = expand_downwards(bprm->vma, pos);
		if (ret < 0)
			return NULL;
	}
#endif
	ret = get_user_pages(current, bprm->mm, pos,
			1, write, 1, &page, NULL);
	if (ret <= 0)
		return NULL;

	if (write) {
		unsigned long size = bprm->vma->vm_end - bprm->vma->vm_start;
		struct rlimit *rlim;

		acct_arg_size(bprm, size / PAGE_SIZE);

		/*
		 * We've historically supported up to 32 pages (ARG_MAX)
		 * of argument strings even with small stacks
		 */
		if (size <= ARG_MAX)
			return page;

		/*
		 * Limit to 1/4-th the stack size for the argv+env strings.
		 * This ensures that:
		 *  - the remaining binfmt code will not run out of stack space,
		 *  - the program will have a reasonable amount of stack left
		 *    to work from.
		 */
		rlim = current->signal->rlim;
		if (size > ACCESS_ONCE(rlim[RLIMIT_STACK].rlim_cur) / 4) {
			put_page(page);
			return NULL;
		}
	}

	return page;
}

static void put_arg_page(struct page *page)
{
	put_page(page);
}

static void free_arg_page(struct linux_binprm *bprm, int i)
{
}

static void free_arg_pages(struct linux_binprm *bprm)
{
}

static void flush_arg_page(struct linux_binprm *bprm, unsigned long pos,
		struct page *page)
{
	flush_cache_page(bprm->vma, pos, page_to_pfn(page));
}

static int __bprm_mm_init(struct linux_binprm *bprm)
{
	int err;
	struct vm_area_struct *vma = NULL;
	struct mm_struct *mm = bprm->mm;

	bprm->vma = vma = kmem_cache_zalloc(vm_area_cachep, GFP_KERNEL);
	if (!vma)
		return -ENOMEM;

	down_write(&mm->mmap_sem);
	vma->vm_mm = mm;

	/*
	 * Place the stack at the largest stack address the architecture
	 * supports. Later, we'll move this to an appropriate place. We don't
	 * use STACK_TOP because that can depend on attributes which aren't
	 * configured yet.
	 */
	BUILD_BUG_ON(VM_STACK_FLAGS & VM_STACK_INCOMPLETE_SETUP);
	vma->vm_end = STACK_TOP_MAX;
	vma->vm_start = vma->vm_end - PAGE_SIZE;
	vma->vm_flags = VM_SOFTDIRTY | VM_STACK_FLAGS | VM_STACK_INCOMPLETE_SETUP;
	vma->vm_page_prot = vm_get_page_prot(vma->vm_flags);
	INIT_LIST_HEAD(&vma->anon_vma_chain);

	err = insert_vm_struct(mm, vma);
	if (err)
		goto err;

	mm->stack_vm = mm->total_vm = 1;
	up_write(&mm->mmap_sem);
	bprm->p = vma->vm_end - sizeof(void *);
	return 0;
err:
	up_write(&mm->mmap_sem);
	bprm->vma = NULL;
	kmem_cache_free(vm_area_cachep, vma);
	return err;
}

static bool valid_arg_len(struct linux_binprm *bprm, long len)
{
	return len <= MAX_ARG_STRLEN;
}

#else

static inline void acct_arg_size(struct linux_binprm *bprm, unsigned long pages)
{
}

static struct page *get_arg_page(struct linux_binprm *bprm, unsigned long pos,
		int write)
{
	struct page *page;

	page = bprm->page[pos / PAGE_SIZE];
	if (!page && write) {
		page = alloc_page(GFP_HIGHUSER|__GFP_ZERO);
		if (!page)
			return NULL;
		bprm->page[pos / PAGE_SIZE] = page;
	}

	return page;
}

static void put_arg_page(struct page *page)
{
}

static void free_arg_page(struct linux_binprm *bprm, int i)
{
	if (bprm->page[i]) {
		__free_page(bprm->page[i]);
		bprm->page[i] = NULL;
	}
}

static void free_arg_pages(struct linux_binprm *bprm)
{
	int i;

	for (i = 0; i < MAX_ARG_PAGES; i++)
		free_arg_page(bprm, i);
}

static void flush_arg_page(struct linux_binprm *bprm, unsigned long pos,
		struct page *page)
{
}

static int __bprm_mm_init(struct linux_binprm *bprm)
{
	bprm->p = PAGE_SIZE * MAX_ARG_PAGES - sizeof(void *);
	return 0;
}

static bool valid_arg_len(struct linux_binprm *bprm, long len)
{
	return len <= bprm->p;
}

#endif /* CONFIG_MMU */

/*
 * Create a new mm_struct and populate it with a temporary stack
 * vm_area_struct.  We don't have enough context at this point to set the stack
 * flags, permissions, and offset, so we use temporary values.  We'll update
 * them later in setup_arg_pages().
 */
static int bprm_mm_init(struct linux_binprm *bprm)
{
	int err;
	struct mm_struct *mm = NULL;

	bprm->mm = mm = mm_alloc();
	err = -ENOMEM;
	if (!mm)
		goto err;

	err = init_new_context(current, mm);
	if (err)
		goto err;

	err = __bprm_mm_init(bprm);
	if (err)
		goto err;

	return 0;

err:
	if (mm) {
		bprm->mm = NULL;
		mmdrop(mm);
	}

	return err;
}

struct user_arg_ptr {
#ifdef CONFIG_COMPAT
	bool is_compat;
#endif
	union {
		const char __user *const __user *native;
#ifdef CONFIG_COMPAT
		const compat_uptr_t __user *compat;
#endif
	} ptr;
};

static const char __user *get_user_arg_ptr(struct user_arg_ptr argv, int nr)
{
	const char __user *native;

#ifdef CONFIG_COMPAT
	if (unlikely(argv.is_compat)) {
		compat_uptr_t compat;

		if (get_user(compat, argv.ptr.compat + nr))
			return ERR_PTR(-EFAULT);

		return compat_ptr(compat);
	}
#endif

	if (get_user(native, argv.ptr.native + nr))
		return ERR_PTR(-EFAULT);

	return native;
}

/*
 * count() counts the number of strings in array ARGV.
 */
static int count(struct user_arg_ptr argv, int max)
{
	int i = 0;

	if (argv.ptr.native != NULL) {
		for (;;) {
			const char __user *p = get_user_arg_ptr(argv, i);

			if (!p)
				break;

			if (IS_ERR(p))
				return -EFAULT;

			if (i >= max)
				return -E2BIG;
			++i;

			if (fatal_signal_pending(current))
				return -ERESTARTNOHAND;
			cond_resched();
		}
	}
	return i;
}

/*
 * 'copy_strings()' copies argument/environment strings from the old
 * processes's memory to the new process's stack.  The call to get_user_pages()
 * ensures the destination page is created and not swapped out.
 */
static int copy_strings(int argc, struct user_arg_ptr argv,
			struct linux_binprm *bprm)
{
	struct page *kmapped_page = NULL;
	char *kaddr = NULL;
	unsigned long kpos = 0;
	int ret;

	while (argc-- > 0) {
		const char __user *str;
		int len;
		unsigned long pos;

		ret = -EFAULT;
		str = get_user_arg_ptr(argv, argc);
		if (IS_ERR(str))
			goto out;

		len = strnlen_user(str, MAX_ARG_STRLEN);
		if (!len)
			goto out;

		ret = -E2BIG;
		if (!valid_arg_len(bprm, len))
			goto out;

		/* We're going to work our way backwords. */
		pos = bprm->p;
		str += len;
		bprm->p -= len;

		while (len > 0) {
			int offset, bytes_to_copy;

			if (fatal_signal_pending(current)) {
				ret = -ERESTARTNOHAND;
				goto out;
			}
			cond_resched();

			offset = pos % PAGE_SIZE;
			if (offset == 0)
				offset = PAGE_SIZE;

			bytes_to_copy = offset;
			if (bytes_to_copy > len)
				bytes_to_copy = len;

			offset -= bytes_to_copy;
			pos -= bytes_to_copy;
			str -= bytes_to_copy;
			len -= bytes_to_copy;

			if (!kmapped_page || kpos != (pos & PAGE_MASK)) {
				struct page *page;

				page = get_arg_page(bprm, pos, 1);
				if (!page) {
					ret = -E2BIG;
					goto out;
				}

				if (kmapped_page) {
					flush_kernel_dcache_page(kmapped_page);
					kunmap(kmapped_page);
					put_arg_page(kmapped_page);
				}
				kmapped_page = page;
				kaddr = kmap(kmapped_page);
				kpos = pos & PAGE_MASK;
				flush_arg_page(bprm, kpos, kmapped_page);
			}
			if (copy_from_user(kaddr+offset, str, bytes_to_copy)) {
				ret = -EFAULT;
				goto out;
			}
		}
	}
	ret = 0;
out:
	if (kmapped_page) {
		flush_kernel_dcache_page(kmapped_page);
		kunmap(kmapped_page);
		put_arg_page(kmapped_page);
	}
	return ret;
}

/*
 * Like copy_strings, but get argv and its values from kernel memory.
 */
int copy_strings_kernel(int argc, const char *const *__argv,
			struct linux_binprm *bprm)
{
	int r;
	mm_segment_t oldfs = get_fs();
	struct user_arg_ptr argv = {
		.ptr.native = (const char __user *const  __user *)__argv,
	};

	set_fs(KERNEL_DS);
	r = copy_strings(argc, argv, bprm);
	set_fs(oldfs);

	return r;
}
EXPORT_SYMBOL(copy_strings_kernel);

#ifdef CONFIG_MMU

/*
 * During bprm_mm_init(), we create a temporary stack at STACK_TOP_MAX.  Once
 * the binfmt code determines where the new stack should reside, we shift it to
 * its final location.  The process proceeds as follows:
 *
 * 1) Use shift to calculate the new vma endpoints.
 * 2) Extend vma to cover both the old and new ranges.  This ensures the
 *    arguments passed to subsequent functions are consistent.
 * 3) Move vma's page tables to the new range.
 * 4) Free up any cleared pgd range.
 * 5) Shrink the vma to cover only the new range.
 */
static int shift_arg_pages(struct vm_area_struct *vma, unsigned long shift)
{
	struct mm_struct *mm = vma->vm_mm;
	unsigned long old_start = vma->vm_start;
	unsigned long old_end = vma->vm_end;
	unsigned long length = old_end - old_start;
	unsigned long new_start = old_start - shift;
	unsigned long new_end = old_end - shift;
	struct mmu_gather tlb;

	BUG_ON(new_start > new_end);

	/*
	 * ensure there are no vmas between where we want to go
	 * and where we are
	 */
	if (vma != find_vma(mm, new_start))
		return -EFAULT;

	/*
	 * cover the whole range: [new_start, old_end)
	 */
	if (vma_adjust(vma, new_start, old_end, vma->vm_pgoff, NULL))
		return -ENOMEM;

	/*
	 * move the page tables downwards, on failure we rely on
	 * process cleanup to remove whatever mess we made.
	 */
	if (length != move_page_tables(vma, old_start,
				       vma, new_start, length, false))
		return -ENOMEM;

	lru_add_drain();
	tlb_gather_mmu(&tlb, mm, old_start, old_end);
	if (new_end > old_start) {
		/*
		 * when the old and new regions overlap clear from new_end.
		 */
		free_pgd_range(&tlb, new_end, old_end, new_end,
			vma->vm_next ? vma->vm_next->vm_start : USER_PGTABLES_CEILING);
	} else {
		/*
		 * otherwise, clean from old_start; this is done to not touch
		 * the address space in [new_end, old_start) some architectures
		 * have constraints on va-space that make this illegal (IA64) -
		 * for the others its just a little faster.
		 */
		free_pgd_range(&tlb, old_start, old_end, new_end,
			vma->vm_next ? vma->vm_next->vm_start : USER_PGTABLES_CEILING);
	}
	tlb_finish_mmu(&tlb, old_start, old_end);

	/*
	 * Shrink the vma to just the new range.  Always succeeds.
	 */
	vma_adjust(vma, new_start, new_end, vma->vm_pgoff, NULL);

	return 0;
}

/*
 * Finalizes the stack vm_area_struct. The flags and permissions are updated,
 * the stack is optionally relocated, and some extra space is added.
 */
int setup_arg_pages(struct linux_binprm *bprm,
		    unsigned long stack_top,
		    int executable_stack)
{
	unsigned long ret;
	unsigned long stack_shift;
	struct mm_struct *mm = current->mm;
	struct vm_area_struct *vma = bprm->vma;
	struct vm_area_struct *prev = NULL;
	unsigned long vm_flags;
	unsigned long stack_base;
	unsigned long stack_size;
	unsigned long stack_expand;
	unsigned long rlim_stack;

#ifdef CONFIG_STACK_GROWSUP
	/* Limit stack size to 1GB */
	stack_base = rlimit_max(RLIMIT_STACK);
	if (stack_base > (1 << 30))
		stack_base = 1 << 30;

	/* Make sure we didn't let the argument array grow too large. */
	if (vma->vm_end - vma->vm_start > stack_base)
		return -ENOMEM;

	stack_base = PAGE_ALIGN(stack_top - stack_base);

	stack_shift = vma->vm_start - stack_base;
	mm->arg_start = bprm->p - stack_shift;
	bprm->p = vma->vm_end - stack_shift;
#else
	stack_top = arch_align_stack(stack_top);
	stack_top = PAGE_ALIGN(stack_top);

	if (unlikely(stack_top < mmap_min_addr) ||
	    unlikely(vma->vm_end - vma->vm_start >= stack_top - mmap_min_addr))
		return -ENOMEM;

	stack_shift = vma->vm_end - stack_top;

	bprm->p -= stack_shift;
	mm->arg_start = bprm->p;
#endif

	if (bprm->loader)
		bprm->loader -= stack_shift;
	bprm->exec -= stack_shift;

	down_write(&mm->mmap_sem);
	vm_flags = VM_STACK_FLAGS;

	/*
	 * Adjust stack execute permissions; explicitly enable for
	 * EXSTACK_ENABLE_X, disable for EXSTACK_DISABLE_X and leave alone
	 * (arch default) otherwise.
	 */
	if (unlikely(executable_stack == EXSTACK_ENABLE_X))
		vm_flags |= VM_EXEC;
	else if (executable_stack == EXSTACK_DISABLE_X)
		vm_flags &= ~VM_EXEC;
	vm_flags |= mm->def_flags;
	vm_flags |= VM_STACK_INCOMPLETE_SETUP;

	ret = mprotect_fixup(vma, &prev, vma->vm_start, vma->vm_end,
			vm_flags);
	if (ret)
		goto out_unlock;
	BUG_ON(prev != vma);

	/* Move stack pages down in memory. */
	if (stack_shift) {
		ret = shift_arg_pages(vma, stack_shift);
		if (ret)
			goto out_unlock;
	}

	/* mprotect_fixup is overkill to remove the temporary stack flags */
	vma->vm_flags &= ~VM_STACK_INCOMPLETE_SETUP;

	stack_expand = 131072UL; /* randomly 32*4k (or 2*64k) pages */
	stack_size = vma->vm_end - vma->vm_start;
	/*
	 * Align this down to a page boundary as expand_stack
	 * will align it up.
	 */
	rlim_stack = rlimit(RLIMIT_STACK) & PAGE_MASK;
#ifdef CONFIG_STACK_GROWSUP
	if (stack_size + stack_expand > rlim_stack)
		stack_base = vma->vm_start + rlim_stack;
	else
		stack_base = vma->vm_end + stack_expand;
#else
	if (stack_size + stack_expand > rlim_stack)
		stack_base = vma->vm_end - rlim_stack;
	else
		stack_base = vma->vm_start - stack_expand;
#endif
	current->mm->start_stack = bprm->p;
	ret = expand_stack(vma, stack_base);
	if (ret)
		ret = -EFAULT;

out_unlock:
	up_write(&mm->mmap_sem);
	return ret;
}
EXPORT_SYMBOL(setup_arg_pages);

#endif /* CONFIG_MMU */

<<<<<<< HEAD
/*
 * Perform the extra checks that open_exec() needs over and above a normal
 * open.
 */
static int check_exec_and_deny_write(struct file *file)
{
	if (!S_ISREG(file_inode(file)->i_mode))
		return -EACCES;

	if (file->f_path.mnt->mnt_flags & MNT_NOEXEC)
		return -EACCES;

	return deny_write_access(file);
}

struct file *open_exec(const char *name)
=======
static struct file *do_open_exec(struct filename *name)
>>>>>>> 455c6fdb
{
	struct file *file;
	int err;
	static const struct open_flags open_exec_flags = {
		.open_flag = O_LARGEFILE | O_RDONLY | __FMODE_EXEC,
		.acc_mode = MAY_EXEC | MAY_OPEN,
		.intent = LOOKUP_OPEN,
		.lookup_flags = LOOKUP_FOLLOW,
	};

	file = do_filp_open(AT_FDCWD, name, &open_exec_flags);
	if (IS_ERR(file))
		goto out;

	err = check_exec_and_deny_write(file);
	if (err)
		goto exit;

	fsnotify_open(file);

out:
	return file;

exit:
	fput(file);
	return ERR_PTR(err);
}

struct file *open_exec(const char *name)
{
	struct filename tmp = { .name = name };
	return do_open_exec(&tmp);
}
EXPORT_SYMBOL(open_exec);

int kernel_read(struct file *file, loff_t offset,
		char *addr, unsigned long count)
{
	mm_segment_t old_fs;
	loff_t pos = offset;
	int result;

	old_fs = get_fs();
	set_fs(get_ds());
	/* The cast to a user pointer is valid due to the set_fs() */
	result = vfs_read(file, (void __user *)addr, count, &pos);
	set_fs(old_fs);
	return result;
}

EXPORT_SYMBOL(kernel_read);

ssize_t read_code(struct file *file, unsigned long addr, loff_t pos, size_t len)
{
	ssize_t res = file->f_op->read(file, (void __user *)addr, len, &pos);
	if (res > 0)
		flush_icache_range(addr, addr + len);
	return res;
}
EXPORT_SYMBOL(read_code);

static int exec_mmap(struct mm_struct *mm)
{
	struct task_struct *tsk;
	struct mm_struct * old_mm, *active_mm;

	/* Notify parent that we're no longer interested in the old VM */
	tsk = current;
	old_mm = current->mm;
	mm_release(tsk, old_mm);

	if (old_mm) {
		sync_mm_rss(old_mm);
		/*
		 * Make sure that if there is a core dump in progress
		 * for the old mm, we get out and die instead of going
		 * through with the exec.  We must hold mmap_sem around
		 * checking core_state and changing tsk->mm.
		 */
		down_read(&old_mm->mmap_sem);
		if (unlikely(old_mm->core_state)) {
			up_read(&old_mm->mmap_sem);
			return -EINTR;
		}
	}
	task_lock(tsk);
	active_mm = tsk->active_mm;
	tsk->mm = mm;
	tsk->active_mm = mm;
	activate_mm(active_mm, mm);
	task_unlock(tsk);
	if (old_mm) {
		up_read(&old_mm->mmap_sem);
		BUG_ON(active_mm != old_mm);
		setmax_mm_hiwater_rss(&tsk->signal->maxrss, old_mm);
		mm_update_next_owner(old_mm);
		mmput(old_mm);
		return 0;
	}
	mmdrop(active_mm);
	return 0;
}

/*
 * This function makes sure the current process has its own signal table,
 * so that flush_signal_handlers can later reset the handlers without
 * disturbing other processes.  (Other processes might share the signal
 * table via the CLONE_SIGHAND option to clone().)
 */
static int de_thread(struct task_struct *tsk)
{
	struct signal_struct *sig = tsk->signal;
	struct sighand_struct *oldsighand = tsk->sighand;
	spinlock_t *lock = &oldsighand->siglock;

	if (thread_group_empty(tsk))
		goto no_thread_group;

	/*
	 * Kill all other threads in the thread group.
	 */
	spin_lock_irq(lock);
	if (signal_group_exit(sig)) {
		/*
		 * Another group action in progress, just
		 * return so that the signal is processed.
		 */
		spin_unlock_irq(lock);
		return -EAGAIN;
	}

	sig->group_exit_task = tsk;
	sig->notify_count = zap_other_threads(tsk);
	if (!thread_group_leader(tsk))
		sig->notify_count--;

	while (sig->notify_count) {
		__set_current_state(TASK_KILLABLE);
		spin_unlock_irq(lock);
		schedule();
		if (unlikely(__fatal_signal_pending(tsk)))
			goto killed;
		spin_lock_irq(lock);
	}
	spin_unlock_irq(lock);

	/*
	 * At this point all other threads have exited, all we have to
	 * do is to wait for the thread group leader to become inactive,
	 * and to assume its PID:
	 */
	if (!thread_group_leader(tsk)) {
		struct task_struct *leader = tsk->group_leader;

		sig->notify_count = -1;	/* for exit_notify() */
		for (;;) {
			threadgroup_change_begin(tsk);
			write_lock_irq(&tasklist_lock);
			if (likely(leader->exit_state))
				break;
			__set_current_state(TASK_KILLABLE);
			write_unlock_irq(&tasklist_lock);
			threadgroup_change_end(tsk);
			schedule();
			if (unlikely(__fatal_signal_pending(tsk)))
				goto killed;
		}

		/*
		 * The only record we have of the real-time age of a
		 * process, regardless of execs it's done, is start_time.
		 * All the past CPU time is accumulated in signal_struct
		 * from sister threads now dead.  But in this non-leader
		 * exec, nothing survives from the original leader thread,
		 * whose birth marks the true age of this process now.
		 * When we take on its identity by switching to its PID, we
		 * also take its birthdate (always earlier than our own).
		 */
		tsk->start_time = leader->start_time;
		tsk->real_start_time = leader->real_start_time;

		BUG_ON(!same_thread_group(leader, tsk));
		BUG_ON(has_group_leader_pid(tsk));
		/*
		 * An exec() starts a new thread group with the
		 * TGID of the previous thread group. Rehash the
		 * two threads with a switched PID, and release
		 * the former thread group leader:
		 */

		/* Become a process group leader with the old leader's pid.
		 * The old leader becomes a thread of the this thread group.
		 * Note: The old leader also uses this pid until release_task
		 *       is called.  Odd but simple and correct.
		 */
		tsk->pid = leader->pid;
		change_pid(tsk, PIDTYPE_PID, task_pid(leader));
		transfer_pid(leader, tsk, PIDTYPE_PGID);
		transfer_pid(leader, tsk, PIDTYPE_SID);

		list_replace_rcu(&leader->tasks, &tsk->tasks);
		list_replace_init(&leader->sibling, &tsk->sibling);

		tsk->group_leader = tsk;
		leader->group_leader = tsk;

		tsk->exit_signal = SIGCHLD;
		leader->exit_signal = -1;

		BUG_ON(leader->exit_state != EXIT_ZOMBIE);
		leader->exit_state = EXIT_DEAD;

		/*
		 * We are going to release_task()->ptrace_unlink() silently,
		 * the tracer can sleep in do_wait(). EXIT_DEAD guarantees
		 * the tracer wont't block again waiting for this thread.
		 */
		if (unlikely(leader->ptrace))
			__wake_up_parent(leader, leader->parent);
		write_unlock_irq(&tasklist_lock);
		threadgroup_change_end(tsk);

		release_task(leader);
	}

	sig->group_exit_task = NULL;
	sig->notify_count = 0;

no_thread_group:
	/* we have changed execution domain */
	tsk->exit_signal = SIGCHLD;

	exit_itimers(sig);
	flush_itimer_signals();

	if (atomic_read(&oldsighand->count) != 1) {
		struct sighand_struct *newsighand;
		/*
		 * This ->sighand is shared with the CLONE_SIGHAND
		 * but not CLONE_THREAD task, switch to the new one.
		 */
		newsighand = kmem_cache_alloc(sighand_cachep, GFP_KERNEL);
		if (!newsighand)
			return -ENOMEM;

		atomic_set(&newsighand->count, 1);
		memcpy(newsighand->action, oldsighand->action,
		       sizeof(newsighand->action));

		write_lock_irq(&tasklist_lock);
		spin_lock(&oldsighand->siglock);
		rcu_assign_pointer(tsk->sighand, newsighand);
		spin_unlock(&oldsighand->siglock);
		write_unlock_irq(&tasklist_lock);

		__cleanup_sighand(oldsighand);
	}

	BUG_ON(!thread_group_leader(tsk));
	return 0;

killed:
	/* protects against exit_notify() and __exit_signal() */
	read_lock(&tasklist_lock);
	sig->group_exit_task = NULL;
	sig->notify_count = 0;
	read_unlock(&tasklist_lock);
	return -EAGAIN;
}

char *get_task_comm(char *buf, struct task_struct *tsk)
{
	/* buf must be at least sizeof(tsk->comm) in size */
	task_lock(tsk);
	strncpy(buf, tsk->comm, sizeof(tsk->comm));
	task_unlock(tsk);
	return buf;
}
EXPORT_SYMBOL_GPL(get_task_comm);

/*
 * These functions flushes out all traces of the currently running executable
 * so that a new one can be started
 */

void set_task_comm(struct task_struct *tsk, char *buf)
{
	task_lock(tsk);
	trace_task_rename(tsk, buf);
	strlcpy(tsk->comm, buf, sizeof(tsk->comm));
	task_unlock(tsk);
	perf_event_comm(tsk);
}

static void filename_to_taskname(char *tcomm, const char *fn, unsigned int len)
{
	int i, ch;

	/* Copies the binary name from after last slash */
	for (i = 0; (ch = *(fn++)) != '\0';) {
		if (ch == '/')
			i = 0; /* overwrite what we wrote */
		else
			if (i < len - 1)
				tcomm[i++] = ch;
	}
	tcomm[i] = '\0';
}

int flush_old_exec(struct linux_binprm * bprm)
{
	int retval;

	/*
	 * Make sure we have a private signal table and that
	 * we are unassociated from the previous thread group.
	 */
	retval = de_thread(current);
	if (retval)
		goto out;

	set_mm_exe_file(bprm->mm, bprm->file);

	filename_to_taskname(bprm->tcomm, bprm->filename, sizeof(bprm->tcomm));
	/*
	 * Release all of the old mmap stuff
	 */
	acct_arg_size(bprm, 0);
	retval = exec_mmap(bprm->mm);
	if (retval)
		goto out;

	bprm->mm = NULL;		/* We're using it now */

	set_fs(USER_DS);
	current->flags &= ~(PF_RANDOMIZE | PF_FORKNOEXEC | PF_KTHREAD |
					PF_NOFREEZE | PF_NO_SETAFFINITY);
	flush_thread();
	current->personality &= ~bprm->per_clear;

	return 0;

out:
	return retval;
}
EXPORT_SYMBOL(flush_old_exec);

void would_dump(struct linux_binprm *bprm, struct file *file)
{
	if (inode_permission(file_inode(file), MAY_READ) < 0)
		bprm->interp_flags |= BINPRM_FLAGS_ENFORCE_NONDUMP;
}
EXPORT_SYMBOL(would_dump);

void setup_new_exec(struct linux_binprm * bprm)
{
	arch_pick_mmap_layout(current->mm);

	/* This is the point of no return */
	current->sas_ss_sp = current->sas_ss_size = 0;

	if (uid_eq(current_euid(), current_uid()) && gid_eq(current_egid(), current_gid()))
		set_dumpable(current->mm, SUID_DUMP_USER);
	else
		set_dumpable(current->mm, suid_dumpable);

	set_task_comm(current, bprm->tcomm);

	/* Set the new mm task size. We have to do that late because it may
	 * depend on TIF_32BIT which is only updated in flush_thread() on
	 * some architectures like powerpc
	 */
	current->mm->task_size = TASK_SIZE;

	/* install the new credentials */
	if (!uid_eq(bprm->cred->uid, current_euid()) ||
	    !gid_eq(bprm->cred->gid, current_egid())) {
		current->pdeath_signal = 0;
	} else {
		would_dump(bprm, bprm->file);
		if (bprm->interp_flags & BINPRM_FLAGS_ENFORCE_NONDUMP)
			set_dumpable(current->mm, suid_dumpable);
	}

	/* An exec changes our domain. We are no longer part of the thread
	   group */
	current->self_exec_id++;
	flush_signal_handlers(current, 0);
	do_close_on_exec(current->files);
}
EXPORT_SYMBOL(setup_new_exec);

/*
 * Prepare credentials and lock ->cred_guard_mutex.
 * install_exec_creds() commits the new creds and drops the lock.
 * Or, if exec fails before, free_bprm() should release ->cred and
 * and unlock.
 */
int prepare_bprm_creds(struct linux_binprm *bprm)
{
	if (mutex_lock_interruptible(&current->signal->cred_guard_mutex))
		return -ERESTARTNOINTR;

	bprm->cred = prepare_exec_creds();
	if (likely(bprm->cred))
		return 0;

	mutex_unlock(&current->signal->cred_guard_mutex);
	return -ENOMEM;
}

static void free_bprm(struct linux_binprm *bprm)
{
	free_arg_pages(bprm);
	if (bprm->cred) {
		mutex_unlock(&current->signal->cred_guard_mutex);
		abort_creds(bprm->cred);
	}
	if (bprm->file) {
		allow_write_access(bprm->file);
		fput(bprm->file);
	}
	/* If a binfmt changed the interp, free it. */
	if (bprm->interp != bprm->filename)
		kfree(bprm->interp);
	kfree(bprm);
}

int bprm_change_interp(char *interp, struct linux_binprm *bprm)
{
	/* If a binfmt changed the interp, free it first. */
	if (bprm->interp != bprm->filename)
		kfree(bprm->interp);
	bprm->interp = kstrdup(interp, GFP_KERNEL);
	if (!bprm->interp)
		return -ENOMEM;
	return 0;
}
EXPORT_SYMBOL(bprm_change_interp);

/*
 * install the new credentials for this executable
 */
void install_exec_creds(struct linux_binprm *bprm)
{
	security_bprm_committing_creds(bprm);

	commit_creds(bprm->cred);
	bprm->cred = NULL;

	/*
	 * Disable monitoring for regular users
	 * when executing setuid binaries. Must
	 * wait until new credentials are committed
	 * by commit_creds() above
	 */
	if (get_dumpable(current->mm) != SUID_DUMP_USER)
		perf_event_exit_task(current);
	/*
	 * cred_guard_mutex must be held at least to this point to prevent
	 * ptrace_attach() from altering our determination of the task's
	 * credentials; any time after this it may be unlocked.
	 */
	security_bprm_committed_creds(bprm);
	mutex_unlock(&current->signal->cred_guard_mutex);
}
EXPORT_SYMBOL(install_exec_creds);

/*
 * determine how safe it is to execute the proposed program
 * - the caller must hold ->cred_guard_mutex to protect against
 *   PTRACE_ATTACH
 */
static void check_unsafe_exec(struct linux_binprm *bprm)
{
	struct task_struct *p = current, *t;
	unsigned n_fs;

	if (p->ptrace) {
		if (p->ptrace & PT_PTRACE_CAP)
			bprm->unsafe |= LSM_UNSAFE_PTRACE_CAP;
		else
			bprm->unsafe |= LSM_UNSAFE_PTRACE;
	}

	/*
	 * This isn't strictly necessary, but it makes it harder for LSMs to
	 * mess up.
	 */
	if (current->no_new_privs)
		bprm->unsafe |= LSM_UNSAFE_NO_NEW_PRIVS;

	t = p;
	n_fs = 1;
	spin_lock(&p->fs->lock);
	rcu_read_lock();
	while_each_thread(p, t) {
		if (t->fs == p->fs)
			n_fs++;
	}
	rcu_read_unlock();

	if (p->fs->users > n_fs)
		bprm->unsafe |= LSM_UNSAFE_SHARE;
	else
		p->fs->in_exec = 1;
	spin_unlock(&p->fs->lock);
}

/*
 * Fill the binprm structure from the inode.
 * Check permissions, then read the first 128 (BINPRM_BUF_SIZE) bytes
 *
 * This may be called multiple times for binary chains (scripts for example).
 */
int prepare_binprm(struct linux_binprm *bprm)
{
	struct inode *inode = file_inode(bprm->file);
	umode_t mode = inode->i_mode;
	int retval;


	/* clear any previous set[ug]id data from a previous binary */
	bprm->cred->euid = current_euid();
	bprm->cred->egid = current_egid();

	if (!(bprm->file->f_path.mnt->mnt_flags & MNT_NOSUID) &&
	    !current->no_new_privs &&
	    kuid_has_mapping(bprm->cred->user_ns, inode->i_uid) &&
	    kgid_has_mapping(bprm->cred->user_ns, inode->i_gid)) {
		/* Set-uid? */
		if (mode & S_ISUID) {
			bprm->per_clear |= PER_CLEAR_ON_SETID;
			bprm->cred->euid = inode->i_uid;
		}

		/* Set-gid? */
		/*
		 * If setgid is set but no group execute bit then this
		 * is a candidate for mandatory locking, not a setgid
		 * executable.
		 */
		if ((mode & (S_ISGID | S_IXGRP)) == (S_ISGID | S_IXGRP)) {
			bprm->per_clear |= PER_CLEAR_ON_SETID;
			bprm->cred->egid = inode->i_gid;
		}
	}

	/* fill in binprm security blob */
	retval = security_bprm_set_creds(bprm);
	if (retval)
		return retval;
	bprm->cred_prepared = 1;

	memset(bprm->buf, 0, BINPRM_BUF_SIZE);
	return kernel_read(bprm->file, 0, bprm->buf, BINPRM_BUF_SIZE);
}

EXPORT_SYMBOL(prepare_binprm);

/*
 * Arguments are '\0' separated strings found at the location bprm->p
 * points to; chop off the first by relocating brpm->p to right after
 * the first '\0' encountered.
 */
int remove_arg_zero(struct linux_binprm *bprm)
{
	int ret = 0;
	unsigned long offset;
	char *kaddr;
	struct page *page;

	if (!bprm->argc)
		return 0;

	do {
		offset = bprm->p & ~PAGE_MASK;
		page = get_arg_page(bprm, bprm->p, 0);
		if (!page) {
			ret = -EFAULT;
			goto out;
		}
		kaddr = kmap_atomic(page);

		for (; offset < PAGE_SIZE && kaddr[offset];
				offset++, bprm->p++)
			;

		kunmap_atomic(kaddr);
		put_arg_page(page);

		if (offset == PAGE_SIZE)
			free_arg_page(bprm, (bprm->p >> PAGE_SHIFT) - 1);
	} while (offset == PAGE_SIZE);

	bprm->p++;
	bprm->argc--;
	ret = 0;

out:
	return ret;
}
EXPORT_SYMBOL(remove_arg_zero);

#define printable(c) (((c)=='\t') || ((c)=='\n') || (0x20<=(c) && (c)<=0x7e))
/*
 * cycle the list of binary formats handler, until one recognizes the image
 */
int search_binary_handler(struct linux_binprm *bprm)
{
	bool need_retry = IS_ENABLED(CONFIG_MODULES);
	struct linux_binfmt *fmt;
	int retval;

	/* This allows 4 levels of binfmt rewrites before failing hard. */
	if (bprm->recursion_depth > 5)
		return -ELOOP;

	retval = security_bprm_check(bprm);
	if (retval)
		return retval;

	retval = -ENOENT;
 retry:
	read_lock(&binfmt_lock);
	list_for_each_entry(fmt, &formats, lh) {
		if (!try_module_get(fmt->module))
			continue;
		read_unlock(&binfmt_lock);
		bprm->recursion_depth++;
		retval = fmt->load_binary(bprm);
		bprm->recursion_depth--;
		if (retval >= 0 || retval != -ENOEXEC ||
		    bprm->mm == NULL || bprm->file == NULL) {
			put_binfmt(fmt);
			return retval;
		}
		read_lock(&binfmt_lock);
		put_binfmt(fmt);
	}
	read_unlock(&binfmt_lock);

	if (need_retry && retval == -ENOEXEC) {
		if (printable(bprm->buf[0]) && printable(bprm->buf[1]) &&
		    printable(bprm->buf[2]) && printable(bprm->buf[3]))
			return retval;
		if (request_module("binfmt-%04x", *(ushort *)(bprm->buf + 2)) < 0)
			return retval;
		need_retry = false;
		goto retry;
	}

	return retval;
}
EXPORT_SYMBOL(search_binary_handler);

static int exec_binprm(struct linux_binprm *bprm)
{
	pid_t old_pid, old_vpid;
	int ret;

	/* Need to fetch pid before load_binary changes it */
	old_pid = current->pid;
	rcu_read_lock();
	old_vpid = task_pid_nr_ns(current, task_active_pid_ns(current->parent));
	rcu_read_unlock();

	ret = search_binary_handler(bprm);
	if (ret >= 0) {
		audit_bprm(bprm);
		trace_sched_process_exec(current, old_pid, bprm);
		ptrace_event(PTRACE_EVENT_EXEC, old_vpid);
		proc_exec_connector(current);
	}

	return ret;
}

/*
 * sys_execve() executes a new program.
 */
<<<<<<< HEAD
static int do_execve_common(const char *filename,
				struct file *file,
=======
static int do_execve_common(struct filename *filename,
>>>>>>> 455c6fdb
				struct user_arg_ptr argv,
				struct user_arg_ptr envp)
{
	struct linux_binprm *bprm;
	struct files_struct *displaced;
	int retval;

	if (IS_ERR(filename))
		return PTR_ERR(filename);

	/*
	 * We move the actual failure in case of RLIMIT_NPROC excess from
	 * set*uid() to execve() because too many poorly written programs
	 * don't check setuid() return code.  Here we additionally recheck
	 * whether NPROC limit is still exceeded.
	 */
	if ((current->flags & PF_NPROC_EXCEEDED) &&
	    atomic_read(&current_user()->processes) > rlimit(RLIMIT_NPROC)) {
		retval = -EAGAIN;
		goto out_ret;
	}

	/* We're below the limit (still or again), so we don't want to make
	 * further execve() calls fail. */
	current->flags &= ~PF_NPROC_EXCEEDED;

	retval = unshare_files(&displaced);
	if (retval)
		goto out_ret;

	retval = -ENOMEM;
	bprm = kzalloc(sizeof(*bprm), GFP_KERNEL);
	if (!bprm)
		goto out_files;

	retval = prepare_bprm_creds(bprm);
	if (retval)
		goto out_free;

	check_unsafe_exec(bprm);
	current->in_execve = 1;

<<<<<<< HEAD
	if (!file) {
		file = open_exec(filename);
		retval = PTR_ERR(file);
		if (IS_ERR(file))
			goto out_unmark;
	} else {
		/* This is an fexecve(). */
		retval = may_open(&file->f_path, MAY_OPEN | MAY_EXEC,
				O_RDONLY | __FMODE_EXEC);
		if (retval)
			goto out_unmark;

		retval = check_exec_and_deny_write(file);
		if (retval)
			goto out_unmark;

		get_file(file);
	}
=======
	file = do_open_exec(filename);
	retval = PTR_ERR(file);
	if (IS_ERR(file))
		goto out_unmark;
>>>>>>> 455c6fdb

	sched_exec();

	bprm->file = file;
	bprm->filename = bprm->interp = filename->name;

	retval = bprm_mm_init(bprm);
	if (retval)
		goto out_unmark;

	bprm->argc = count(argv, MAX_ARG_STRINGS);
	if ((retval = bprm->argc) < 0)
		goto out;

	bprm->envc = count(envp, MAX_ARG_STRINGS);
	if ((retval = bprm->envc) < 0)
		goto out;

	retval = prepare_binprm(bprm);
	if (retval < 0)
		goto out;

	retval = copy_strings_kernel(1, &bprm->filename, bprm);
	if (retval < 0)
		goto out;

	bprm->exec = bprm->p;
	retval = copy_strings(bprm->envc, envp, bprm);
	if (retval < 0)
		goto out;

	retval = copy_strings(bprm->argc, argv, bprm);
	if (retval < 0)
		goto out;

	retval = exec_binprm(bprm);
	if (retval < 0)
		goto out;

	/* execve succeeded */
	current->fs->in_exec = 0;
	current->in_execve = 0;
	acct_update_integrals(current);
	task_numa_free(current);
	free_bprm(bprm);
	putname(filename);
	if (displaced)
		put_files_struct(displaced);
	return retval;

out:
	if (bprm->mm) {
		acct_arg_size(bprm, 0);
		mmput(bprm->mm);
	}

out_unmark:
	current->fs->in_exec = 0;
	current->in_execve = 0;

out_free:
	free_bprm(bprm);

out_files:
	if (displaced)
		reset_files_struct(displaced);
out_ret:
	putname(filename);
	return retval;
}

int do_execve(struct filename *filename,
	const char __user *const __user *__argv,
	const char __user *const __user *__envp)
{
	struct user_arg_ptr argv = { .ptr.native = __argv };
	struct user_arg_ptr envp = { .ptr.native = __envp };
	return do_execve_common(filename, NULL, argv, envp);
}

int do_fexecve(int fd,
	const char __user *const __user *__argv,
	const char __user *const __user *__envp)
{
	struct user_arg_ptr argv = { .ptr.native = __argv };
	struct user_arg_ptr envp = { .ptr.native = __envp };
	int retval;
	struct file *file = fgetr(fd, CAP_FEXECVE);

	if (IS_ERR(file))
		return PTR_ERR(file);

	retval = do_execve_common(file->f_path.dentry->d_name.name, file,
			argv, envp);
	fput(file);
	return retval;
}

#ifdef CONFIG_COMPAT
static int compat_do_execve(struct filename *filename,
	const compat_uptr_t __user *__argv,
	const compat_uptr_t __user *__envp)
{
	struct user_arg_ptr argv = {
		.is_compat = true,
		.ptr.compat = __argv,
	};
	struct user_arg_ptr envp = {
		.is_compat = true,
		.ptr.compat = __envp,
	};
	return do_execve_common(filename, NULL, argv, envp);
}
#endif

void set_binfmt(struct linux_binfmt *new)
{
	struct mm_struct *mm = current->mm;

	if (mm->binfmt)
		module_put(mm->binfmt->module);

	mm->binfmt = new;
	if (new)
		__module_get(new->module);
}
EXPORT_SYMBOL(set_binfmt);

/*
 * set_dumpable stores three-value SUID_DUMP_* into mm->flags.
 */
void set_dumpable(struct mm_struct *mm, int value)
{
	unsigned long old, new;

	if (WARN_ON((unsigned)value > SUID_DUMP_ROOT))
		return;

	do {
		old = ACCESS_ONCE(mm->flags);
		new = (old & ~MMF_DUMPABLE_MASK) | value;
	} while (cmpxchg(&mm->flags, old, new) != old);
}

SYSCALL_DEFINE3(execve,
		const char __user *, filename,
		const char __user *const __user *, argv,
		const char __user *const __user *, envp)
{
	return do_execve(getname(filename), argv, envp);
}
#ifdef CONFIG_COMPAT
asmlinkage long compat_sys_execve(const char __user * filename,
	const compat_uptr_t __user * argv,
	const compat_uptr_t __user * envp)
{
	return compat_do_execve(getname(filename), argv, envp);
}
#endif

/*
 * sys_fexecve() executes a new program from a file descriptor.
 */
SYSCALL_DEFINE3(fexecve,
		int, fd,
		const char __user *const __user *, argv,
		const char __user *const __user *, envp)
{
	return do_fexecve(fd, argv, envp);
}<|MERGE_RESOLUTION|>--- conflicted
+++ resolved
@@ -748,7 +748,6 @@
 
 #endif /* CONFIG_MMU */
 
-<<<<<<< HEAD
 /*
  * Perform the extra checks that open_exec() needs over and above a normal
  * open.
@@ -764,10 +763,7 @@
 	return deny_write_access(file);
 }
 
-struct file *open_exec(const char *name)
-=======
 static struct file *do_open_exec(struct filename *name)
->>>>>>> 455c6fdb
 {
 	struct file *file;
 	int err;
@@ -1449,12 +1445,8 @@
 /*
  * sys_execve() executes a new program.
  */
-<<<<<<< HEAD
-static int do_execve_common(const char *filename,
+static int do_execve_common(struct filename *filename,
 				struct file *file,
-=======
-static int do_execve_common(struct filename *filename,
->>>>>>> 455c6fdb
 				struct user_arg_ptr argv,
 				struct user_arg_ptr envp)
 {
@@ -1497,9 +1489,8 @@
 	check_unsafe_exec(bprm);
 	current->in_execve = 1;
 
-<<<<<<< HEAD
 	if (!file) {
-		file = open_exec(filename);
+		file = do_open_exec(filename);
 		retval = PTR_ERR(file);
 		if (IS_ERR(file))
 			goto out_unmark;
@@ -1516,12 +1507,6 @@
 
 		get_file(file);
 	}
-=======
-	file = do_open_exec(filename);
-	retval = PTR_ERR(file);
-	if (IS_ERR(file))
-		goto out_unmark;
->>>>>>> 455c6fdb
 
 	sched_exec();
 
@@ -1610,12 +1595,13 @@
 	struct user_arg_ptr envp = { .ptr.native = __envp };
 	int retval;
 	struct file *file = fgetr(fd, CAP_FEXECVE);
-
+	struct filename tmp = { .separate = false };
 	if (IS_ERR(file))
 		return PTR_ERR(file);
 
-	retval = do_execve_common(file->f_path.dentry->d_name.name, file,
-			argv, envp);
+	/* TODO(drysdale): use of d_name is not safe */
+	tmp.name = file->f_path.dentry->d_name.name;
+	retval = do_execve_common(&tmp, file, argv, envp);
 	fput(file);
 	return retval;
 }
