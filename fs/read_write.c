/*
 *  linux/fs/read_write.c
 *
 *  Copyright (C) 1991, 1992  Linus Torvalds
 */

#include <linux/slab.h> 
#include <linux/stat.h>
#include <linux/fcntl.h>
#include <linux/file.h>
#include <linux/uio.h>
#include <linux/fsnotify.h>
#include <linux/security.h>
#include <linux/export.h>
#include <linux/syscalls.h>
#include <linux/pagemap.h>
#include <linux/splice.h>
#include <linux/compat.h>
#include <linux/mount.h>
#include <linux/fs.h>
#include "internal.h"

#include <asm/uaccess.h>
#include <asm/unistd.h>

typedef ssize_t (*io_fn_t)(struct file *, char __user *, size_t, loff_t *);
typedef ssize_t (*iter_fn_t)(struct kiocb *, struct iov_iter *);

const struct file_operations generic_ro_fops = {
	.llseek		= generic_file_llseek,
	.read_iter	= generic_file_read_iter,
	.mmap		= generic_file_readonly_mmap,
	.splice_read	= generic_file_splice_read,
};

EXPORT_SYMBOL(generic_ro_fops);

static inline int unsigned_offsets(struct file *file)
{
	return file->f_mode & FMODE_UNSIGNED_OFFSET;
}

/**
 * vfs_setpos - update the file offset for lseek
 * @file:	file structure in question
 * @offset:	file offset to seek to
 * @maxsize:	maximum file size
 *
 * This is a low-level filesystem helper for updating the file offset to
 * the value specified by @offset if the given offset is valid and it is
 * not equal to the current file offset.
 *
 * Return the specified offset on success and -EINVAL on invalid offset.
 */
loff_t vfs_setpos(struct file *file, loff_t offset, loff_t maxsize)
{
	if (offset < 0 && !unsigned_offsets(file))
		return -EINVAL;
	if (offset > maxsize)
		return -EINVAL;

	if (offset != file->f_pos) {
		file->f_pos = offset;
		file->f_version = 0;
	}
	return offset;
}
EXPORT_SYMBOL(vfs_setpos);

/**
 * generic_file_llseek_size - generic llseek implementation for regular files
 * @file:	file structure to seek on
 * @offset:	file offset to seek to
 * @whence:	type of seek
 * @size:	max size of this file in file system
 * @eof:	offset used for SEEK_END position
 *
 * This is a variant of generic_file_llseek that allows passing in a custom
 * maximum file size and a custom EOF position, for e.g. hashed directories
 *
 * Synchronization:
 * SEEK_SET and SEEK_END are unsynchronized (but atomic on 64bit platforms)
 * SEEK_CUR is synchronized against other SEEK_CURs, but not read/writes.
 * read/writes behave like SEEK_SET against seeks.
 */
loff_t
generic_file_llseek_size(struct file *file, loff_t offset, int whence,
		loff_t maxsize, loff_t eof)
{
	switch (whence) {
	case SEEK_END:
		offset += eof;
		break;
	case SEEK_CUR:
		/*
		 * Here we special-case the lseek(fd, 0, SEEK_CUR)
		 * position-querying operation.  Avoid rewriting the "same"
		 * f_pos value back to the file because a concurrent read(),
		 * write() or lseek() might have altered it
		 */
		if (offset == 0)
			return file->f_pos;
		/*
		 * f_lock protects against read/modify/write race with other
		 * SEEK_CURs. Note that parallel writes and reads behave
		 * like SEEK_SET.
		 */
		spin_lock(&file->f_lock);
		offset = vfs_setpos(file, file->f_pos + offset, maxsize);
		spin_unlock(&file->f_lock);
		return offset;
	case SEEK_DATA:
		/*
		 * In the generic case the entire file is data, so as long as
		 * offset isn't at the end of the file then the offset is data.
		 */
		if (offset >= eof)
			return -ENXIO;
		break;
	case SEEK_HOLE:
		/*
		 * There is a virtual hole at the end of the file, so as long as
		 * offset isn't i_size or larger, return i_size.
		 */
		if (offset >= eof)
			return -ENXIO;
		offset = eof;
		break;
	}

	return vfs_setpos(file, offset, maxsize);
}
EXPORT_SYMBOL(generic_file_llseek_size);

/**
 * generic_file_llseek - generic llseek implementation for regular files
 * @file:	file structure to seek on
 * @offset:	file offset to seek to
 * @whence:	type of seek
 *
 * This is a generic implemenation of ->llseek useable for all normal local
 * filesystems.  It just updates the file offset to the value specified by
 * @offset and @whence.
 */
loff_t generic_file_llseek(struct file *file, loff_t offset, int whence)
{
	struct inode *inode = file->f_mapping->host;

	return generic_file_llseek_size(file, offset, whence,
					inode->i_sb->s_maxbytes,
					i_size_read(inode));
}
EXPORT_SYMBOL(generic_file_llseek);

/**
 * fixed_size_llseek - llseek implementation for fixed-sized devices
 * @file:	file structure to seek on
 * @offset:	file offset to seek to
 * @whence:	type of seek
 * @size:	size of the file
 *
 */
loff_t fixed_size_llseek(struct file *file, loff_t offset, int whence, loff_t size)
{
	switch (whence) {
	case SEEK_SET: case SEEK_CUR: case SEEK_END:
		return generic_file_llseek_size(file, offset, whence,
						size, size);
	default:
		return -EINVAL;
	}
}
EXPORT_SYMBOL(fixed_size_llseek);

/**
 * no_seek_end_llseek - llseek implementation for fixed-sized devices
 * @file:	file structure to seek on
 * @offset:	file offset to seek to
 * @whence:	type of seek
 *
 */
loff_t no_seek_end_llseek(struct file *file, loff_t offset, int whence)
{
	switch (whence) {
	case SEEK_SET: case SEEK_CUR:
		return generic_file_llseek_size(file, offset, whence,
						OFFSET_MAX, 0);
	default:
		return -EINVAL;
	}
}
EXPORT_SYMBOL(no_seek_end_llseek);

/**
 * no_seek_end_llseek_size - llseek implementation for fixed-sized devices
 * @file:	file structure to seek on
 * @offset:	file offset to seek to
 * @whence:	type of seek
 * @size:	maximal offset allowed
 *
 */
loff_t no_seek_end_llseek_size(struct file *file, loff_t offset, int whence, loff_t size)
{
	switch (whence) {
	case SEEK_SET: case SEEK_CUR:
		return generic_file_llseek_size(file, offset, whence,
						size, 0);
	default:
		return -EINVAL;
	}
}
EXPORT_SYMBOL(no_seek_end_llseek_size);

/**
 * noop_llseek - No Operation Performed llseek implementation
 * @file:	file structure to seek on
 * @offset:	file offset to seek to
 * @whence:	type of seek
 *
 * This is an implementation of ->llseek useable for the rare special case when
 * userspace expects the seek to succeed but the (device) file is actually not
 * able to perform the seek. In this case you use noop_llseek() instead of
 * falling back to the default implementation of ->llseek.
 */
loff_t noop_llseek(struct file *file, loff_t offset, int whence)
{
	return file->f_pos;
}
EXPORT_SYMBOL(noop_llseek);

loff_t no_llseek(struct file *file, loff_t offset, int whence)
{
	return -ESPIPE;
}
EXPORT_SYMBOL(no_llseek);

loff_t default_llseek(struct file *file, loff_t offset, int whence)
{
	struct inode *inode = file_inode(file);
	loff_t retval;

	inode_lock(inode);
	switch (whence) {
		case SEEK_END:
			offset += i_size_read(inode);
			break;
		case SEEK_CUR:
			if (offset == 0) {
				retval = file->f_pos;
				goto out;
			}
			offset += file->f_pos;
			break;
		case SEEK_DATA:
			/*
			 * In the generic case the entire file is data, so as
			 * long as offset isn't at the end of the file then the
			 * offset is data.
			 */
			if (offset >= inode->i_size) {
				retval = -ENXIO;
				goto out;
			}
			break;
		case SEEK_HOLE:
			/*
			 * There is a virtual hole at the end of the file, so
			 * as long as offset isn't i_size or larger, return
			 * i_size.
			 */
			if (offset >= inode->i_size) {
				retval = -ENXIO;
				goto out;
			}
			offset = inode->i_size;
			break;
	}
	retval = -EINVAL;
	if (offset >= 0 || unsigned_offsets(file)) {
		if (offset != file->f_pos) {
			file->f_pos = offset;
			file->f_version = 0;
		}
		retval = offset;
	}
out:
	inode_unlock(inode);
	return retval;
}
EXPORT_SYMBOL(default_llseek);

loff_t vfs_llseek(struct file *file, loff_t offset, int whence)
{
	loff_t (*fn)(struct file *, loff_t, int);

	fn = no_llseek;
	if (file->f_mode & FMODE_LSEEK) {
		if (file->f_op->llseek)
			fn = file->f_op->llseek;
	}
	return fn(file, offset, whence);
}
EXPORT_SYMBOL(vfs_llseek);

<<<<<<< HEAD
static inline void fdput_pos(struct fd f)
{
	if (f.flags & FDPUT_POS_UNLOCK)
		mutex_unlock(&f.file->f_pos_lock);
	fdput(f);
}

=======
>>>>>>> 1a695a90
SYSCALL_DEFINE3(lseek, unsigned int, fd, off_t, offset, unsigned int, whence)
{
	off_t retval;
	struct fd f = fdgetr_pos(fd, CAP_SEEK);

	if (IS_ERR(f.file))
		return PTR_ERR(f.file);

	retval = -EINVAL;
	if (whence <= SEEK_MAX) {
		loff_t res = vfs_llseek(f.file, offset, whence);
		retval = res;
		if (res != (loff_t)retval)
			retval = -EOVERFLOW;	/* LFS: should only happen on 32 bit platforms */
	}
	fdput_pos(f);
	return retval;
}

#ifdef CONFIG_COMPAT
COMPAT_SYSCALL_DEFINE3(lseek, unsigned int, fd, compat_off_t, offset, unsigned int, whence)
{
	return sys_lseek(fd, offset, whence);
}
#endif

#ifdef __ARCH_WANT_SYS_LLSEEK
SYSCALL_DEFINE5(llseek, unsigned int, fd, unsigned long, offset_high,
		unsigned long, offset_low, loff_t __user *, result,
		unsigned int, whence)
{
	int retval;
	struct fd f = fdgetr_pos(fd, CAP_SEEK);
	loff_t offset;

	if (IS_ERR(f.file))
		return PTR_ERR(f.file);

	retval = -EINVAL;
	if (whence > SEEK_MAX)
		goto out_putf;

	offset = vfs_llseek(f.file, ((loff_t) offset_high << 32) | offset_low,
			whence);

	retval = (int)offset;
	if (offset >= 0) {
		retval = -EFAULT;
		if (!copy_to_user(result, &offset, sizeof(offset)))
			retval = 0;
	}
out_putf:
	fdput_pos(f);
	return retval;
}
#endif

ssize_t vfs_iter_read(struct file *file, struct iov_iter *iter, loff_t *ppos)
{
	struct kiocb kiocb;
	ssize_t ret;

	if (!file->f_op->read_iter)
		return -EINVAL;

	init_sync_kiocb(&kiocb, file);
	kiocb.ki_pos = *ppos;

	iter->type |= READ;
	ret = file->f_op->read_iter(&kiocb, iter);
	BUG_ON(ret == -EIOCBQUEUED);
	if (ret > 0)
		*ppos = kiocb.ki_pos;
	return ret;
}
EXPORT_SYMBOL(vfs_iter_read);

ssize_t vfs_iter_write(struct file *file, struct iov_iter *iter, loff_t *ppos)
{
	struct kiocb kiocb;
	ssize_t ret;

	if (!file->f_op->write_iter)
		return -EINVAL;

	init_sync_kiocb(&kiocb, file);
	kiocb.ki_pos = *ppos;

	iter->type |= WRITE;
	ret = file->f_op->write_iter(&kiocb, iter);
	BUG_ON(ret == -EIOCBQUEUED);
	if (ret > 0)
		*ppos = kiocb.ki_pos;
	return ret;
}
EXPORT_SYMBOL(vfs_iter_write);

int rw_verify_area(int read_write, struct file *file, const loff_t *ppos, size_t count)
{
	struct inode *inode;
	loff_t pos;
	int retval = -EINVAL;

	inode = file_inode(file);
	if (unlikely((ssize_t) count < 0))
		return retval;
	pos = *ppos;
	if (unlikely(pos < 0)) {
		if (!unsigned_offsets(file))
			return retval;
		if (count >= -pos) /* both values are in 0..LLONG_MAX */
			return -EOVERFLOW;
	} else if (unlikely((loff_t) (pos + count) < 0)) {
		if (!unsigned_offsets(file))
			return retval;
	}

	if (unlikely(inode->i_flctx && mandatory_lock(inode))) {
		retval = locks_mandatory_area(inode, file, pos, pos + count - 1,
				read_write == READ ? F_RDLCK : F_WRLCK);
		if (retval < 0)
			return retval;
	}
	return security_file_permission(file,
				read_write == READ ? MAY_READ : MAY_WRITE);
}

static ssize_t new_sync_read(struct file *filp, char __user *buf, size_t len, loff_t *ppos)
{
	struct iovec iov = { .iov_base = buf, .iov_len = len };
	struct kiocb kiocb;
	struct iov_iter iter;
	ssize_t ret;

	init_sync_kiocb(&kiocb, filp);
	kiocb.ki_pos = *ppos;
	iov_iter_init(&iter, READ, &iov, 1, len);

	ret = filp->f_op->read_iter(&kiocb, &iter);
	BUG_ON(ret == -EIOCBQUEUED);
	*ppos = kiocb.ki_pos;
	return ret;
}

ssize_t __vfs_read(struct file *file, char __user *buf, size_t count,
		   loff_t *pos)
{
	if (file->f_op->read)
		return file->f_op->read(file, buf, count, pos);
	else if (file->f_op->read_iter)
		return new_sync_read(file, buf, count, pos);
	else
		return -EINVAL;
}
EXPORT_SYMBOL(__vfs_read);

ssize_t vfs_read(struct file *file, char __user *buf, size_t count, loff_t *pos)
{
	ssize_t ret;

	if (!(file->f_mode & FMODE_READ))
		return -EBADF;
	if (!(file->f_mode & FMODE_CAN_READ))
		return -EINVAL;
	if (unlikely(!access_ok(VERIFY_WRITE, buf, count)))
		return -EFAULT;

	ret = rw_verify_area(READ, file, pos, count);
	if (!ret) {
		if (count > MAX_RW_COUNT)
			count =  MAX_RW_COUNT;
		ret = __vfs_read(file, buf, count, pos);
		if (ret > 0) {
			fsnotify_access(file);
			add_rchar(current, ret);
		}
		inc_syscr(current);
	}

	return ret;
}

EXPORT_SYMBOL(vfs_read);

static ssize_t new_sync_write(struct file *filp, const char __user *buf, size_t len, loff_t *ppos)
{
	struct iovec iov = { .iov_base = (void __user *)buf, .iov_len = len };
	struct kiocb kiocb;
	struct iov_iter iter;
	ssize_t ret;

	init_sync_kiocb(&kiocb, filp);
	kiocb.ki_pos = *ppos;
	iov_iter_init(&iter, WRITE, &iov, 1, len);

	ret = filp->f_op->write_iter(&kiocb, &iter);
	BUG_ON(ret == -EIOCBQUEUED);
	if (ret > 0)
		*ppos = kiocb.ki_pos;
	return ret;
}

ssize_t __vfs_write(struct file *file, const char __user *p, size_t count,
		    loff_t *pos)
{
	if (file->f_op->write)
		return file->f_op->write(file, p, count, pos);
	else if (file->f_op->write_iter)
		return new_sync_write(file, p, count, pos);
	else
		return -EINVAL;
}
EXPORT_SYMBOL(__vfs_write);

ssize_t __kernel_write(struct file *file, const char *buf, size_t count, loff_t *pos)
{
	mm_segment_t old_fs;
	const char __user *p;
	ssize_t ret;

	if (!(file->f_mode & FMODE_CAN_WRITE))
		return -EINVAL;

	old_fs = get_fs();
	set_fs(get_ds());
	p = (__force const char __user *)buf;
	if (count > MAX_RW_COUNT)
		count =  MAX_RW_COUNT;
	ret = __vfs_write(file, p, count, pos);
	set_fs(old_fs);
	if (ret > 0) {
		fsnotify_modify(file);
		add_wchar(current, ret);
	}
	inc_syscw(current);
	return ret;
}

EXPORT_SYMBOL(__kernel_write);

ssize_t vfs_write(struct file *file, const char __user *buf, size_t count, loff_t *pos)
{
	ssize_t ret;

	if (!(file->f_mode & FMODE_WRITE))
		return -EBADF;
	if (!(file->f_mode & FMODE_CAN_WRITE))
		return -EINVAL;
	if (unlikely(!access_ok(VERIFY_READ, buf, count)))
		return -EFAULT;

	ret = rw_verify_area(WRITE, file, pos, count);
	if (!ret) {
		if (count > MAX_RW_COUNT)
			count =  MAX_RW_COUNT;
		file_start_write(file);
		ret = __vfs_write(file, buf, count, pos);
		if (ret > 0) {
			fsnotify_modify(file);
			add_wchar(current, ret);
		}
		inc_syscw(current);
		file_end_write(file);
	}

	return ret;
}

EXPORT_SYMBOL(vfs_write);

static inline loff_t file_pos_read(struct file *file)
{
	return file->f_pos;
}

static inline void file_pos_write(struct file *file, loff_t pos)
{
	file->f_pos = pos;
}

SYSCALL_DEFINE3(read, unsigned int, fd, char __user *, buf, size_t, count)
{
	struct fd f = fdgetr_pos(fd, CAP_READ);
	ssize_t ret;

	if (!IS_ERR(f.file)) {
		loff_t pos = file_pos_read(f.file);
		ret = vfs_read(f.file, buf, count, &pos);
		if (ret >= 0)
			file_pos_write(f.file, pos);
		fdput_pos(f);
	} else {
		ret = PTR_ERR(f.file);
	}
	return ret;
}

SYSCALL_DEFINE3(write, unsigned int, fd, const char __user *, buf,
		size_t, count)
{
	struct fd f = fdgetr_pos(fd, CAP_WRITE);
	ssize_t ret;

	if (!IS_ERR(f.file)) {
		loff_t pos = file_pos_read(f.file);
		ret = vfs_write(f.file, buf, count, &pos);
		if (ret >= 0)
			file_pos_write(f.file, pos);
		fdput_pos(f);
	} else {
		ret = PTR_ERR(f.file);
	}

	return ret;
}

SYSCALL_DEFINE4(pread64, unsigned int, fd, char __user *, buf,
			size_t, count, loff_t, pos)
{
	struct fd f;
	ssize_t ret = -EBADF;

	if (pos < 0)
		return -EINVAL;

	f = fdgetr(fd, CAP_PREAD);
	if (!IS_ERR(f.file)) {
		ret = -ESPIPE;
		if (f.file->f_mode & FMODE_PREAD)
			ret = vfs_read(f.file, buf, count, &pos);
		fdput(f);
	} else {
		ret = PTR_ERR(f.file);
	}

	return ret;
}

SYSCALL_DEFINE4(pwrite64, unsigned int, fd, const char __user *, buf,
			 size_t, count, loff_t, pos)
{
	struct fd f;
	ssize_t ret = -EBADF;

	if (pos < 0)
		return -EINVAL;

	f = fdgetr(fd, CAP_PWRITE);
	if (!IS_ERR(f.file)) {
		ret = -ESPIPE;
		if (f.file->f_mode & FMODE_PWRITE)  
			ret = vfs_write(f.file, buf, count, &pos);
		fdput(f);
	} else {
		ret = PTR_ERR(f.file);
	}

	return ret;
}

/*
 * Reduce an iovec's length in-place.  Return the resulting number of segments
 */
unsigned long iov_shorten(struct iovec *iov, unsigned long nr_segs, size_t to)
{
	unsigned long seg = 0;
	size_t len = 0;

	while (seg < nr_segs) {
		seg++;
		if (len + iov->iov_len >= to) {
			iov->iov_len = to - len;
			break;
		}
		len += iov->iov_len;
		iov++;
	}
	return seg;
}
EXPORT_SYMBOL(iov_shorten);

static ssize_t do_iter_readv_writev(struct file *filp, struct iov_iter *iter,
		loff_t *ppos, iter_fn_t fn, int flags)
{
	struct kiocb kiocb;
	ssize_t ret;

	if (flags & ~(RWF_HIPRI | RWF_DSYNC | RWF_SYNC))
		return -EOPNOTSUPP;

	init_sync_kiocb(&kiocb, filp);
	if (flags & RWF_HIPRI)
		kiocb.ki_flags |= IOCB_HIPRI;
	if (flags & RWF_DSYNC)
		kiocb.ki_flags |= IOCB_DSYNC;
	if (flags & RWF_SYNC)
		kiocb.ki_flags |= (IOCB_DSYNC | IOCB_SYNC);
	kiocb.ki_pos = *ppos;

	ret = fn(&kiocb, iter);
	BUG_ON(ret == -EIOCBQUEUED);
	*ppos = kiocb.ki_pos;
	return ret;
}

/* Do it by hand, with file-ops */
static ssize_t do_loop_readv_writev(struct file *filp, struct iov_iter *iter,
		loff_t *ppos, io_fn_t fn, int flags)
{
	ssize_t ret = 0;

	if (flags & ~RWF_HIPRI)
		return -EOPNOTSUPP;

	while (iov_iter_count(iter)) {
		struct iovec iovec = iov_iter_iovec(iter);
		ssize_t nr;

		nr = fn(filp, iovec.iov_base, iovec.iov_len, ppos);

		if (nr < 0) {
			if (!ret)
				ret = nr;
			break;
		}
		ret += nr;
		if (nr != iovec.iov_len)
			break;
		iov_iter_advance(iter, nr);
	}

	return ret;
}

/* A write operation does a read from user space and vice versa */
#define vrfy_dir(type) ((type) == READ ? VERIFY_WRITE : VERIFY_READ)

ssize_t rw_copy_check_uvector(int type, const struct iovec __user * uvector,
			      unsigned long nr_segs, unsigned long fast_segs,
			      struct iovec *fast_pointer,
			      struct iovec **ret_pointer)
{
	unsigned long seg;
	ssize_t ret;
	struct iovec *iov = fast_pointer;

	/*
	 * SuS says "The readv() function *may* fail if the iovcnt argument
	 * was less than or equal to 0, or greater than {IOV_MAX}.  Linux has
	 * traditionally returned zero for zero segments, so...
	 */
	if (nr_segs == 0) {
		ret = 0;
		goto out;
	}

	/*
	 * First get the "struct iovec" from user memory and
	 * verify all the pointers
	 */
	if (nr_segs > UIO_MAXIOV) {
		ret = -EINVAL;
		goto out;
	}
	if (nr_segs > fast_segs) {
		iov = kmalloc(nr_segs*sizeof(struct iovec), GFP_KERNEL);
		if (iov == NULL) {
			ret = -ENOMEM;
			goto out;
		}
	}
	if (copy_from_user(iov, uvector, nr_segs*sizeof(*uvector))) {
		ret = -EFAULT;
		goto out;
	}

	/*
	 * According to the Single Unix Specification we should return EINVAL
	 * if an element length is < 0 when cast to ssize_t or if the
	 * total length would overflow the ssize_t return value of the
	 * system call.
	 *
	 * Linux caps all read/write calls to MAX_RW_COUNT, and avoids the
	 * overflow case.
	 */
	ret = 0;
	for (seg = 0; seg < nr_segs; seg++) {
		void __user *buf = iov[seg].iov_base;
		ssize_t len = (ssize_t)iov[seg].iov_len;

		/* see if we we're about to use an invalid len or if
		 * it's about to overflow ssize_t */
		if (len < 0) {
			ret = -EINVAL;
			goto out;
		}
		if (type >= 0
		    && unlikely(!access_ok(vrfy_dir(type), buf, len))) {
			ret = -EFAULT;
			goto out;
		}
		if (len > MAX_RW_COUNT - ret) {
			len = MAX_RW_COUNT - ret;
			iov[seg].iov_len = len;
		}
		ret += len;
	}
out:
	*ret_pointer = iov;
	return ret;
}

static ssize_t do_readv_writev(int type, struct file *file,
			       const struct iovec __user * uvector,
			       unsigned long nr_segs, loff_t *pos,
			       int flags)
{
	size_t tot_len;
	struct iovec iovstack[UIO_FASTIOV];
	struct iovec *iov = iovstack;
	struct iov_iter iter;
	ssize_t ret;
	io_fn_t fn;
	iter_fn_t iter_fn;

	ret = import_iovec(type, uvector, nr_segs,
			   ARRAY_SIZE(iovstack), &iov, &iter);
	if (ret < 0)
		return ret;

	tot_len = iov_iter_count(&iter);
	if (!tot_len)
		goto out;
	ret = rw_verify_area(type, file, pos, tot_len);
	if (ret < 0)
		goto out;

	if (type == READ) {
		fn = file->f_op->read;
		iter_fn = file->f_op->read_iter;
	} else {
		fn = (io_fn_t)file->f_op->write;
		iter_fn = file->f_op->write_iter;
		file_start_write(file);
	}

	if (iter_fn)
		ret = do_iter_readv_writev(file, &iter, pos, iter_fn, flags);
	else
		ret = do_loop_readv_writev(file, &iter, pos, fn, flags);

	if (type != READ)
		file_end_write(file);

out:
	kfree(iov);
	if ((ret + (type == READ)) > 0) {
		if (type == READ)
			fsnotify_access(file);
		else
			fsnotify_modify(file);
	}
	return ret;
}

ssize_t vfs_readv(struct file *file, const struct iovec __user *vec,
		  unsigned long vlen, loff_t *pos, int flags)
{
	if (!(file->f_mode & FMODE_READ))
		return -EBADF;
	if (!(file->f_mode & FMODE_CAN_READ))
		return -EINVAL;

	return do_readv_writev(READ, file, vec, vlen, pos, flags);
}

EXPORT_SYMBOL(vfs_readv);

ssize_t vfs_writev(struct file *file, const struct iovec __user *vec,
		   unsigned long vlen, loff_t *pos, int flags)
{
	if (!(file->f_mode & FMODE_WRITE))
		return -EBADF;
	if (!(file->f_mode & FMODE_CAN_WRITE))
		return -EINVAL;

	return do_readv_writev(WRITE, file, vec, vlen, pos, flags);
}

EXPORT_SYMBOL(vfs_writev);

static ssize_t do_readv(unsigned long fd, const struct iovec __user *vec,
			unsigned long vlen, int flags)
{
	struct fd f = fdgetr_pos(fd, CAP_READ);
	ssize_t ret;

	if (!IS_ERR(f.file)) {
		loff_t pos = file_pos_read(f.file);
		ret = vfs_readv(f.file, vec, vlen, &pos, flags);
		if (ret >= 0)
			file_pos_write(f.file, pos);
		fdput_pos(f);
	} else {
		ret = PTR_ERR(f.file);
	}

	if (ret > 0)
		add_rchar(current, ret);
	inc_syscr(current);
	return ret;
}

static ssize_t do_writev(unsigned long fd, const struct iovec __user *vec,
			 unsigned long vlen, int flags)
{
	struct fd f = fdgetr_pos(fd, CAP_WRITE);
	ssize_t ret;

	if (!IS_ERR(f.file)) {
		loff_t pos = file_pos_read(f.file);
		ret = vfs_writev(f.file, vec, vlen, &pos, flags);
		if (ret >= 0)
			file_pos_write(f.file, pos);
		fdput_pos(f);
	} else {
		ret = PTR_ERR(f.file);
	}

	if (ret > 0)
		add_wchar(current, ret);
	inc_syscw(current);
	return ret;
}

static inline loff_t pos_from_hilo(unsigned long high, unsigned long low)
{
#define HALF_LONG_BITS (BITS_PER_LONG / 2)
	return (((loff_t)high << HALF_LONG_BITS) << HALF_LONG_BITS) | low;
}

static ssize_t do_preadv(unsigned long fd, const struct iovec __user *vec,
			 unsigned long vlen, loff_t pos, int flags)
{
	struct fd f;
	ssize_t ret;

	if (pos < 0)
		return -EINVAL;

	f = fdgetr(fd, CAP_PREAD);
	if (!IS_ERR(f.file)) {
		ret = -ESPIPE;
		if (f.file->f_mode & FMODE_PREAD)
			ret = vfs_readv(f.file, vec, vlen, &pos, flags);
		fdput(f);
	} else {
		ret = PTR_ERR(f.file);
	}

	if (ret > 0)
		add_rchar(current, ret);
	inc_syscr(current);
	return ret;
}

static ssize_t do_pwritev(unsigned long fd, const struct iovec __user *vec,
			  unsigned long vlen, loff_t pos, int flags)
{
	struct fd f;
	ssize_t ret;

	if (pos < 0)
		return -EINVAL;

	f = fdgetr(fd, CAP_PWRITE);
	if (!IS_ERR(f.file)) {
		ret = -ESPIPE;
		if (f.file->f_mode & FMODE_PWRITE)
			ret = vfs_writev(f.file, vec, vlen, &pos, flags);
		fdput(f);
	} else {
		ret = PTR_ERR(f.file);
	}

	if (ret > 0)
		add_wchar(current, ret);
	inc_syscw(current);
	return ret;
}

SYSCALL_DEFINE3(readv, unsigned long, fd, const struct iovec __user *, vec,
		unsigned long, vlen)
{
	return do_readv(fd, vec, vlen, 0);
}

SYSCALL_DEFINE3(writev, unsigned long, fd, const struct iovec __user *, vec,
		unsigned long, vlen)
{
	return do_writev(fd, vec, vlen, 0);
}

SYSCALL_DEFINE5(preadv, unsigned long, fd, const struct iovec __user *, vec,
		unsigned long, vlen, unsigned long, pos_l, unsigned long, pos_h)
{
	loff_t pos = pos_from_hilo(pos_h, pos_l);

	return do_preadv(fd, vec, vlen, pos, 0);
}

SYSCALL_DEFINE6(preadv2, unsigned long, fd, const struct iovec __user *, vec,
		unsigned long, vlen, unsigned long, pos_l, unsigned long, pos_h,
		int, flags)
{
	loff_t pos = pos_from_hilo(pos_h, pos_l);

	if (pos == -1)
		return do_readv(fd, vec, vlen, flags);

	return do_preadv(fd, vec, vlen, pos, flags);
}

SYSCALL_DEFINE5(pwritev, unsigned long, fd, const struct iovec __user *, vec,
		unsigned long, vlen, unsigned long, pos_l, unsigned long, pos_h)
{
	loff_t pos = pos_from_hilo(pos_h, pos_l);

	return do_pwritev(fd, vec, vlen, pos, 0);
}

SYSCALL_DEFINE6(pwritev2, unsigned long, fd, const struct iovec __user *, vec,
		unsigned long, vlen, unsigned long, pos_l, unsigned long, pos_h,
		int, flags)
{
	loff_t pos = pos_from_hilo(pos_h, pos_l);

	if (pos == -1)
		return do_writev(fd, vec, vlen, flags);

	return do_pwritev(fd, vec, vlen, pos, flags);
}

#ifdef CONFIG_COMPAT

static ssize_t compat_do_readv_writev(int type, struct file *file,
			       const struct compat_iovec __user *uvector,
			       unsigned long nr_segs, loff_t *pos,
			       int flags)
{
	compat_ssize_t tot_len;
	struct iovec iovstack[UIO_FASTIOV];
	struct iovec *iov = iovstack;
	struct iov_iter iter;
	ssize_t ret;
	io_fn_t fn;
	iter_fn_t iter_fn;

	ret = compat_import_iovec(type, uvector, nr_segs,
				  UIO_FASTIOV, &iov, &iter);
	if (ret < 0)
		return ret;

	tot_len = iov_iter_count(&iter);
	if (!tot_len)
		goto out;
	ret = rw_verify_area(type, file, pos, tot_len);
	if (ret < 0)
		goto out;

	if (type == READ) {
		fn = file->f_op->read;
		iter_fn = file->f_op->read_iter;
	} else {
		fn = (io_fn_t)file->f_op->write;
		iter_fn = file->f_op->write_iter;
		file_start_write(file);
	}

	if (iter_fn)
		ret = do_iter_readv_writev(file, &iter, pos, iter_fn, flags);
	else
		ret = do_loop_readv_writev(file, &iter, pos, fn, flags);

	if (type != READ)
		file_end_write(file);

out:
	kfree(iov);
	if ((ret + (type == READ)) > 0) {
		if (type == READ)
			fsnotify_access(file);
		else
			fsnotify_modify(file);
	}
	return ret;
}

static size_t compat_readv(struct file *file,
			   const struct compat_iovec __user *vec,
			   unsigned long vlen, loff_t *pos, int flags)
{
	ssize_t ret = -EBADF;

	if (!(file->f_mode & FMODE_READ))
		goto out;

	ret = -EINVAL;
	if (!(file->f_mode & FMODE_CAN_READ))
		goto out;

	ret = compat_do_readv_writev(READ, file, vec, vlen, pos, flags);

out:
	if (ret > 0)
		add_rchar(current, ret);
	inc_syscr(current);
	return ret;
}

static size_t do_compat_readv(compat_ulong_t fd,
				 const struct compat_iovec __user *vec,
				 compat_ulong_t vlen, int flags)
{
	struct fd f = fdgetr_pos(fd, CAP_READ);
	ssize_t ret;
	loff_t pos;

	if (IS_ERR(f.file))
		return PTR_ERR(f.file);
	pos = f.file->f_pos;
	ret = compat_readv(f.file, vec, vlen, &pos, flags);
	if (ret >= 0)
		f.file->f_pos = pos;
	fdput_pos(f);
	return ret;

}

COMPAT_SYSCALL_DEFINE3(readv, compat_ulong_t, fd,
		const struct compat_iovec __user *,vec,
		compat_ulong_t, vlen)
{
	return do_compat_readv(fd, vec, vlen, 0);
}

static long do_compat_preadv64(unsigned long fd,
				  const struct compat_iovec __user *vec,
				  unsigned long vlen, loff_t pos, int flags)
{
	struct fd f;
	ssize_t ret;

	if (pos < 0)
		return -EINVAL;
	f = fdgetr(fd, CAP_PREAD);
	if (IS_ERR(f.file))
		return PTR_ERR(f.file);
	ret = -ESPIPE;
	if (f.file->f_mode & FMODE_PREAD)
		ret = compat_readv(f.file, vec, vlen, &pos, flags);
	fdput(f);
	return ret;
}

#ifdef __ARCH_WANT_COMPAT_SYS_PREADV64
COMPAT_SYSCALL_DEFINE4(preadv64, unsigned long, fd,
		const struct compat_iovec __user *,vec,
		unsigned long, vlen, loff_t, pos)
{
	return do_compat_preadv64(fd, vec, vlen, pos, 0);
}
#endif

COMPAT_SYSCALL_DEFINE5(preadv, compat_ulong_t, fd,
		const struct compat_iovec __user *,vec,
		compat_ulong_t, vlen, u32, pos_low, u32, pos_high)
{
	loff_t pos = ((loff_t)pos_high << 32) | pos_low;

	return do_compat_preadv64(fd, vec, vlen, pos, 0);
}

COMPAT_SYSCALL_DEFINE6(preadv2, compat_ulong_t, fd,
		const struct compat_iovec __user *,vec,
		compat_ulong_t, vlen, u32, pos_low, u32, pos_high,
		int, flags)
{
	loff_t pos = ((loff_t)pos_high << 32) | pos_low;

	if (pos == -1)
		return do_compat_readv(fd, vec, vlen, flags);

	return do_compat_preadv64(fd, vec, vlen, pos, flags);
}

static size_t compat_writev(struct file *file,
			    const struct compat_iovec __user *vec,
			    unsigned long vlen, loff_t *pos, int flags)
{
	ssize_t ret = -EBADF;

	if (!(file->f_mode & FMODE_WRITE))
		goto out;

	ret = -EINVAL;
	if (!(file->f_mode & FMODE_CAN_WRITE))
		goto out;

	ret = compat_do_readv_writev(WRITE, file, vec, vlen, pos, 0);

out:
	if (ret > 0)
		add_wchar(current, ret);
	inc_syscw(current);
	return ret;
}

static size_t do_compat_writev(compat_ulong_t fd,
				  const struct compat_iovec __user* vec,
				  compat_ulong_t vlen, int flags)
{
	struct fd f = fdgetr_pos(fd, CAP_WRITE);
	ssize_t ret;
	loff_t pos;

	if (IS_ERR(f.file))
		return PTR_ERR(f.file);
	pos = f.file->f_pos;
	ret = compat_writev(f.file, vec, vlen, &pos, flags);
	if (ret >= 0)
		f.file->f_pos = pos;
	fdput_pos(f);
	return ret;
}

COMPAT_SYSCALL_DEFINE3(writev, compat_ulong_t, fd,
		const struct compat_iovec __user *, vec,
		compat_ulong_t, vlen)
{
	return do_compat_writev(fd, vec, vlen, 0);
}

static long do_compat_pwritev64(unsigned long fd,
				   const struct compat_iovec __user *vec,
				   unsigned long vlen, loff_t pos, int flags)
{
	struct fd f;
	ssize_t ret;

	if (pos < 0)
		return -EINVAL;
	f = fdgetr(fd, CAP_PWRITE);
	if (IS_ERR(f.file))
		return PTR_ERR(f.file);
	ret = -ESPIPE;
	if (f.file->f_mode & FMODE_PWRITE)
		ret = compat_writev(f.file, vec, vlen, &pos, flags);
	fdput(f);
	return ret;
}

#ifdef __ARCH_WANT_COMPAT_SYS_PWRITEV64
COMPAT_SYSCALL_DEFINE4(pwritev64, unsigned long, fd,
		const struct compat_iovec __user *,vec,
		unsigned long, vlen, loff_t, pos)
{
	return do_compat_pwritev64(fd, vec, vlen, pos, 0);
}
#endif

COMPAT_SYSCALL_DEFINE5(pwritev, compat_ulong_t, fd,
		const struct compat_iovec __user *,vec,
		compat_ulong_t, vlen, u32, pos_low, u32, pos_high)
{
	loff_t pos = ((loff_t)pos_high << 32) | pos_low;

	return do_compat_pwritev64(fd, vec, vlen, pos, 0);
}

COMPAT_SYSCALL_DEFINE6(pwritev2, compat_ulong_t, fd,
		const struct compat_iovec __user *,vec,
		compat_ulong_t, vlen, u32, pos_low, u32, pos_high, int, flags)
{
	loff_t pos = ((loff_t)pos_high << 32) | pos_low;

	if (pos == -1)
		return do_compat_writev(fd, vec, vlen, flags);

	return do_compat_pwritev64(fd, vec, vlen, pos, flags);
}

#endif

static ssize_t do_sendfile(int out_fd, int in_fd, loff_t *ppos,
		  	   size_t count, loff_t max)
{
	struct fd in, out;
	struct inode *in_inode, *out_inode;
	loff_t pos;
	loff_t out_pos;
	ssize_t retval;
	int fl;

	/*
	 * Get input file, and verify that it is ok..
	 */
	retval = -EBADF;
	in = fdgetr(in_fd, CAP_PREAD);
	if (IS_ERR(in.file)) {
		retval = PTR_ERR(in.file);
		goto out;
	}
	if (!(in.file->f_mode & FMODE_READ))
		goto fput_in;
	retval = -ESPIPE;
	if (!ppos) {
		pos = in.file->f_pos;
	} else {
		pos = *ppos;
		if (!(in.file->f_mode & FMODE_PREAD))
			goto fput_in;
	}
	retval = rw_verify_area(READ, in.file, &pos, count);
	if (retval < 0)
		goto fput_in;
	if (count > MAX_RW_COUNT)
		count =  MAX_RW_COUNT;

	/*
	 * Get output file, and verify that it is ok..
	 */
	retval = -EBADF;
	out = fdgetr(out_fd, CAP_WRITE);
	if (IS_ERR(out.file)) {
		retval = PTR_ERR(out.file);
		goto fput_in;
	}
	if (!(out.file->f_mode & FMODE_WRITE))
		goto fput_out;
	retval = -EINVAL;
	in_inode = file_inode(in.file);
	out_inode = file_inode(out.file);
	out_pos = out.file->f_pos;
	retval = rw_verify_area(WRITE, out.file, &out_pos, count);
	if (retval < 0)
		goto fput_out;

	if (!max)
		max = min(in_inode->i_sb->s_maxbytes, out_inode->i_sb->s_maxbytes);

	if (unlikely(pos + count > max)) {
		retval = -EOVERFLOW;
		if (pos >= max)
			goto fput_out;
		count = max - pos;
	}

	fl = 0;
#if 0
	/*
	 * We need to debate whether we can enable this or not. The
	 * man page documents EAGAIN return for the output at least,
	 * and the application is arguably buggy if it doesn't expect
	 * EAGAIN on a non-blocking file descriptor.
	 */
	if (in.file->f_flags & O_NONBLOCK)
		fl = SPLICE_F_NONBLOCK;
#endif
	file_start_write(out.file);
	retval = do_splice_direct(in.file, &pos, out.file, &out_pos, count, fl);
	file_end_write(out.file);

	if (retval > 0) {
		add_rchar(current, retval);
		add_wchar(current, retval);
		fsnotify_access(in.file);
		fsnotify_modify(out.file);
		out.file->f_pos = out_pos;
		if (ppos)
			*ppos = pos;
		else
			in.file->f_pos = pos;
	}

	inc_syscr(current);
	inc_syscw(current);
	if (pos > max)
		retval = -EOVERFLOW;

fput_out:
	fdput(out);
fput_in:
	fdput(in);
out:
	return retval;
}

SYSCALL_DEFINE4(sendfile, int, out_fd, int, in_fd, off_t __user *, offset, size_t, count)
{
	loff_t pos;
	off_t off;
	ssize_t ret;

	if (offset) {
		if (unlikely(get_user(off, offset)))
			return -EFAULT;
		pos = off;
		ret = do_sendfile(out_fd, in_fd, &pos, count, MAX_NON_LFS);
		if (unlikely(put_user(pos, offset)))
			return -EFAULT;
		return ret;
	}

	return do_sendfile(out_fd, in_fd, NULL, count, 0);
}

SYSCALL_DEFINE4(sendfile64, int, out_fd, int, in_fd, loff_t __user *, offset, size_t, count)
{
	loff_t pos;
	ssize_t ret;

	if (offset) {
		if (unlikely(copy_from_user(&pos, offset, sizeof(loff_t))))
			return -EFAULT;
		ret = do_sendfile(out_fd, in_fd, &pos, count, 0);
		if (unlikely(put_user(pos, offset)))
			return -EFAULT;
		return ret;
	}

	return do_sendfile(out_fd, in_fd, NULL, count, 0);
}

#ifdef CONFIG_COMPAT
COMPAT_SYSCALL_DEFINE4(sendfile, int, out_fd, int, in_fd,
		compat_off_t __user *, offset, compat_size_t, count)
{
	loff_t pos;
	off_t off;
	ssize_t ret;

	if (offset) {
		if (unlikely(get_user(off, offset)))
			return -EFAULT;
		pos = off;
		ret = do_sendfile(out_fd, in_fd, &pos, count, MAX_NON_LFS);
		if (unlikely(put_user(pos, offset)))
			return -EFAULT;
		return ret;
	}

	return do_sendfile(out_fd, in_fd, NULL, count, 0);
}

COMPAT_SYSCALL_DEFINE4(sendfile64, int, out_fd, int, in_fd,
		compat_loff_t __user *, offset, compat_size_t, count)
{
	loff_t pos;
	ssize_t ret;

	if (offset) {
		if (unlikely(copy_from_user(&pos, offset, sizeof(loff_t))))
			return -EFAULT;
		ret = do_sendfile(out_fd, in_fd, &pos, count, 0);
		if (unlikely(put_user(pos, offset)))
			return -EFAULT;
		return ret;
	}

	return do_sendfile(out_fd, in_fd, NULL, count, 0);
}
#endif

/*
 * copy_file_range() differs from regular file read and write in that it
 * specifically allows return partial success.  When it does so is up to
 * the copy_file_range method.
 */
ssize_t vfs_copy_file_range(struct file *file_in, loff_t pos_in,
			    struct file *file_out, loff_t pos_out,
			    size_t len, unsigned int flags)
{
	struct inode *inode_in = file_inode(file_in);
	struct inode *inode_out = file_inode(file_out);
	ssize_t ret;

	if (flags != 0)
		return -EINVAL;

	ret = rw_verify_area(READ, file_in, &pos_in, len);
	if (unlikely(ret))
		return ret;

	ret = rw_verify_area(WRITE, file_out, &pos_out, len);
	if (unlikely(ret))
		return ret;

	if (!(file_in->f_mode & FMODE_READ) ||
	    !(file_out->f_mode & FMODE_WRITE) ||
	    (file_out->f_flags & O_APPEND))
		return -EBADF;

	/* this could be relaxed once a method supports cross-fs copies */
	if (inode_in->i_sb != inode_out->i_sb)
		return -EXDEV;

	if (len == 0)
		return 0;

	ret = mnt_want_write_file(file_out);
	if (ret)
		return ret;

	ret = -EOPNOTSUPP;
	if (file_out->f_op->copy_file_range)
		ret = file_out->f_op->copy_file_range(file_in, pos_in, file_out,
						      pos_out, len, flags);
	if (ret == -EOPNOTSUPP)
		ret = do_splice_direct(file_in, &pos_in, file_out, &pos_out,
				len > MAX_RW_COUNT ? MAX_RW_COUNT : len, 0);

	if (ret > 0) {
		fsnotify_access(file_in);
		add_rchar(current, ret);
		fsnotify_modify(file_out);
		add_wchar(current, ret);
	}
	inc_syscr(current);
	inc_syscw(current);

	mnt_drop_write_file(file_out);

	return ret;
}
EXPORT_SYMBOL(vfs_copy_file_range);

SYSCALL_DEFINE6(copy_file_range, int, fd_in, loff_t __user *, off_in,
		int, fd_out, loff_t __user *, off_out,
		size_t, len, unsigned int, flags)
{
	loff_t pos_in;
	loff_t pos_out;
	struct fd f_in;
	struct fd f_out;
	ssize_t ret = -EBADF;

	f_in = fdgetr(fd_in, CAP_READ, CAP_SEEK, CAP_FSTAT);
	if (IS_ERR(f_in.file)) {
		ret = PTR_ERR(f_in.file);
		goto out2;
	}

	f_out = fdgetr(fd_out, CAP_WRITE, CAP_SEEK, CAP_FSTAT);
	if (IS_ERR(f_out.file)) {
		ret = PTR_ERR(f_out.file);
		goto out1;
	}

	ret = -EFAULT;
	if (off_in) {
		if (copy_from_user(&pos_in, off_in, sizeof(loff_t)))
			goto out;
	} else {
		pos_in = f_in.file->f_pos;
	}

	if (off_out) {
		if (copy_from_user(&pos_out, off_out, sizeof(loff_t)))
			goto out;
	} else {
		pos_out = f_out.file->f_pos;
	}

	ret = vfs_copy_file_range(f_in.file, pos_in, f_out.file, pos_out, len,
				  flags);
	if (ret > 0) {
		pos_in += ret;
		pos_out += ret;

		if (off_in) {
			if (copy_to_user(off_in, &pos_in, sizeof(loff_t)))
				ret = -EFAULT;
		} else {
			f_in.file->f_pos = pos_in;
		}

		if (off_out) {
			if (copy_to_user(off_out, &pos_out, sizeof(loff_t)))
				ret = -EFAULT;
		} else {
			f_out.file->f_pos = pos_out;
		}
	}

out:
	fdput(f_out);
out1:
	fdput(f_in);
out2:
	return ret;
}

static int clone_verify_area(struct file *file, loff_t pos, u64 len, bool write)
{
	struct inode *inode = file_inode(file);

	if (unlikely(pos < 0))
		return -EINVAL;

	 if (unlikely((loff_t) (pos + len) < 0))
		return -EINVAL;

	if (unlikely(inode->i_flctx && mandatory_lock(inode))) {
		loff_t end = len ? pos + len - 1 : OFFSET_MAX;
		int retval;

		retval = locks_mandatory_area(inode, file, pos, end,
				write ? F_WRLCK : F_RDLCK);
		if (retval < 0)
			return retval;
	}

	return security_file_permission(file, write ? MAY_WRITE : MAY_READ);
}

int vfs_clone_file_range(struct file *file_in, loff_t pos_in,
		struct file *file_out, loff_t pos_out, u64 len)
{
	struct inode *inode_in = file_inode(file_in);
	struct inode *inode_out = file_inode(file_out);
	int ret;

	if (inode_in->i_sb != inode_out->i_sb ||
	    file_in->f_path.mnt != file_out->f_path.mnt)
		return -EXDEV;

	if (S_ISDIR(inode_in->i_mode) || S_ISDIR(inode_out->i_mode))
		return -EISDIR;
	if (!S_ISREG(inode_in->i_mode) || !S_ISREG(inode_out->i_mode))
		return -EINVAL;

	if (!(file_in->f_mode & FMODE_READ) ||
	    !(file_out->f_mode & FMODE_WRITE) ||
	    (file_out->f_flags & O_APPEND))
		return -EBADF;

	if (!file_in->f_op->clone_file_range)
		return -EOPNOTSUPP;

	ret = clone_verify_area(file_in, pos_in, len, false);
	if (ret)
		return ret;

	ret = clone_verify_area(file_out, pos_out, len, true);
	if (ret)
		return ret;

	if (pos_in + len > i_size_read(inode_in))
		return -EINVAL;

	ret = mnt_want_write_file(file_out);
	if (ret)
		return ret;

	ret = file_in->f_op->clone_file_range(file_in, pos_in,
			file_out, pos_out, len);
	if (!ret) {
		fsnotify_access(file_in);
		fsnotify_modify(file_out);
	}

	mnt_drop_write_file(file_out);
	return ret;
}
EXPORT_SYMBOL(vfs_clone_file_range);

int vfs_dedupe_file_range(struct file *file, struct file_dedupe_range *same)
{
	struct file_dedupe_range_info *info;
	struct inode *src = file_inode(file);
	u64 off;
	u64 len;
	int i;
	int ret;
	bool is_admin = capable(CAP_SYS_ADMIN);
	u16 count = same->dest_count;
	struct file *dst_file;
	loff_t dst_off;
	ssize_t deduped;

	if (!(file->f_mode & FMODE_READ))
		return -EINVAL;

	if (same->reserved1 || same->reserved2)
		return -EINVAL;

	off = same->src_offset;
	len = same->src_length;

	ret = -EISDIR;
	if (S_ISDIR(src->i_mode))
		goto out;

	ret = -EINVAL;
	if (!S_ISREG(src->i_mode))
		goto out;

	ret = clone_verify_area(file, off, len, false);
	if (ret < 0)
		goto out;
	ret = 0;

	/* pre-format output fields to sane values */
	for (i = 0; i < count; i++) {
		same->info[i].bytes_deduped = 0ULL;
		same->info[i].status = FILE_DEDUPE_RANGE_SAME;
	}

	for (i = 0, info = same->info; i < count; i++, info++) {
		struct inode *dst;
		struct fd dst_fd = fdgetr(info->dest_fd, CAP_WRITE, CAP_SEEK, CAP_FSTAT);

		dst_file = dst_fd.file;
		if (IS_ERR(dst_file)) {
			info->status = PTR_ERR(dst_file);
			goto next_loop;
		}
		dst = file_inode(dst_file);

		ret = mnt_want_write_file(dst_file);
		if (ret) {
			info->status = ret;
			goto put_next_loop;
		}

		dst_off = info->dest_offset;
		ret = clone_verify_area(dst_file, dst_off, len, true);
		if (ret < 0) {
			info->status = ret;
			goto next_file;
		}
		ret = 0;

		if (info->reserved) {
			info->status = -EINVAL;
		} else if (!(is_admin || (dst_file->f_mode & FMODE_WRITE))) {
			info->status = -EINVAL;
		} else if (file->f_path.mnt != dst_file->f_path.mnt) {
			info->status = -EXDEV;
		} else if (S_ISDIR(dst->i_mode)) {
			info->status = -EISDIR;
		} else if (dst_file->f_op->dedupe_file_range == NULL) {
			info->status = -EINVAL;
		} else {
			deduped = dst_file->f_op->dedupe_file_range(file, off,
							len, dst_file,
							info->dest_offset);
			if (deduped == -EBADE)
				info->status = FILE_DEDUPE_RANGE_DIFFERS;
			else if (deduped < 0)
				info->status = deduped;
			else
				info->bytes_deduped += deduped;
		}

next_file:
		mnt_drop_write_file(dst_file);
put_next_loop:
		fdput(dst_fd);
next_loop:

		if (fatal_signal_pending(current))
			goto out;
	}

out:
	return ret;
}
EXPORT_SYMBOL(vfs_dedupe_file_range);<|MERGE_RESOLUTION|>--- conflicted
+++ resolved
@@ -302,16 +302,6 @@
 }
 EXPORT_SYMBOL(vfs_llseek);
 
-<<<<<<< HEAD
-static inline void fdput_pos(struct fd f)
-{
-	if (f.flags & FDPUT_POS_UNLOCK)
-		mutex_unlock(&f.file->f_pos_lock);
-	fdput(f);
-}
-
-=======
->>>>>>> 1a695a90
 SYSCALL_DEFINE3(lseek, unsigned int, fd, off_t, offset, unsigned int, whence)
 {
 	off_t retval;
