--- conflicted
+++ resolved
@@ -539,19 +539,7 @@
 	if (!uid_valid(data.mounted_uid) || !uid_valid(data.uid) ||
 	    !gid_valid(data.gid))
 		goto out;
-<<<<<<< HEAD
-	error = -EBADF;
-	ncp_filp = fgetr(data.ncp_fd, CAP_WRITE, CAP_FSTAT);
-	if (!ncp_filp)
-		goto out;
-	error = -ENOTSOCK;
-	sock_inode = file_inode(ncp_filp);
-	if (!S_ISSOCK(sock_inode->i_mode))
-		goto out_fput;
-	sock = SOCKET_I(sock_inode);
-=======
-	sock = sockfd_lookup(data.ncp_fd, &error);
->>>>>>> 1860e379
+	sock = sockfd_lookup(data.ncp_fd, &error, CAP_WRITE, CAP_FSTAT);
 	if (!sock)
 		goto out;
 
@@ -579,24 +567,8 @@
 	server->ncp_sock = sock;
 	
 	if (data.info_fd != -1) {
-<<<<<<< HEAD
-		struct socket *info_sock;
-
-		error = -EBADF;
-		server->info_filp = fgetr(data.info_fd, CAP_WRITE, CAP_FSTAT);
-		if (IS_ERR(server->info_filp)) {
-			error = PTR_ERR(server->info_filp);
-			server->info_filp = NULL;
-			goto out_bdi;
-		}
-		error = -ENOTSOCK;
-		sock_inode = file_inode(server->info_filp);
-		if (!S_ISSOCK(sock_inode->i_mode))
-			goto out_fput2;
-		info_sock = SOCKET_I(sock_inode);
-=======
-		struct socket *info_sock = sockfd_lookup(data.info_fd, &error);
->>>>>>> 1860e379
+		struct socket *info_sock = sockfd_lookup(data.info_fd, &error,
+							 CAP_WRITE, CAP_FSTAT);
 		if (!info_sock)
 			goto out_bdi;
 		server->info_sock = info_sock;
