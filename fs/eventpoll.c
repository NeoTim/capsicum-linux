/*
 *  fs/eventpoll.c (Efficient event retrieval implementation)
 *  Copyright (C) 2001,...,2009	 Davide Libenzi
 *
 *  This program is free software; you can redistribute it and/or modify
 *  it under the terms of the GNU General Public License as published by
 *  the Free Software Foundation; either version 2 of the License, or
 *  (at your option) any later version.
 *
 *  Davide Libenzi <davidel@xmailserver.org>
 *
 */

#include <linux/init.h>
#include <linux/kernel.h>
#include <linux/sched.h>
#include <linux/fs.h>
#include <linux/file.h>
#include <linux/signal.h>
#include <linux/errno.h>
#include <linux/mm.h>
#include <linux/slab.h>
#include <linux/poll.h>
#include <linux/string.h>
#include <linux/list.h>
#include <linux/hash.h>
#include <linux/spinlock.h>
#include <linux/syscalls.h>
#include <linux/rbtree.h>
#include <linux/wait.h>
#include <linux/eventpoll.h>
#include <linux/mount.h>
#include <linux/bitops.h>
#include <linux/mutex.h>
#include <linux/anon_inodes.h>
#include <linux/device.h>
#include <asm/uaccess.h>
#include <asm/io.h>
#include <asm/mman.h>
#include <linux/atomic.h>
#include <linux/proc_fs.h>
#include <linux/seq_file.h>
#include <linux/compat.h>
#include <linux/rculist.h>

/*
 * LOCKING:
 * There are three level of locking required by epoll :
 *
 * 1) epmutex (mutex)
 * 2) ep->mtx (mutex)
 * 3) ep->lock (spinlock)
 *
 * The acquire order is the one listed above, from 1 to 3.
 * We need a spinlock (ep->lock) because we manipulate objects
 * from inside the poll callback, that might be triggered from
 * a wake_up() that in turn might be called from IRQ context.
 * So we can't sleep inside the poll callback and hence we need
 * a spinlock. During the event transfer loop (from kernel to
 * user space) we could end up sleeping due a copy_to_user(), so
 * we need a lock that will allow us to sleep. This lock is a
 * mutex (ep->mtx). It is acquired during the event transfer loop,
 * during epoll_ctl(EPOLL_CTL_DEL) and during eventpoll_release_file().
 * Then we also need a global mutex to serialize eventpoll_release_file()
 * and ep_free().
 * This mutex is acquired by ep_free() during the epoll file
 * cleanup path and it is also acquired by eventpoll_release_file()
 * if a file has been pushed inside an epoll set and it is then
 * close()d without a previous call to epoll_ctl(EPOLL_CTL_DEL).
 * It is also acquired when inserting an epoll fd onto another epoll
 * fd. We do this so that we walk the epoll tree and ensure that this
 * insertion does not create a cycle of epoll file descriptors, which
 * could lead to deadlock. We need a global mutex to prevent two
 * simultaneous inserts (A into B and B into A) from racing and
 * constructing a cycle without either insert observing that it is
 * going to.
 * It is necessary to acquire multiple "ep->mtx"es at once in the
 * case when one epoll fd is added to another. In this case, we
 * always acquire the locks in the order of nesting (i.e. after
 * epoll_ctl(e1, EPOLL_CTL_ADD, e2), e1->mtx will always be acquired
 * before e2->mtx). Since we disallow cycles of epoll file
 * descriptors, this ensures that the mutexes are well-ordered. In
 * order to communicate this nesting to lockdep, when walking a tree
 * of epoll file descriptors, we use the current recursion depth as
 * the lockdep subkey.
 * It is possible to drop the "ep->mtx" and to use the global
 * mutex "epmutex" (together with "ep->lock") to have it working,
 * but having "ep->mtx" will make the interface more scalable.
 * Events that require holding "epmutex" are very rare, while for
 * normal operations the epoll private "ep->mtx" will guarantee
 * a better scalability.
 */

/* Epoll private bits inside the event mask */
#define EP_PRIVATE_BITS (EPOLLWAKEUP | EPOLLONESHOT | EPOLLET)

/* Maximum number of nesting allowed inside epoll sets */
#define EP_MAX_NESTS 4

#define EP_MAX_EVENTS (INT_MAX / sizeof(struct epoll_event))

#define EP_UNACTIVE_PTR ((void *) -1L)

#define EP_ITEM_COST (sizeof(struct epitem) + sizeof(struct eppoll_entry))

struct epoll_filefd {
	struct file *file;
	int fd;
} __packed;

/*
 * Structure used to track possible nested calls, for too deep recursions
 * and loop cycles.
 */
struct nested_call_node {
	struct list_head llink;
	void *cookie;
	void *ctx;
};

/*
 * This structure is used as collector for nested calls, to check for
 * maximum recursion dept and loop cycles.
 */
struct nested_calls {
	struct list_head tasks_call_list;
	spinlock_t lock;
};

/*
 * Each file descriptor added to the eventpoll interface will
 * have an entry of this type linked to the "rbr" RB tree.
 * Avoid increasing the size of this struct, there can be many thousands
 * of these on a server and we do not want this to take another cache line.
 */
struct epitem {
	union {
		/* RB tree node links this structure to the eventpoll RB tree */
		struct rb_node rbn;
		/* Used to free the struct epitem */
		struct rcu_head rcu;
	};

	/* List header used to link this structure to the eventpoll ready list */
	struct list_head rdllink;

	/*
	 * Works together "struct eventpoll"->ovflist in keeping the
	 * single linked chain of items.
	 */
	struct epitem *next;

	/* The file descriptor information this item refers to */
	struct epoll_filefd ffd;

	/* Number of active wait queue attached to poll operations */
	int nwait;

	/* List containing poll wait queues */
	struct list_head pwqlist;

	/* The "container" of this item */
	struct eventpoll *ep;

	/* List header used to link this item to the "struct file" items list */
	struct list_head fllink;

	/* wakeup_source used when EPOLLWAKEUP is set */
	struct wakeup_source __rcu *ws;

	/* The structure that describe the interested events and the source fd */
	struct epoll_event event;
};

/*
 * This structure is stored inside the "private_data" member of the file
 * structure and represents the main data structure for the eventpoll
 * interface.
 */
struct eventpoll {
	/* Protect the access to this structure */
	spinlock_t lock;

	/*
	 * This mutex is used to ensure that files are not removed
	 * while epoll is using them. This is held during the event
	 * collection loop, the file cleanup path, the epoll file exit
	 * code and the ctl operations.
	 */
	struct mutex mtx;

	/* Wait queue used by sys_epoll_wait() */
	wait_queue_head_t wq;

	/* Wait queue used by file->poll() */
	wait_queue_head_t poll_wait;

	/* List of ready file descriptors */
	struct list_head rdllist;

	/* RB tree root used to store monitored fd structs */
	struct rb_root rbr;

	/*
	 * This is a single linked list that chains all the "struct epitem" that
	 * happened while transferring ready events to userspace w/out
	 * holding ->lock.
	 */
	struct epitem *ovflist;

	/* wakeup_source used when ep_scan_ready_list is running */
	struct wakeup_source *ws;

	/* The user that created the eventpoll descriptor */
	struct user_struct *user;

	struct file *file;

	/* used to optimize loop detection check */
	int visited;
	struct list_head visited_list_link;
};

/* Wait structure used by the poll hooks */
struct eppoll_entry {
	/* List header used to link this structure to the "struct epitem" */
	struct list_head llink;

	/* The "base" pointer is set to the container "struct epitem" */
	struct epitem *base;

	/*
	 * Wait queue item that will be linked to the target file wait
	 * queue head.
	 */
	wait_queue_t wait;

	/* The wait queue head that linked the "wait" wait queue item */
	wait_queue_head_t *whead;
};

/* Wrapper struct used by poll queueing */
struct ep_pqueue {
	poll_table pt;
	struct epitem *epi;
};

/* Used by the ep_send_events() function as callback private data */
struct ep_send_events_data {
	int maxevents;
	struct epoll_event __user *events;
};

/*
 * Configuration options available inside /proc/sys/fs/epoll/
 */
/* Maximum number of epoll watched descriptors, per user */
static long max_user_watches __read_mostly;

/*
 * This mutex is used to serialize ep_free() and eventpoll_release_file().
 */
static DEFINE_MUTEX(epmutex);

/* Used to check for epoll file descriptor inclusion loops */
static struct nested_calls poll_loop_ncalls;

/* Used for safe wake up implementation */
static struct nested_calls poll_safewake_ncalls;

/* Used to call file's f_op->poll() under the nested calls boundaries */
static struct nested_calls poll_readywalk_ncalls;

/* Slab cache used to allocate "struct epitem" */
static struct kmem_cache *epi_cache __read_mostly;

/* Slab cache used to allocate "struct eppoll_entry" */
static struct kmem_cache *pwq_cache __read_mostly;

/* Visited nodes during ep_loop_check(), so we can unset them when we finish */
static LIST_HEAD(visited_list);

/*
 * List of files with newly added links, where we may need to limit the number
 * of emanating paths. Protected by the epmutex.
 */
static LIST_HEAD(tfile_check_list);

#ifdef CONFIG_SYSCTL

#include <linux/sysctl.h>

static long zero;
static long long_max = LONG_MAX;

ctl_table epoll_table[] = {
	{
		.procname	= "max_user_watches",
		.data		= &max_user_watches,
		.maxlen		= sizeof(max_user_watches),
		.mode		= 0644,
		.proc_handler	= proc_doulongvec_minmax,
		.extra1		= &zero,
		.extra2		= &long_max,
	},
	{ }
};
#endif /* CONFIG_SYSCTL */

static const struct file_operations eventpoll_fops;

static inline int is_file_epoll(struct file *f)
{
	return f->f_op == &eventpoll_fops;
}

/* Setup the structure that is used as key for the RB tree */
static inline void ep_set_ffd(struct epoll_filefd *ffd,
			      struct file *file, int fd)
{
	ffd->file = file;
	ffd->fd = fd;
}

/* Compare RB tree keys */
static inline int ep_cmp_ffd(struct epoll_filefd *p1,
			     struct epoll_filefd *p2)
{
	return (p1->file > p2->file ? +1:
	        (p1->file < p2->file ? -1 : p1->fd - p2->fd));
}

/* Tells us if the item is currently linked */
static inline int ep_is_linked(struct list_head *p)
{
	return !list_empty(p);
}

static inline struct eppoll_entry *ep_pwq_from_wait(wait_queue_t *p)
{
	return container_of(p, struct eppoll_entry, wait);
}

/* Get the "struct epitem" from a wait queue pointer */
static inline struct epitem *ep_item_from_wait(wait_queue_t *p)
{
	return container_of(p, struct eppoll_entry, wait)->base;
}

/* Get the "struct epitem" from an epoll queue wrapper */
static inline struct epitem *ep_item_from_epqueue(poll_table *p)
{
	return container_of(p, struct ep_pqueue, pt)->epi;
}

/* Tells if the epoll_ctl(2) operation needs an event copy from userspace */
static inline int ep_op_has_event(int op)
{
	return op != EPOLL_CTL_DEL;
}

/* Initialize the poll safe wake up structure */
static void ep_nested_calls_init(struct nested_calls *ncalls)
{
	INIT_LIST_HEAD(&ncalls->tasks_call_list);
	spin_lock_init(&ncalls->lock);
}

/**
 * ep_events_available - Checks if ready events might be available.
 *
 * @ep: Pointer to the eventpoll context.
 *
 * Returns: Returns a value different than zero if ready events are available,
 *          or zero otherwise.
 */
static inline int ep_events_available(struct eventpoll *ep)
{
	return !list_empty(&ep->rdllist) || ep->ovflist != EP_UNACTIVE_PTR;
}

/**
 * ep_call_nested - Perform a bound (possibly) nested call, by checking
 *                  that the recursion limit is not exceeded, and that
 *                  the same nested call (by the meaning of same cookie) is
 *                  no re-entered.
 *
 * @ncalls: Pointer to the nested_calls structure to be used for this call.
 * @max_nests: Maximum number of allowed nesting calls.
 * @nproc: Nested call core function pointer.
 * @priv: Opaque data to be passed to the @nproc callback.
 * @cookie: Cookie to be used to identify this nested call.
 * @ctx: This instance context.
 *
 * Returns: Returns the code returned by the @nproc callback, or -1 if
 *          the maximum recursion limit has been exceeded.
 */
static int ep_call_nested(struct nested_calls *ncalls, int max_nests,
			  int (*nproc)(void *, void *, int), void *priv,
			  void *cookie, void *ctx)
{
	int error, call_nests = 0;
	unsigned long flags;
	struct list_head *lsthead = &ncalls->tasks_call_list;
	struct nested_call_node *tncur;
	struct nested_call_node tnode;

	spin_lock_irqsave(&ncalls->lock, flags);

	/*
	 * Try to see if the current task is already inside this wakeup call.
	 * We use a list here, since the population inside this set is always
	 * very much limited.
	 */
	list_for_each_entry(tncur, lsthead, llink) {
		if (tncur->ctx == ctx &&
		    (tncur->cookie == cookie || ++call_nests > max_nests)) {
			/*
			 * Ops ... loop detected or maximum nest level reached.
			 * We abort this wake by breaking the cycle itself.
			 */
			error = -1;
			goto out_unlock;
		}
	}

	/* Add the current task and cookie to the list */
	tnode.ctx = ctx;
	tnode.cookie = cookie;
	list_add(&tnode.llink, lsthead);

	spin_unlock_irqrestore(&ncalls->lock, flags);

	/* Call the nested function */
	error = (*nproc)(priv, cookie, call_nests);

	/* Remove the current task from the list */
	spin_lock_irqsave(&ncalls->lock, flags);
	list_del(&tnode.llink);
out_unlock:
	spin_unlock_irqrestore(&ncalls->lock, flags);

	return error;
}

/*
 * As described in commit 0ccf831cb lockdep: annotate epoll
 * the use of wait queues used by epoll is done in a very controlled
 * manner. Wake ups can nest inside each other, but are never done
 * with the same locking. For example:
 *
 *   dfd = socket(...);
 *   efd1 = epoll_create();
 *   efd2 = epoll_create();
 *   epoll_ctl(efd1, EPOLL_CTL_ADD, dfd, ...);
 *   epoll_ctl(efd2, EPOLL_CTL_ADD, efd1, ...);
 *
 * When a packet arrives to the device underneath "dfd", the net code will
 * issue a wake_up() on its poll wake list. Epoll (efd1) has installed a
 * callback wakeup entry on that queue, and the wake_up() performed by the
 * "dfd" net code will end up in ep_poll_callback(). At this point epoll
 * (efd1) notices that it may have some event ready, so it needs to wake up
 * the waiters on its poll wait list (efd2). So it calls ep_poll_safewake()
 * that ends up in another wake_up(), after having checked about the
 * recursion constraints. That are, no more than EP_MAX_POLLWAKE_NESTS, to
 * avoid stack blasting.
 *
 * When CONFIG_DEBUG_LOCK_ALLOC is enabled, make sure lockdep can handle
 * this special case of epoll.
 */
#ifdef CONFIG_DEBUG_LOCK_ALLOC
static inline void ep_wake_up_nested(wait_queue_head_t *wqueue,
				     unsigned long events, int subclass)
{
	unsigned long flags;

	spin_lock_irqsave_nested(&wqueue->lock, flags, subclass);
	wake_up_locked_poll(wqueue, events);
	spin_unlock_irqrestore(&wqueue->lock, flags);
}
#else
static inline void ep_wake_up_nested(wait_queue_head_t *wqueue,
				     unsigned long events, int subclass)
{
	wake_up_poll(wqueue, events);
}
#endif

static int ep_poll_wakeup_proc(void *priv, void *cookie, int call_nests)
{
	ep_wake_up_nested((wait_queue_head_t *) cookie, POLLIN,
			  1 + call_nests);
	return 0;
}

/*
 * Perform a safe wake up of the poll wait list. The problem is that
 * with the new callback'd wake up system, it is possible that the
 * poll callback is reentered from inside the call to wake_up() done
 * on the poll wait queue head. The rule is that we cannot reenter the
 * wake up code from the same task more than EP_MAX_NESTS times,
 * and we cannot reenter the same wait queue head at all. This will
 * enable to have a hierarchy of epoll file descriptor of no more than
 * EP_MAX_NESTS deep.
 */
static void ep_poll_safewake(wait_queue_head_t *wq)
{
	int this_cpu = get_cpu();

	ep_call_nested(&poll_safewake_ncalls, EP_MAX_NESTS,
		       ep_poll_wakeup_proc, NULL, wq, (void *) (long) this_cpu);

	put_cpu();
}

static void ep_remove_wait_queue(struct eppoll_entry *pwq)
{
	wait_queue_head_t *whead;

	rcu_read_lock();
	/* If it is cleared by POLLFREE, it should be rcu-safe */
	whead = rcu_dereference(pwq->whead);
	if (whead)
		remove_wait_queue(whead, &pwq->wait);
	rcu_read_unlock();
}

/*
 * This function unregisters poll callbacks from the associated file
 * descriptor.  Must be called with "mtx" held (or "epmutex" if called from
 * ep_free).
 */
static void ep_unregister_pollwait(struct eventpoll *ep, struct epitem *epi)
{
	struct list_head *lsthead = &epi->pwqlist;
	struct eppoll_entry *pwq;

	while (!list_empty(lsthead)) {
		pwq = list_first_entry(lsthead, struct eppoll_entry, llink);

		list_del(&pwq->llink);
		ep_remove_wait_queue(pwq);
		kmem_cache_free(pwq_cache, pwq);
	}
}

/* call only when ep->mtx is held */
static inline struct wakeup_source *ep_wakeup_source(struct epitem *epi)
{
	return rcu_dereference_check(epi->ws, lockdep_is_held(&epi->ep->mtx));
}

/* call only when ep->mtx is held */
static inline void ep_pm_stay_awake(struct epitem *epi)
{
	struct wakeup_source *ws = ep_wakeup_source(epi);

	if (ws)
		__pm_stay_awake(ws);
}

static inline bool ep_has_wakeup_source(struct epitem *epi)
{
	return rcu_access_pointer(epi->ws) ? true : false;
}

/* call when ep->mtx cannot be held (ep_poll_callback) */
static inline void ep_pm_stay_awake_rcu(struct epitem *epi)
{
	struct wakeup_source *ws;

	rcu_read_lock();
	ws = rcu_dereference(epi->ws);
	if (ws)
		__pm_stay_awake(ws);
	rcu_read_unlock();
}

/**
 * ep_scan_ready_list - Scans the ready list in a way that makes possible for
 *                      the scan code, to call f_op->poll(). Also allows for
 *                      O(NumReady) performance.
 *
 * @ep: Pointer to the epoll private data structure.
 * @sproc: Pointer to the scan callback.
 * @priv: Private opaque data passed to the @sproc callback.
 * @depth: The current depth of recursive f_op->poll calls.
 * @ep_locked: caller already holds ep->mtx
 *
 * Returns: The same integer error code returned by the @sproc callback.
 */
static int ep_scan_ready_list(struct eventpoll *ep,
			      int (*sproc)(struct eventpoll *,
					   struct list_head *, void *),
			      void *priv, int depth, bool ep_locked)
{
	int error, pwake = 0;
	unsigned long flags;
	struct epitem *epi, *nepi;
	LIST_HEAD(txlist);

	/*
	 * We need to lock this because we could be hit by
	 * eventpoll_release_file() and epoll_ctl().
	 */

	if (!ep_locked)
		mutex_lock_nested(&ep->mtx, depth);

	/*
	 * Steal the ready list, and re-init the original one to the
	 * empty list. Also, set ep->ovflist to NULL so that events
	 * happening while looping w/out locks, are not lost. We cannot
	 * have the poll callback to queue directly on ep->rdllist,
	 * because we want the "sproc" callback to be able to do it
	 * in a lockless way.
	 */
	spin_lock_irqsave(&ep->lock, flags);
	list_splice_init(&ep->rdllist, &txlist);
	ep->ovflist = NULL;
	spin_unlock_irqrestore(&ep->lock, flags);

	/*
	 * Now call the callback function.
	 */
	error = (*sproc)(ep, &txlist, priv);

	spin_lock_irqsave(&ep->lock, flags);
	/*
	 * During the time we spent inside the "sproc" callback, some
	 * other events might have been queued by the poll callback.
	 * We re-insert them inside the main ready-list here.
	 */
	for (nepi = ep->ovflist; (epi = nepi) != NULL;
	     nepi = epi->next, epi->next = EP_UNACTIVE_PTR) {
		/*
		 * We need to check if the item is already in the list.
		 * During the "sproc" callback execution time, items are
		 * queued into ->ovflist but the "txlist" might already
		 * contain them, and the list_splice() below takes care of them.
		 */
		if (!ep_is_linked(&epi->rdllink)) {
			list_add_tail(&epi->rdllink, &ep->rdllist);
			ep_pm_stay_awake(epi);
		}
	}
	/*
	 * We need to set back ep->ovflist to EP_UNACTIVE_PTR, so that after
	 * releasing the lock, events will be queued in the normal way inside
	 * ep->rdllist.
	 */
	ep->ovflist = EP_UNACTIVE_PTR;

	/*
	 * Quickly re-inject items left on "txlist".
	 */
	list_splice(&txlist, &ep->rdllist);
	__pm_relax(ep->ws);

	if (!list_empty(&ep->rdllist)) {
		/*
		 * Wake up (if active) both the eventpoll wait list and
		 * the ->poll() wait list (delayed after we release the lock).
		 */
		if (waitqueue_active(&ep->wq))
			wake_up_locked(&ep->wq);
		if (waitqueue_active(&ep->poll_wait))
			pwake++;
	}
	spin_unlock_irqrestore(&ep->lock, flags);

	if (!ep_locked)
		mutex_unlock(&ep->mtx);

	/* We have to call this outside the lock */
	if (pwake)
		ep_poll_safewake(&ep->poll_wait);

	return error;
}

static void epi_rcu_free(struct rcu_head *head)
{
	struct epitem *epi = container_of(head, struct epitem, rcu);
	kmem_cache_free(epi_cache, epi);
}

/*
 * Removes a "struct epitem" from the eventpoll RB tree and deallocates
 * all the associated resources. Must be called with "mtx" held.
 */
static int ep_remove(struct eventpoll *ep, struct epitem *epi)
{
	unsigned long flags;
	struct file *file = epi->ffd.file;

	/*
	 * Removes poll wait queue hooks. We _have_ to do this without holding
	 * the "ep->lock" otherwise a deadlock might occur. This because of the
	 * sequence of the lock acquisition. Here we do "ep->lock" then the wait
	 * queue head lock when unregistering the wait queue. The wakeup callback
	 * will run by holding the wait queue head lock and will call our callback
	 * that will try to get "ep->lock".
	 */
	ep_unregister_pollwait(ep, epi);

	/* Remove the current item from the list of epoll hooks */
	spin_lock(&file->f_lock);
	list_del_rcu(&epi->fllink);
	spin_unlock(&file->f_lock);

	rb_erase(&epi->rbn, &ep->rbr);

	spin_lock_irqsave(&ep->lock, flags);
	if (ep_is_linked(&epi->rdllink))
		list_del_init(&epi->rdllink);
	spin_unlock_irqrestore(&ep->lock, flags);

	wakeup_source_unregister(ep_wakeup_source(epi));
	/*
	 * At this point it is safe to free the eventpoll item. Use the union
	 * field epi->rcu, since we are trying to minimize the size of
	 * 'struct epitem'. The 'rbn' field is no longer in use. Protected by
	 * ep->mtx. The rcu read side, reverse_path_check_proc(), does not make
	 * use of the rbn field.
	 */
	call_rcu(&epi->rcu, epi_rcu_free);

	atomic_long_dec(&ep->user->epoll_watches);

	return 0;
}

static void ep_free(struct eventpoll *ep)
{
	struct rb_node *rbp;
	struct epitem *epi;

	/* We need to release all tasks waiting for these file */
	if (waitqueue_active(&ep->poll_wait))
		ep_poll_safewake(&ep->poll_wait);

	/*
	 * We need to lock this because we could be hit by
	 * eventpoll_release_file() while we're freeing the "struct eventpoll".
	 * We do not need to hold "ep->mtx" here because the epoll file
	 * is on the way to be removed and no one has references to it
	 * anymore. The only hit might come from eventpoll_release_file() but
	 * holding "epmutex" is sufficient here.
	 */
	mutex_lock(&epmutex);

	/*
	 * Walks through the whole tree by unregistering poll callbacks.
	 */
	for (rbp = rb_first(&ep->rbr); rbp; rbp = rb_next(rbp)) {
		epi = rb_entry(rbp, struct epitem, rbn);

		ep_unregister_pollwait(ep, epi);
		cond_resched();
	}

	/*
	 * Walks through the whole tree by freeing each "struct epitem". At this
	 * point we are sure no poll callbacks will be lingering around, and also by
	 * holding "epmutex" we can be sure that no file cleanup code will hit
	 * us during this operation. So we can avoid the lock on "ep->lock".
	 * We do not need to lock ep->mtx, either, we only do it to prevent
	 * a lockdep warning.
	 */
	mutex_lock(&ep->mtx);
	while ((rbp = rb_first(&ep->rbr)) != NULL) {
		epi = rb_entry(rbp, struct epitem, rbn);
		ep_remove(ep, epi);
		cond_resched();
	}
	mutex_unlock(&ep->mtx);

	mutex_unlock(&epmutex);
	mutex_destroy(&ep->mtx);
	free_uid(ep->user);
	wakeup_source_unregister(ep->ws);
	kfree(ep);
}

static int ep_eventpoll_release(struct inode *inode, struct file *file)
{
	struct eventpoll *ep = file->private_data;

	if (ep)
		ep_free(ep);

	return 0;
}

static inline unsigned int ep_item_poll(struct epitem *epi, poll_table *pt)
{
	pt->_key = epi->event.events;

	return epi->ffd.file->f_op->poll(epi->ffd.file, pt) & epi->event.events;
}

static int ep_read_events_proc(struct eventpoll *ep, struct list_head *head,
			       void *priv)
{
	struct epitem *epi, *tmp;
	poll_table pt;

	init_poll_funcptr(&pt, NULL);

	list_for_each_entry_safe(epi, tmp, head, rdllink) {
		if (ep_item_poll(epi, &pt))
			return POLLIN | POLLRDNORM;
		else {
			/*
			 * Item has been dropped into the ready list by the poll
			 * callback, but it's not actually ready, as far as
			 * caller requested events goes. We can remove it here.
			 */
			__pm_relax(ep_wakeup_source(epi));
			list_del_init(&epi->rdllink);
		}
	}

	return 0;
}

static void ep_ptable_queue_proc(struct file *file, wait_queue_head_t *whead,
				 poll_table *pt);

struct readyevents_arg {
	struct eventpoll *ep;
	bool locked;
};

static int ep_poll_readyevents_proc(void *priv, void *cookie, int call_nests)
{
	struct readyevents_arg *arg = priv;

	return ep_scan_ready_list(arg->ep, ep_read_events_proc, NULL,
				  call_nests + 1, arg->locked);
}

static unsigned int ep_eventpoll_poll(struct file *file, poll_table *wait)
{
	int pollflags;
	struct eventpoll *ep = file->private_data;
	struct readyevents_arg arg;

	/*
	 * During ep_insert() we already hold the ep->mtx for the tfile.
	 * Prevent re-aquisition.
	 */
	arg.locked = wait && (wait->_qproc == ep_ptable_queue_proc);
	arg.ep = ep;

	/* Insert inside our poll wait queue */
	poll_wait(file, &ep->poll_wait, wait);

	/*
	 * Proceed to find out if wanted events are really available inside
	 * the ready list. This need to be done under ep_call_nested()
	 * supervision, since the call to f_op->poll() done on listed files
	 * could re-enter here.
	 */
	pollflags = ep_call_nested(&poll_readywalk_ncalls, EP_MAX_NESTS,
				   ep_poll_readyevents_proc, &arg, ep, current);

	return pollflags != -1 ? pollflags : 0;
}

#ifdef CONFIG_PROC_FS
static int ep_show_fdinfo(struct seq_file *m, struct file *f)
{
	struct eventpoll *ep = f->private_data;
	struct rb_node *rbp;
	int ret = 0;

	mutex_lock(&ep->mtx);
	for (rbp = rb_first(&ep->rbr); rbp; rbp = rb_next(rbp)) {
		struct epitem *epi = rb_entry(rbp, struct epitem, rbn);

		ret = seq_printf(m, "tfd: %8d events: %8x data: %16llx\n",
				 epi->ffd.fd, epi->event.events,
				 (long long)epi->event.data);
		if (ret)
			break;
	}
	mutex_unlock(&ep->mtx);

	return ret;
}
#endif

/* File callbacks that implement the eventpoll file behaviour */
static const struct file_operations eventpoll_fops = {
#ifdef CONFIG_PROC_FS
	.show_fdinfo	= ep_show_fdinfo,
#endif
	.release	= ep_eventpoll_release,
	.poll		= ep_eventpoll_poll,
	.llseek		= noop_llseek,
};

/*
 * This is called from eventpoll_release() to unlink files from the eventpoll
 * interface. We need to have this facility to cleanup correctly files that are
 * closed without being removed from the eventpoll interface.
 */
void eventpoll_release_file(struct file *file)
{
	struct eventpoll *ep;
	struct epitem *epi;

	/*
	 * We don't want to get "file->f_lock" because it is not
	 * necessary. It is not necessary because we're in the "struct file"
	 * cleanup path, and this means that no one is using this file anymore.
	 * So, for example, epoll_ctl() cannot hit here since if we reach this
	 * point, the file counter already went to zero and fget() would fail.
	 * The only hit might come from ep_free() but by holding the mutex
	 * will correctly serialize the operation. We do need to acquire
	 * "ep->mtx" after "epmutex" because ep_remove() requires it when called
	 * from anywhere but ep_free().
	 *
	 * Besides, ep_remove() acquires the lock, so we can't hold it here.
	 */
	mutex_lock(&epmutex);
	list_for_each_entry_rcu(epi, &file->f_ep_links, fllink) {
		ep = epi->ep;
		mutex_lock_nested(&ep->mtx, 0);
		ep_remove(ep, epi);
		mutex_unlock(&ep->mtx);
	}
	mutex_unlock(&epmutex);
}

static int ep_alloc(struct eventpoll **pep)
{
	int error;
	struct user_struct *user;
	struct eventpoll *ep;

	user = get_current_user();
	error = -ENOMEM;
	ep = kzalloc(sizeof(*ep), GFP_KERNEL);
	if (unlikely(!ep))
		goto free_uid;

	spin_lock_init(&ep->lock);
	mutex_init(&ep->mtx);
	init_waitqueue_head(&ep->wq);
	init_waitqueue_head(&ep->poll_wait);
	INIT_LIST_HEAD(&ep->rdllist);
	ep->rbr = RB_ROOT;
	ep->ovflist = EP_UNACTIVE_PTR;
	ep->user = user;

	*pep = ep;

	return 0;

free_uid:
	free_uid(user);
	return error;
}

/*
 * Search the file inside the eventpoll tree. The RB tree operations
 * are protected by the "mtx" mutex, and ep_find() must be called with
 * "mtx" held.
 */
static struct epitem *ep_find(struct eventpoll *ep, struct file *file, int fd)
{
	int kcmp;
	struct rb_node *rbp;
	struct epitem *epi, *epir = NULL;
	struct epoll_filefd ffd;

	ep_set_ffd(&ffd, file, fd);
	for (rbp = ep->rbr.rb_node; rbp; ) {
		epi = rb_entry(rbp, struct epitem, rbn);
		kcmp = ep_cmp_ffd(&ffd, &epi->ffd);
		if (kcmp > 0)
			rbp = rbp->rb_right;
		else if (kcmp < 0)
			rbp = rbp->rb_left;
		else {
			epir = epi;
			break;
		}
	}

	return epir;
}

/*
 * This is the callback that is passed to the wait queue wakeup
 * mechanism. It is called by the stored file descriptors when they
 * have events to report.
 */
static int ep_poll_callback(wait_queue_t *wait, unsigned mode, int sync, void *key)
{
	int pwake = 0;
	unsigned long flags;
	struct epitem *epi = ep_item_from_wait(wait);
	struct eventpoll *ep = epi->ep;

	if ((unsigned long)key & POLLFREE) {
		ep_pwq_from_wait(wait)->whead = NULL;
		/*
		 * whead = NULL above can race with ep_remove_wait_queue()
		 * which can do another remove_wait_queue() after us, so we
		 * can't use __remove_wait_queue(). whead->lock is held by
		 * the caller.
		 */
		list_del_init(&wait->task_list);
	}

	spin_lock_irqsave(&ep->lock, flags);

	/*
	 * If the event mask does not contain any poll(2) event, we consider the
	 * descriptor to be disabled. This condition is likely the effect of the
	 * EPOLLONESHOT bit that disables the descriptor when an event is received,
	 * until the next EPOLL_CTL_MOD will be issued.
	 */
	if (!(epi->event.events & ~EP_PRIVATE_BITS))
		goto out_unlock;

	/*
	 * Check the events coming with the callback. At this stage, not
	 * every device reports the events in the "key" parameter of the
	 * callback. We need to be able to handle both cases here, hence the
	 * test for "key" != NULL before the event match test.
	 */
	if (key && !((unsigned long) key & epi->event.events))
		goto out_unlock;

	/*
	 * If we are transferring events to userspace, we can hold no locks
	 * (because we're accessing user memory, and because of linux f_op->poll()
	 * semantics). All the events that happen during that period of time are
	 * chained in ep->ovflist and requeued later on.
	 */
	if (unlikely(ep->ovflist != EP_UNACTIVE_PTR)) {
		if (epi->next == EP_UNACTIVE_PTR) {
			epi->next = ep->ovflist;
			ep->ovflist = epi;
			if (epi->ws) {
				/*
				 * Activate ep->ws since epi->ws may get
				 * deactivated at any time.
				 */
				__pm_stay_awake(ep->ws);
			}

		}
		goto out_unlock;
	}

	/* If this file is already in the ready list we exit soon */
	if (!ep_is_linked(&epi->rdllink)) {
		list_add_tail(&epi->rdllink, &ep->rdllist);
		ep_pm_stay_awake_rcu(epi);
	}

	/*
	 * Wake up ( if active ) both the eventpoll wait list and the ->poll()
	 * wait list.
	 */
	if (waitqueue_active(&ep->wq))
		wake_up_locked(&ep->wq);
	if (waitqueue_active(&ep->poll_wait))
		pwake++;

out_unlock:
	spin_unlock_irqrestore(&ep->lock, flags);

	/* We have to call this outside the lock */
	if (pwake)
		ep_poll_safewake(&ep->poll_wait);

	return 1;
}

/*
 * This is the callback that is used to add our wait queue to the
 * target file wakeup lists.
 */
static void ep_ptable_queue_proc(struct file *file, wait_queue_head_t *whead,
				 poll_table *pt)
{
	struct epitem *epi = ep_item_from_epqueue(pt);
	struct eppoll_entry *pwq;

	if (epi->nwait >= 0 && (pwq = kmem_cache_alloc(pwq_cache, GFP_KERNEL))) {
		init_waitqueue_func_entry(&pwq->wait, ep_poll_callback);
		pwq->whead = whead;
		pwq->base = epi;
		add_wait_queue(whead, &pwq->wait);
		list_add_tail(&pwq->llink, &epi->pwqlist);
		epi->nwait++;
	} else {
		/* We have to signal that an error occurred */
		epi->nwait = -1;
	}
}

static void ep_rbtree_insert(struct eventpoll *ep, struct epitem *epi)
{
	int kcmp;
	struct rb_node **p = &ep->rbr.rb_node, *parent = NULL;
	struct epitem *epic;

	while (*p) {
		parent = *p;
		epic = rb_entry(parent, struct epitem, rbn);
		kcmp = ep_cmp_ffd(&epi->ffd, &epic->ffd);
		if (kcmp > 0)
			p = &parent->rb_right;
		else
			p = &parent->rb_left;
	}
	rb_link_node(&epi->rbn, parent, p);
	rb_insert_color(&epi->rbn, &ep->rbr);
}



#define PATH_ARR_SIZE 5
/*
 * These are the number paths of length 1 to 5, that we are allowing to emanate
 * from a single file of interest. For example, we allow 1000 paths of length
 * 1, to emanate from each file of interest. This essentially represents the
 * potential wakeup paths, which need to be limited in order to avoid massive
 * uncontrolled wakeup storms. The common use case should be a single ep which
 * is connected to n file sources. In this case each file source has 1 path
 * of length 1. Thus, the numbers below should be more than sufficient. These
 * path limits are enforced during an EPOLL_CTL_ADD operation, since a modify
 * and delete can't add additional paths. Protected by the epmutex.
 */
static const int path_limits[PATH_ARR_SIZE] = { 1000, 500, 100, 50, 10 };
static int path_count[PATH_ARR_SIZE];

static int path_count_inc(int nests)
{
	/* Allow an arbitrary number of depth 1 paths */
	if (nests == 0)
		return 0;

	if (++path_count[nests] > path_limits[nests])
		return -1;
	return 0;
}

static void path_count_init(void)
{
	int i;

	for (i = 0; i < PATH_ARR_SIZE; i++)
		path_count[i] = 0;
}

static int reverse_path_check_proc(void *priv, void *cookie, int call_nests)
{
	int error = 0;
	struct file *file = priv;
	struct file *child_file;
	struct epitem *epi;

	/* CTL_DEL can remove links here, but that can't increase our count */
	rcu_read_lock();
	list_for_each_entry_rcu(epi, &file->f_ep_links, fllink) {
		child_file = epi->ep->file;
		if (is_file_epoll(child_file)) {
			if (list_empty(&child_file->f_ep_links)) {
				if (path_count_inc(call_nests)) {
					error = -1;
					break;
				}
			} else {
				error = ep_call_nested(&poll_loop_ncalls,
							EP_MAX_NESTS,
							reverse_path_check_proc,
							child_file, child_file,
							current);
			}
			if (error != 0)
				break;
		} else {
			printk(KERN_ERR "reverse_path_check_proc: "
				"file is not an ep!\n");
		}
	}
	rcu_read_unlock();
	return error;
}

/**
 * reverse_path_check - The tfile_check_list is list of file *, which have
 *                      links that are proposed to be newly added. We need to
 *                      make sure that those added links don't add too many
 *                      paths such that we will spend all our time waking up
 *                      eventpoll objects.
 *
 * Returns: Returns zero if the proposed links don't create too many paths,
 *	    -1 otherwise.
 */
static int reverse_path_check(void)
{
	int error = 0;
	struct file *current_file;

	/* let's call this for all tfiles */
	list_for_each_entry(current_file, &tfile_check_list, f_tfile_llink) {
		path_count_init();
		error = ep_call_nested(&poll_loop_ncalls, EP_MAX_NESTS,
					reverse_path_check_proc, current_file,
					current_file, current);
		if (error)
			break;
	}
	return error;
}

static int ep_create_wakeup_source(struct epitem *epi)
{
	const char *name;
	struct wakeup_source *ws;

	if (!epi->ep->ws) {
		epi->ep->ws = wakeup_source_register("eventpoll");
		if (!epi->ep->ws)
			return -ENOMEM;
	}

	name = epi->ffd.file->f_path.dentry->d_name.name;
	ws = wakeup_source_register(name);

	if (!ws)
		return -ENOMEM;
	rcu_assign_pointer(epi->ws, ws);

	return 0;
}

/* rare code path, only used when EPOLL_CTL_MOD removes a wakeup source */
static noinline void ep_destroy_wakeup_source(struct epitem *epi)
{
	struct wakeup_source *ws = ep_wakeup_source(epi);

	RCU_INIT_POINTER(epi->ws, NULL);

	/*
	 * wait for ep_pm_stay_awake_rcu to finish, synchronize_rcu is
	 * used internally by wakeup_source_remove, too (called by
	 * wakeup_source_unregister), so we cannot use call_rcu
	 */
	synchronize_rcu();
	wakeup_source_unregister(ws);
}

/*
 * Must be called with "mtx" held.
 */
static int ep_insert(struct eventpoll *ep, struct epoll_event *event,
		     struct file *tfile, int fd, int full_check)
{
	int error, revents, pwake = 0;
	unsigned long flags;
	long user_watches;
	struct epitem *epi;
	struct ep_pqueue epq;

	user_watches = atomic_long_read(&ep->user->epoll_watches);
	if (unlikely(user_watches >= max_user_watches))
		return -ENOSPC;
	if (!(epi = kmem_cache_alloc(epi_cache, GFP_KERNEL)))
		return -ENOMEM;

	/* Item initialization follow here ... */
	INIT_LIST_HEAD(&epi->rdllink);
	INIT_LIST_HEAD(&epi->fllink);
	INIT_LIST_HEAD(&epi->pwqlist);
	epi->ep = ep;
	ep_set_ffd(&epi->ffd, tfile, fd);
	epi->event = *event;
	epi->nwait = 0;
	epi->next = EP_UNACTIVE_PTR;
	if (epi->event.events & EPOLLWAKEUP) {
		error = ep_create_wakeup_source(epi);
		if (error)
			goto error_create_wakeup_source;
	} else {
		RCU_INIT_POINTER(epi->ws, NULL);
	}

	/* Initialize the poll table using the queue callback */
	epq.epi = epi;
	init_poll_funcptr(&epq.pt, ep_ptable_queue_proc);

	/*
	 * Attach the item to the poll hooks and get current event bits.
	 * We can safely use the file* here because its usage count has
	 * been increased by the caller of this function. Note that after
	 * this operation completes, the poll callback can start hitting
	 * the new item.
	 */
	revents = ep_item_poll(epi, &epq.pt);

	/*
	 * We have to check if something went wrong during the poll wait queue
	 * install process. Namely an allocation for a wait queue failed due
	 * high memory pressure.
	 */
	error = -ENOMEM;
	if (epi->nwait < 0)
		goto error_unregister;

	/* Add the current item to the list of active epoll hook for this file */
	spin_lock(&tfile->f_lock);
	list_add_tail_rcu(&epi->fllink, &tfile->f_ep_links);
	spin_unlock(&tfile->f_lock);

	/*
	 * Add the current item to the RB tree. All RB tree operations are
	 * protected by "mtx", and ep_insert() is called with "mtx" held.
	 */
	ep_rbtree_insert(ep, epi);

	/* now check if we've created too many backpaths */
	error = -EINVAL;
	if (full_check && reverse_path_check())
		goto error_remove_epi;

	/* We have to drop the new item inside our item list to keep track of it */
	spin_lock_irqsave(&ep->lock, flags);

	/* If the file is already "ready" we drop it inside the ready list */
	if ((revents & event->events) && !ep_is_linked(&epi->rdllink)) {
		list_add_tail(&epi->rdllink, &ep->rdllist);
		ep_pm_stay_awake(epi);

		/* Notify waiting tasks that events are available */
		if (waitqueue_active(&ep->wq))
			wake_up_locked(&ep->wq);
		if (waitqueue_active(&ep->poll_wait))
			pwake++;
	}

	spin_unlock_irqrestore(&ep->lock, flags);

	atomic_long_inc(&ep->user->epoll_watches);

	/* We have to call this outside the lock */
	if (pwake)
		ep_poll_safewake(&ep->poll_wait);

	return 0;

error_remove_epi:
	spin_lock(&tfile->f_lock);
	list_del_rcu(&epi->fllink);
	spin_unlock(&tfile->f_lock);

	rb_erase(&epi->rbn, &ep->rbr);

error_unregister:
	ep_unregister_pollwait(ep, epi);

	/*
	 * We need to do this because an event could have been arrived on some
	 * allocated wait queue. Note that we don't care about the ep->ovflist
	 * list, since that is used/cleaned only inside a section bound by "mtx".
	 * And ep_insert() is called with "mtx" held.
	 */
	spin_lock_irqsave(&ep->lock, flags);
	if (ep_is_linked(&epi->rdllink))
		list_del_init(&epi->rdllink);
	spin_unlock_irqrestore(&ep->lock, flags);

	wakeup_source_unregister(ep_wakeup_source(epi));

error_create_wakeup_source:
	kmem_cache_free(epi_cache, epi);

	return error;
}

/*
 * Modify the interest event mask by dropping an event if the new mask
 * has a match in the current file status. Must be called with "mtx" held.
 */
static int ep_modify(struct eventpoll *ep, struct epitem *epi, struct epoll_event *event)
{
	int pwake = 0;
	unsigned int revents;
	poll_table pt;

	init_poll_funcptr(&pt, NULL);

	/*
	 * Set the new event interest mask before calling f_op->poll();
	 * otherwise we might miss an event that happens between the
	 * f_op->poll() call and the new event set registering.
	 */
	epi->event.events = event->events; /* need barrier below */
	epi->event.data = event->data; /* protected by mtx */
	if (epi->event.events & EPOLLWAKEUP) {
		if (!ep_has_wakeup_source(epi))
			ep_create_wakeup_source(epi);
	} else if (ep_has_wakeup_source(epi)) {
		ep_destroy_wakeup_source(epi);
	}

	/*
	 * The following barrier has two effects:
	 *
	 * 1) Flush epi changes above to other CPUs.  This ensures
	 *    we do not miss events from ep_poll_callback if an
	 *    event occurs immediately after we call f_op->poll().
	 *    We need this because we did not take ep->lock while
	 *    changing epi above (but ep_poll_callback does take
	 *    ep->lock).
	 *
	 * 2) We also need to ensure we do not miss _past_ events
	 *    when calling f_op->poll().  This barrier also
	 *    pairs with the barrier in wq_has_sleeper (see
	 *    comments for wq_has_sleeper).
	 *
	 * This barrier will now guarantee ep_poll_callback or f_op->poll
	 * (or both) will notice the readiness of an item.
	 */
	smp_mb();

	/*
	 * Get current event bits. We can safely use the file* here because
	 * its usage count has been increased by the caller of this function.
	 */
	revents = ep_item_poll(epi, &pt);

	/*
	 * If the item is "hot" and it is not registered inside the ready
	 * list, push it inside.
	 */
	if (revents & event->events) {
		spin_lock_irq(&ep->lock);
		if (!ep_is_linked(&epi->rdllink)) {
			list_add_tail(&epi->rdllink, &ep->rdllist);
			ep_pm_stay_awake(epi);

			/* Notify waiting tasks that events are available */
			if (waitqueue_active(&ep->wq))
				wake_up_locked(&ep->wq);
			if (waitqueue_active(&ep->poll_wait))
				pwake++;
		}
		spin_unlock_irq(&ep->lock);
	}

	/* We have to call this outside the lock */
	if (pwake)
		ep_poll_safewake(&ep->poll_wait);

	return 0;
}

static int ep_send_events_proc(struct eventpoll *ep, struct list_head *head,
			       void *priv)
{
	struct ep_send_events_data *esed = priv;
	int eventcnt;
	unsigned int revents;
	struct epitem *epi;
	struct epoll_event __user *uevent;
	struct wakeup_source *ws;
	poll_table pt;

	init_poll_funcptr(&pt, NULL);

	/*
	 * We can loop without lock because we are passed a task private list.
	 * Items cannot vanish during the loop because ep_scan_ready_list() is
	 * holding "mtx" during this call.
	 */
	for (eventcnt = 0, uevent = esed->events;
	     !list_empty(head) && eventcnt < esed->maxevents;) {
		epi = list_first_entry(head, struct epitem, rdllink);

		/*
		 * Activate ep->ws before deactivating epi->ws to prevent
		 * triggering auto-suspend here (in case we reactive epi->ws
		 * below).
		 *
		 * This could be rearranged to delay the deactivation of epi->ws
		 * instead, but then epi->ws would temporarily be out of sync
		 * with ep_is_linked().
		 */
		ws = ep_wakeup_source(epi);
		if (ws) {
			if (ws->active)
				__pm_stay_awake(ep->ws);
			__pm_relax(ws);
		}

		list_del_init(&epi->rdllink);

		revents = ep_item_poll(epi, &pt);

		/*
		 * If the event mask intersect the caller-requested one,
		 * deliver the event to userspace. Again, ep_scan_ready_list()
		 * is holding "mtx", so no operations coming from userspace
		 * can change the item.
		 */
		if (revents) {
			if (__put_user(revents, &uevent->events) ||
			    __put_user(epi->event.data, &uevent->data)) {
				list_add(&epi->rdllink, head);
				ep_pm_stay_awake(epi);
				return eventcnt ? eventcnt : -EFAULT;
			}
			eventcnt++;
			uevent++;
			if (epi->event.events & EPOLLONESHOT)
				epi->event.events &= EP_PRIVATE_BITS;
			else if (!(epi->event.events & EPOLLET)) {
				/*
				 * If this file has been added with Level
				 * Trigger mode, we need to insert back inside
				 * the ready list, so that the next call to
				 * epoll_wait() will check again the events
				 * availability. At this point, no one can insert
				 * into ep->rdllist besides us. The epoll_ctl()
				 * callers are locked out by
				 * ep_scan_ready_list() holding "mtx" and the
				 * poll callback will queue them in ep->ovflist.
				 */
				list_add_tail(&epi->rdllink, &ep->rdllist);
				ep_pm_stay_awake(epi);
			}
		}
	}

	return eventcnt;
}

static int ep_send_events(struct eventpoll *ep,
			  struct epoll_event __user *events, int maxevents)
{
	struct ep_send_events_data esed;

	esed.maxevents = maxevents;
	esed.events = events;

	return ep_scan_ready_list(ep, ep_send_events_proc, &esed, 0, false);
}

static inline struct timespec ep_set_mstimeout(long ms)
{
	struct timespec now, ts = {
		.tv_sec = ms / MSEC_PER_SEC,
		.tv_nsec = NSEC_PER_MSEC * (ms % MSEC_PER_SEC),
	};

	ktime_get_ts(&now);
	return timespec_add_safe(now, ts);
}

/**
 * ep_poll - Retrieves ready events, and delivers them to the caller supplied
 *           event buffer.
 *
 * @ep: Pointer to the eventpoll context.
 * @events: Pointer to the userspace buffer where the ready events should be
 *          stored.
 * @maxevents: Size (in terms of number of events) of the caller event buffer.
 * @timeout: Maximum timeout for the ready events fetch operation, in
 *           milliseconds. If the @timeout is zero, the function will not block,
 *           while if the @timeout is less than zero, the function will block
 *           until at least one event has been retrieved (or an error
 *           occurred).
 *
 * Returns: Returns the number of ready events which have been fetched, or an
 *          error code, in case of error.
 */
static int ep_poll(struct eventpoll *ep, struct epoll_event __user *events,
		   int maxevents, long timeout)
{
	int res = 0, eavail, timed_out = 0;
	unsigned long flags;
	long slack = 0;
	wait_queue_t wait;
	ktime_t expires, *to = NULL;

	if (timeout > 0) {
		struct timespec end_time = ep_set_mstimeout(timeout);

		slack = select_estimate_accuracy(&end_time);
		to = &expires;
		*to = timespec_to_ktime(end_time);
	} else if (timeout == 0) {
		/*
		 * Avoid the unnecessary trip to the wait queue loop, if the
		 * caller specified a non blocking operation.
		 */
		timed_out = 1;
		spin_lock_irqsave(&ep->lock, flags);
		goto check_events;
	}

fetch_events:
	spin_lock_irqsave(&ep->lock, flags);

	if (!ep_events_available(ep)) {
		/*
		 * We don't have any available event to return to the caller.
		 * We need to sleep here, and we will be wake up by
		 * ep_poll_callback() when events will become available.
		 */
		init_waitqueue_entry(&wait, current);
		__add_wait_queue_exclusive(&ep->wq, &wait);

		for (;;) {
			/*
			 * We don't want to sleep if the ep_poll_callback() sends us
			 * a wakeup in between. That's why we set the task state
			 * to TASK_INTERRUPTIBLE before doing the checks.
			 */
			set_current_state(TASK_INTERRUPTIBLE);
			if (ep_events_available(ep) || timed_out)
				break;
			if (signal_pending(current)) {
				res = -EINTR;
				break;
			}

			spin_unlock_irqrestore(&ep->lock, flags);
			if (!schedule_hrtimeout_range(to, slack, HRTIMER_MODE_ABS))
				timed_out = 1;

			spin_lock_irqsave(&ep->lock, flags);
		}
		__remove_wait_queue(&ep->wq, &wait);

		set_current_state(TASK_RUNNING);
	}
check_events:
	/* Is it worth to try to dig for events ? */
	eavail = ep_events_available(ep);

	spin_unlock_irqrestore(&ep->lock, flags);

	/*
	 * Try to transfer events to user space. In case we get 0 events and
	 * there's still timeout left over, we go trying again in search of
	 * more luck.
	 */
	if (!res && eavail &&
	    !(res = ep_send_events(ep, events, maxevents)) && !timed_out)
		goto fetch_events;

	return res;
}

/**
 * ep_loop_check_proc - Callback function to be passed to the @ep_call_nested()
 *                      API, to verify that adding an epoll file inside another
 *                      epoll structure, does not violate the constraints, in
 *                      terms of closed loops, or too deep chains (which can
 *                      result in excessive stack usage).
 *
 * @priv: Pointer to the epoll file to be currently checked.
 * @cookie: Original cookie for this call. This is the top-of-the-chain epoll
 *          data structure pointer.
 * @call_nests: Current dept of the @ep_call_nested() call stack.
 *
 * Returns: Returns zero if adding the epoll @file inside current epoll
 *          structure @ep does not violate the constraints, or -1 otherwise.
 */
static int ep_loop_check_proc(void *priv, void *cookie, int call_nests)
{
	int error = 0;
	struct file *file = priv;
	struct eventpoll *ep = file->private_data;
	struct eventpoll *ep_tovisit;
	struct rb_node *rbp;
	struct epitem *epi;

	mutex_lock_nested(&ep->mtx, call_nests + 1);
	ep->visited = 1;
	list_add(&ep->visited_list_link, &visited_list);
	for (rbp = rb_first(&ep->rbr); rbp; rbp = rb_next(rbp)) {
		epi = rb_entry(rbp, struct epitem, rbn);
		if (unlikely(is_file_epoll(epi->ffd.file))) {
			ep_tovisit = epi->ffd.file->private_data;
			if (ep_tovisit->visited)
				continue;
			error = ep_call_nested(&poll_loop_ncalls, EP_MAX_NESTS,
					ep_loop_check_proc, epi->ffd.file,
					ep_tovisit, current);
			if (error != 0)
				break;
		} else {
			/*
			 * If we've reached a file that is not associated with
			 * an ep, then we need to check if the newly added
			 * links are going to add too many wakeup paths. We do
			 * this by adding it to the tfile_check_list, if it's
			 * not already there, and calling reverse_path_check()
			 * during ep_insert().
			 */
			if (list_empty(&epi->ffd.file->f_tfile_llink))
				list_add(&epi->ffd.file->f_tfile_llink,
					 &tfile_check_list);
		}
	}
	mutex_unlock(&ep->mtx);

	return error;
}

/**
 * ep_loop_check - Performs a check to verify that adding an epoll file (@file)
 *                 another epoll file (represented by @ep) does not create
 *                 closed loops or too deep chains.
 *
 * @ep: Pointer to the epoll private data structure.
 * @file: Pointer to the epoll file to be checked.
 *
 * Returns: Returns zero if adding the epoll @file inside current epoll
 *          structure @ep does not violate the constraints, or -1 otherwise.
 */
static int ep_loop_check(struct eventpoll *ep, struct file *file)
{
	int ret;
	struct eventpoll *ep_cur, *ep_next;

	ret = ep_call_nested(&poll_loop_ncalls, EP_MAX_NESTS,
			      ep_loop_check_proc, file, ep, current);
	/* clear visited list */
	list_for_each_entry_safe(ep_cur, ep_next, &visited_list,
							visited_list_link) {
		ep_cur->visited = 0;
		list_del(&ep_cur->visited_list_link);
	}
	return ret;
}

static void clear_tfile_check_list(void)
{
	struct file *file;

	/* first clear the tfile_check_list */
	while (!list_empty(&tfile_check_list)) {
		file = list_first_entry(&tfile_check_list, struct file,
					f_tfile_llink);
		list_del_init(&file->f_tfile_llink);
	}
	INIT_LIST_HEAD(&tfile_check_list);
}

/*
 * Open an eventpoll file descriptor.
 */
SYSCALL_DEFINE1(epoll_create1, int, flags)
{
	int error, fd;
	struct eventpoll *ep = NULL;
	struct file *file;

	/* Check the EPOLL_* constant for consistency.  */
	BUILD_BUG_ON(EPOLL_CLOEXEC != O_CLOEXEC);

	if (flags & ~EPOLL_CLOEXEC)
		return -EINVAL;
	/*
	 * Create the internal data structure ("struct eventpoll").
	 */
	error = ep_alloc(&ep);
	if (error < 0)
		return error;
	/*
	 * Creates all the items needed to setup an eventpoll file. That is,
	 * a file structure and a free file descriptor.
	 */
	fd = get_unused_fd_flags(O_RDWR | (flags & O_CLOEXEC));
	if (fd < 0) {
		error = fd;
		goto out_free_ep;
	}
	file = anon_inode_getfile("[eventpoll]", &eventpoll_fops, ep,
				 O_RDWR | (flags & O_CLOEXEC));
	if (IS_ERR(file)) {
		error = PTR_ERR(file);
		goto out_free_fd;
	}
	ep->file = file;
	fd_install(fd, file);
	return fd;

out_free_fd:
	put_unused_fd(fd);
out_free_ep:
	ep_free(ep);
	return error;
}

SYSCALL_DEFINE1(epoll_create, int, size)
{
	if (size <= 0)
		return -EINVAL;

	return sys_epoll_create1(0);
}

/*
 * The following function implements the controller interface for
 * the eventpoll file that enables the insertion/removal/change of
 * file descriptors inside the interest set.
 */
SYSCALL_DEFINE4(epoll_ctl, int, epfd, int, op, int, fd,
		struct epoll_event __user *, event)
{
	int error;
	int full_check = 0;
	struct fd f, tf;
	struct eventpoll *ep;
	struct epitem *epi;
	struct epoll_event epds;
	struct eventpoll *tep = NULL;

	error = -EFAULT;
	if (ep_op_has_event(op) &&
	    copy_from_user(&epds, event, sizeof(struct epoll_event)))
		goto error_return;

<<<<<<< HEAD
	/* Get the "struct file *" for the eventpoll file */
	file = fget(epfd, CAP_EPOLL_CTL);
	if (IS_ERR(file)) {
		error = PTR_ERR(file);
=======
	error = -EBADF;
	f = fdget(epfd);
	if (!f.file)
>>>>>>> 07ecf162
		goto error_return;
	}

	/* Get the "struct file *" for the target file */
<<<<<<< HEAD
	tfile = fget(fd, CAP_POLL_EVENT);
	if (IS_ERR(tfile)) {
		error = PTR_ERR(tfile);
=======
	tf = fdget(fd);
	if (!tf.file)
>>>>>>> 07ecf162
		goto error_fput;
	}

	/* The target file descriptor must support poll */
	error = -EPERM;
	if (!tf.file->f_op->poll)
		goto error_tgt_fput;

	/* Check if EPOLLWAKEUP is allowed */
	ep_take_care_of_epollwakeup(&epds);

	/*
	 * We have to check that the file structure underneath the file descriptor
	 * the user passed to us _is_ an eventpoll file. And also we do not permit
	 * adding an epoll file descriptor inside itself.
	 */
	error = -EINVAL;
	if (f.file == tf.file || !is_file_epoll(f.file))
		goto error_tgt_fput;

	/*
	 * At this point it is safe to assume that the "private_data" contains
	 * our own data structure.
	 */
	ep = f.file->private_data;

	/*
	 * When we insert an epoll file descriptor, inside another epoll file
	 * descriptor, there is the change of creating closed loops, which are
	 * better be handled here, than in more critical paths. While we are
	 * checking for loops we also determine the list of files reachable
	 * and hang them on the tfile_check_list, so we can check that we
	 * haven't created too many possible wakeup paths.
	 *
	 * We do not need to take the global 'epumutex' on EPOLL_CTL_ADD when
	 * the epoll file descriptor is attaching directly to a wakeup source,
	 * unless the epoll file descriptor is nested. The purpose of taking the
	 * 'epmutex' on add is to prevent complex toplogies such as loops and
	 * deep wakeup paths from forming in parallel through multiple
	 * EPOLL_CTL_ADD operations.
	 */
	mutex_lock_nested(&ep->mtx, 0);
	if (op == EPOLL_CTL_ADD) {
		if (!list_empty(&f.file->f_ep_links) ||
						is_file_epoll(tf.file)) {
			full_check = 1;
			mutex_unlock(&ep->mtx);
			mutex_lock(&epmutex);
			if (is_file_epoll(tf.file)) {
				error = -ELOOP;
				if (ep_loop_check(ep, tf.file) != 0) {
					clear_tfile_check_list();
					goto error_tgt_fput;
				}
			} else
				list_add(&tf.file->f_tfile_llink,
							&tfile_check_list);
			mutex_lock_nested(&ep->mtx, 0);
			if (is_file_epoll(tf.file)) {
				tep = tf.file->private_data;
				mutex_lock_nested(&tep->mtx, 1);
			}
		}
	}

	/*
	 * Try to lookup the file inside our RB tree, Since we grabbed "mtx"
	 * above, we can be sure to be able to use the item looked up by
	 * ep_find() till we release the mutex.
	 */
	epi = ep_find(ep, tf.file, fd);

	error = -EINVAL;
	switch (op) {
	case EPOLL_CTL_ADD:
		if (!epi) {
			epds.events |= POLLERR | POLLHUP;
			error = ep_insert(ep, &epds, tf.file, fd, full_check);
		} else
			error = -EEXIST;
		if (full_check)
			clear_tfile_check_list();
		break;
	case EPOLL_CTL_DEL:
		if (epi)
			error = ep_remove(ep, epi);
		else
			error = -ENOENT;
		break;
	case EPOLL_CTL_MOD:
		if (epi) {
			epds.events |= POLLERR | POLLHUP;
			error = ep_modify(ep, epi, &epds);
		} else
			error = -ENOENT;
		break;
	}
	if (tep != NULL)
		mutex_unlock(&tep->mtx);
	mutex_unlock(&ep->mtx);

error_tgt_fput:
	if (full_check)
		mutex_unlock(&epmutex);

	fdput(tf);
error_fput:
	fdput(f);
error_return:

	return error;
}

/*
 * Implement the event wait interface for the eventpoll file. It is the kernel
 * part of the user space epoll_wait(2).
 */
SYSCALL_DEFINE4(epoll_wait, int, epfd, struct epoll_event __user *, events,
		int, maxevents, int, timeout)
{
	int error;
	struct fd f;
	struct eventpoll *ep;

	/* The maximum number of event must be greater than zero */
	if (maxevents <= 0 || maxevents > EP_MAX_EVENTS)
		return -EINVAL;

	/* Verify that the area passed by the user is writeable */
	if (!access_ok(VERIFY_WRITE, events, maxevents * sizeof(struct epoll_event)))
		return -EFAULT;

	/* Get the "struct file *" for the eventpoll file */
	f = fdget(epfd, CAP_POLL_EVENT);
	if (IS_ERR(f.file))
		return PTR_ERR(f.file);

	/*
	 * We have to check that the file structure underneath the fd
	 * the user passed to us _is_ an eventpoll file.
	 */
	error = -EINVAL;
	if (!is_file_epoll(f.file))
		goto error_fput;

	/*
	 * At this point it is safe to assume that the "private_data" contains
	 * our own data structure.
	 */
	ep = f.file->private_data;

	/* Time to fish for events ... */
	error = ep_poll(ep, events, maxevents, timeout);

error_fput:
	fdput(f);
	return error;
}

/*
 * Implement the event wait interface for the eventpoll file. It is the kernel
 * part of the user space epoll_pwait(2).
 */
SYSCALL_DEFINE6(epoll_pwait, int, epfd, struct epoll_event __user *, events,
		int, maxevents, int, timeout, const sigset_t __user *, sigmask,
		size_t, sigsetsize)
{
	int error;
	sigset_t ksigmask, sigsaved;

	/*
	 * If the caller wants a certain signal mask to be set during the wait,
	 * we apply it here.
	 */
	if (sigmask) {
		if (sigsetsize != sizeof(sigset_t))
			return -EINVAL;
		if (copy_from_user(&ksigmask, sigmask, sizeof(ksigmask)))
			return -EFAULT;
		sigsaved = current->blocked;
		set_current_blocked(&ksigmask);
	}

	error = sys_epoll_wait(epfd, events, maxevents, timeout);

	/*
	 * If we changed the signal mask, we need to restore the original one.
	 * In case we've got a signal while waiting, we do not restore the
	 * signal mask yet, and we allow do_signal() to deliver the signal on
	 * the way back to userspace, before the signal mask is restored.
	 */
	if (sigmask) {
		if (error == -EINTR) {
			memcpy(&current->saved_sigmask, &sigsaved,
			       sizeof(sigsaved));
			set_restore_sigmask();
		} else
			set_current_blocked(&sigsaved);
	}

	return error;
}

#ifdef CONFIG_COMPAT
COMPAT_SYSCALL_DEFINE6(epoll_pwait, int, epfd,
			struct epoll_event __user *, events,
			int, maxevents, int, timeout,
			const compat_sigset_t __user *, sigmask,
			compat_size_t, sigsetsize)
{
	long err;
	compat_sigset_t csigmask;
	sigset_t ksigmask, sigsaved;

	/*
	 * If the caller wants a certain signal mask to be set during the wait,
	 * we apply it here.
	 */
	if (sigmask) {
		if (sigsetsize != sizeof(compat_sigset_t))
			return -EINVAL;
		if (copy_from_user(&csigmask, sigmask, sizeof(csigmask)))
			return -EFAULT;
		sigset_from_compat(&ksigmask, &csigmask);
		sigsaved = current->blocked;
		set_current_blocked(&ksigmask);
	}

	err = sys_epoll_wait(epfd, events, maxevents, timeout);

	/*
	 * If we changed the signal mask, we need to restore the original one.
	 * In case we've got a signal while waiting, we do not restore the
	 * signal mask yet, and we allow do_signal() to deliver the signal on
	 * the way back to userspace, before the signal mask is restored.
	 */
	if (sigmask) {
		if (err == -EINTR) {
			memcpy(&current->saved_sigmask, &sigsaved,
			       sizeof(sigsaved));
			set_restore_sigmask();
		} else
			set_current_blocked(&sigsaved);
	}

	return err;
}
#endif

static int __init eventpoll_init(void)
{
	struct sysinfo si;

	si_meminfo(&si);
	/*
	 * Allows top 4% of lomem to be allocated for epoll watches (per user).
	 */
	max_user_watches = (((si.totalram - si.totalhigh) / 25) << PAGE_SHIFT) /
		EP_ITEM_COST;
	BUG_ON(max_user_watches < 0);

	/*
	 * Initialize the structure used to perform epoll file descriptor
	 * inclusion loops checks.
	 */
	ep_nested_calls_init(&poll_loop_ncalls);

	/* Initialize the structure used to perform safe poll wait head wake ups */
	ep_nested_calls_init(&poll_safewake_ncalls);

	/* Initialize the structure used to perform file's f_op->poll() calls */
	ep_nested_calls_init(&poll_readywalk_ncalls);

	/*
	 * We can have many thousands of epitems, so prevent this from
	 * using an extra cache line on 64-bit (and smaller) CPUs
	 */
	BUILD_BUG_ON(sizeof(void *) <= 8 && sizeof(struct epitem) > 128);

	/* Allocates slab cache used to allocate "struct epitem" items */
	epi_cache = kmem_cache_create("eventpoll_epi", sizeof(struct epitem),
			0, SLAB_HWCACHE_ALIGN | SLAB_PANIC, NULL);

	/* Allocates slab cache used to allocate "struct eppoll_entry" */
	pwq_cache = kmem_cache_create("eventpoll_pwq",
			sizeof(struct eppoll_entry), 0, SLAB_PANIC, NULL);

	return 0;
}
fs_initcall(eventpoll_init);<|MERGE_RESOLUTION|>--- conflicted
+++ resolved
@@ -1836,28 +1836,16 @@
 	    copy_from_user(&epds, event, sizeof(struct epoll_event)))
 		goto error_return;
 
-<<<<<<< HEAD
-	/* Get the "struct file *" for the eventpoll file */
-	file = fget(epfd, CAP_EPOLL_CTL);
-	if (IS_ERR(file)) {
-		error = PTR_ERR(file);
-=======
-	error = -EBADF;
-	f = fdget(epfd);
-	if (!f.file)
->>>>>>> 07ecf162
+	f = fdget(epfd, CAP_EPOLL_CTL);
+	if (IS_ERR(f.file)) {
+		error = PTR_ERR(f.file);
 		goto error_return;
 	}
 
 	/* Get the "struct file *" for the target file */
-<<<<<<< HEAD
-	tfile = fget(fd, CAP_POLL_EVENT);
-	if (IS_ERR(tfile)) {
-		error = PTR_ERR(tfile);
-=======
-	tf = fdget(fd);
-	if (!tf.file)
->>>>>>> 07ecf162
+	tf = fdget(fd, CAP_POLL_EVENT);
+	if (IS_ERR(tf.file)) {
+		error = PTR_ERR(tf.file);
 		goto error_fput;
 	}
 
