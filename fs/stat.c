--- conflicted
+++ resolved
@@ -130,24 +130,16 @@
 int vfs_statx_fd(unsigned int fd, struct kstat *stat,
 		 u32 request_mask, unsigned int query_flags)
 {
-<<<<<<< HEAD
-	struct fd f = fdgetr_raw(fd, CAP_FSTAT);
-	int error;
-
-	if (!IS_ERR(f.file)) {
-		error = vfs_getattr(&f.file->f_path, stat);
-=======
 	struct fd f;
-	int error = -EBADF;
+	int error;
 
 	if (query_flags & ~KSTAT_QUERY_FLAGS)
 		return -EINVAL;
 
-	f = fdget_raw(fd);
-	if (f.file) {
+	f = fdgetr_raw(fd, CAP_FSTAT);
+	if (!IS_ERR(f.file)) {
 		error = vfs_getattr(&f.file->f_path, stat,
 				    request_mask, query_flags);
->>>>>>> 4f7d029b
 		fdput(f);
 	} else {
 		error = PTR_ERR(f.file);
