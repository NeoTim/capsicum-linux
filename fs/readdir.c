/*
 *  linux/fs/readdir.c
 *
 *  Copyright (C) 1995  Linus Torvalds
 */

#include <linux/stddef.h>
#include <linux/kernel.h>
#include <linux/export.h>
#include <linux/time.h>
#include <linux/mm.h>
#include <linux/errno.h>
#include <linux/stat.h>
#include <linux/file.h>
#include <linux/fs.h>
#include <linux/fsnotify.h>
#include <linux/dirent.h>
#include <linux/security.h>
#include <linux/syscalls.h>
#include <linux/unistd.h>

#include <asm/uaccess.h>

int iterate_dir(struct file *file, struct dir_context *ctx)
{
	struct inode *inode = file_inode(file);
	bool shared = false;
	int res = -ENOTDIR;
	if (file->f_op->iterate_shared)
		shared = true;
	else if (!file->f_op->iterate)
		goto out;

	res = security_file_permission(file, MAY_READ);
	if (res)
		goto out;

	if (shared) {
		inode_lock_shared(inode);
	} else {
		res = down_write_killable(&inode->i_rwsem);
		if (res)
			goto out;
	}

	res = -ENOENT;
	if (!IS_DEADDIR(inode)) {
		ctx->pos = file->f_pos;
		if (shared)
			res = file->f_op->iterate_shared(file, ctx);
		else
			res = file->f_op->iterate(file, ctx);
		file->f_pos = ctx->pos;
		fsnotify_access(file);
		file_accessed(file);
	}
	if (shared)
		inode_unlock_shared(inode);
	else
		inode_unlock(inode);
out:
	return res;
}
EXPORT_SYMBOL(iterate_dir);

/*
 * Traditional linux readdir() handling..
 *
 * "count=1" is a special case, meaning that the buffer is one
 * dirent-structure in size and that the code can't handle more
 * anyway. Thus the special "fillonedir()" function for that
 * case (the low-level handlers don't need to care about this).
 */

#ifdef __ARCH_WANT_OLD_READDIR

struct old_linux_dirent {
	unsigned long	d_ino;
	unsigned long	d_offset;
	unsigned short	d_namlen;
	char		d_name[1];
};

struct readdir_callback {
	struct dir_context ctx;
	struct old_linux_dirent __user * dirent;
	int result;
};

static int fillonedir(struct dir_context *ctx, const char *name, int namlen,
		      loff_t offset, u64 ino, unsigned int d_type)
{
	struct readdir_callback *buf =
		container_of(ctx, struct readdir_callback, ctx);
	struct old_linux_dirent __user * dirent;
	unsigned long d_ino;

	if (buf->result)
		return -EINVAL;
	d_ino = ino;
	if (sizeof(d_ino) < sizeof(ino) && d_ino != ino) {
		buf->result = -EOVERFLOW;
		return -EOVERFLOW;
	}
	buf->result++;
	dirent = buf->dirent;
	if (!access_ok(VERIFY_WRITE, dirent,
			(unsigned long)(dirent->d_name + namlen + 1) -
				(unsigned long)dirent))
		goto efault;
	if (	__put_user(d_ino, &dirent->d_ino) ||
		__put_user(offset, &dirent->d_offset) ||
		__put_user(namlen, &dirent->d_namlen) ||
		__copy_to_user(dirent->d_name, name, namlen) ||
		__put_user(0, dirent->d_name + namlen))
		goto efault;
	return 0;
efault:
	buf->result = -EFAULT;
	return -EFAULT;
}

SYSCALL_DEFINE3(old_readdir, unsigned int, fd,
		struct old_linux_dirent __user *, dirent, unsigned int, count)
{
	int error;
<<<<<<< HEAD
	struct fd f = fdgetr(fd, CAP_READ);
=======
	struct fd f = fdget_pos(fd);
>>>>>>> 1a695a90
	struct readdir_callback buf = {
		.ctx.actor = fillonedir,
		.dirent = dirent
	};

	if (IS_ERR(f.file))
		return PTR_ERR(f.file);

	error = iterate_dir(f.file, &buf.ctx);
	if (buf.result)
		error = buf.result;

	fdput_pos(f);
	return error;
}

#endif /* __ARCH_WANT_OLD_READDIR */

/*
 * New, all-improved, singing, dancing, iBCS2-compliant getdents()
 * interface. 
 */
struct linux_dirent {
	unsigned long	d_ino;
	unsigned long	d_off;
	unsigned short	d_reclen;
	char		d_name[1];
};

struct getdents_callback {
	struct dir_context ctx;
	struct linux_dirent __user * current_dir;
	struct linux_dirent __user * previous;
	int count;
	int error;
};

static int filldir(struct dir_context *ctx, const char *name, int namlen,
		   loff_t offset, u64 ino, unsigned int d_type)
{
	struct linux_dirent __user * dirent;
	struct getdents_callback *buf =
		container_of(ctx, struct getdents_callback, ctx);
	unsigned long d_ino;
	int reclen = ALIGN(offsetof(struct linux_dirent, d_name) + namlen + 2,
		sizeof(long));

	buf->error = -EINVAL;	/* only used if we fail.. */
	if (reclen > buf->count)
		return -EINVAL;
	d_ino = ino;
	if (sizeof(d_ino) < sizeof(ino) && d_ino != ino) {
		buf->error = -EOVERFLOW;
		return -EOVERFLOW;
	}
	dirent = buf->previous;
	if (dirent) {
		if (signal_pending(current))
			return -EINTR;
		if (__put_user(offset, &dirent->d_off))
			goto efault;
	}
	dirent = buf->current_dir;
	if (__put_user(d_ino, &dirent->d_ino))
		goto efault;
	if (__put_user(reclen, &dirent->d_reclen))
		goto efault;
	if (copy_to_user(dirent->d_name, name, namlen))
		goto efault;
	if (__put_user(0, dirent->d_name + namlen))
		goto efault;
	if (__put_user(d_type, (char __user *) dirent + reclen - 1))
		goto efault;
	buf->previous = dirent;
	dirent = (void __user *)dirent + reclen;
	buf->current_dir = dirent;
	buf->count -= reclen;
	return 0;
efault:
	buf->error = -EFAULT;
	return -EFAULT;
}

SYSCALL_DEFINE3(getdents, unsigned int, fd,
		struct linux_dirent __user *, dirent, unsigned int, count)
{
	struct fd f;
	struct linux_dirent __user * lastdirent;
	struct getdents_callback buf = {
		.ctx.actor = filldir,
		.count = count,
		.current_dir = dirent
	};
	int error;

	if (!access_ok(VERIFY_WRITE, dirent, count))
		return -EFAULT;

<<<<<<< HEAD
	f = fdgetr(fd, CAP_READ);
	if (IS_ERR(f.file))
		return PTR_ERR(f.file);
=======
	f = fdget_pos(fd);
	if (!f.file)
		return -EBADF;
>>>>>>> 1a695a90

	error = iterate_dir(f.file, &buf.ctx);
	if (error >= 0)
		error = buf.error;
	lastdirent = buf.previous;
	if (lastdirent) {
		if (put_user(buf.ctx.pos, &lastdirent->d_off))
			error = -EFAULT;
		else
			error = count - buf.count;
	}
	fdput_pos(f);
	return error;
}

struct getdents_callback64 {
	struct dir_context ctx;
	struct linux_dirent64 __user * current_dir;
	struct linux_dirent64 __user * previous;
	int count;
	int error;
};

static int filldir64(struct dir_context *ctx, const char *name, int namlen,
		     loff_t offset, u64 ino, unsigned int d_type)
{
	struct linux_dirent64 __user *dirent;
	struct getdents_callback64 *buf =
		container_of(ctx, struct getdents_callback64, ctx);
	int reclen = ALIGN(offsetof(struct linux_dirent64, d_name) + namlen + 1,
		sizeof(u64));

	buf->error = -EINVAL;	/* only used if we fail.. */
	if (reclen > buf->count)
		return -EINVAL;
	dirent = buf->previous;
	if (dirent) {
		if (signal_pending(current))
			return -EINTR;
		if (__put_user(offset, &dirent->d_off))
			goto efault;
	}
	dirent = buf->current_dir;
	if (__put_user(ino, &dirent->d_ino))
		goto efault;
	if (__put_user(0, &dirent->d_off))
		goto efault;
	if (__put_user(reclen, &dirent->d_reclen))
		goto efault;
	if (__put_user(d_type, &dirent->d_type))
		goto efault;
	if (copy_to_user(dirent->d_name, name, namlen))
		goto efault;
	if (__put_user(0, dirent->d_name + namlen))
		goto efault;
	buf->previous = dirent;
	dirent = (void __user *)dirent + reclen;
	buf->current_dir = dirent;
	buf->count -= reclen;
	return 0;
efault:
	buf->error = -EFAULT;
	return -EFAULT;
}

SYSCALL_DEFINE3(getdents64, unsigned int, fd,
		struct linux_dirent64 __user *, dirent, unsigned int, count)
{
	struct fd f;
	struct linux_dirent64 __user * lastdirent;
	struct getdents_callback64 buf = {
		.ctx.actor = filldir64,
		.count = count,
		.current_dir = dirent
	};
	int error;

	if (!access_ok(VERIFY_WRITE, dirent, count))
		return -EFAULT;

<<<<<<< HEAD
	f = fdgetr(fd, CAP_READ);
	if (IS_ERR(f.file))
		return PTR_ERR(f.file);
=======
	f = fdget_pos(fd);
	if (!f.file)
		return -EBADF;
>>>>>>> 1a695a90

	error = iterate_dir(f.file, &buf.ctx);
	if (error >= 0)
		error = buf.error;
	lastdirent = buf.previous;
	if (lastdirent) {
		typeof(lastdirent->d_off) d_off = buf.ctx.pos;
		if (__put_user(d_off, &lastdirent->d_off))
			error = -EFAULT;
		else
			error = count - buf.count;
	}
	fdput_pos(f);
	return error;
}<|MERGE_RESOLUTION|>--- conflicted
+++ resolved
@@ -124,11 +124,7 @@
 		struct old_linux_dirent __user *, dirent, unsigned int, count)
 {
 	int error;
-<<<<<<< HEAD
-	struct fd f = fdgetr(fd, CAP_READ);
-=======
-	struct fd f = fdget_pos(fd);
->>>>>>> 1a695a90
+	struct fd f = fdgetr_pos(fd, CAP_READ);
 	struct readdir_callback buf = {
 		.ctx.actor = fillonedir,
 		.dirent = dirent
@@ -227,15 +223,9 @@
 	if (!access_ok(VERIFY_WRITE, dirent, count))
 		return -EFAULT;
 
-<<<<<<< HEAD
-	f = fdgetr(fd, CAP_READ);
+	f = fdgetr_pos(fd, CAP_READ);
 	if (IS_ERR(f.file))
 		return PTR_ERR(f.file);
-=======
-	f = fdget_pos(fd);
-	if (!f.file)
-		return -EBADF;
->>>>>>> 1a695a90
 
 	error = iterate_dir(f.file, &buf.ctx);
 	if (error >= 0)
@@ -316,15 +306,9 @@
 	if (!access_ok(VERIFY_WRITE, dirent, count))
 		return -EFAULT;
 
-<<<<<<< HEAD
-	f = fdgetr(fd, CAP_READ);
+	f = fdgetr_pos(fd, CAP_READ);
 	if (IS_ERR(f.file))
 		return PTR_ERR(f.file);
-=======
-	f = fdget_pos(fd);
-	if (!f.file)
-		return -EBADF;
->>>>>>> 1a695a90
 
 	error = iterate_dir(f.file, &buf.ctx);
 	if (error >= 0)
