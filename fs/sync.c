--- conflicted
+++ resolved
@@ -152,15 +152,9 @@
 	struct super_block *sb;
 	int ret;
 
-<<<<<<< HEAD
 	if (IS_ERR(f.file))
 		return PTR_ERR(f.file);
-	sb = f.file->f_dentry->d_sb;
-=======
-	if (!f.file)
-		return -EBADF;
 	sb = f.file->f_path.dentry->d_sb;
->>>>>>> b7392d22
 
 	down_read(&sb->s_umount);
 	ret = sync_filesystem(sb);
