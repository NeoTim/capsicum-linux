#include <linux/proc_fs.h>
#include <linux/nsproxy.h>
#include <linux/ptrace.h>
#include <linux/namei.h>
#include <linux/file.h>
#include <linux/utsname.h>
#include <net/net_namespace.h>
#include <linux/ipc_namespace.h>
#include <linux/pid_namespace.h>
#include <linux/user_namespace.h>
#include "internal.h"


static const struct proc_ns_operations *ns_entries[] = {
#ifdef CONFIG_NET_NS
	&netns_operations,
#endif
#ifdef CONFIG_UTS_NS
	&utsns_operations,
#endif
#ifdef CONFIG_IPC_NS
	&ipcns_operations,
#endif
#ifdef CONFIG_PID_NS
	&pidns_operations,
#endif
#ifdef CONFIG_USER_NS
	&userns_operations,
#endif
	&mntns_operations,
};

static const char *proc_ns_follow_link(struct dentry *dentry, void **cookie)
{
	struct inode *inode = d_inode(dentry);
	const struct proc_ns_operations *ns_ops = PROC_I(inode)->ns_ops;
	struct task_struct *task;
	struct path ns_path;
	int err;
	void *error = ERR_PTR(-EACCES);

	task = get_proc_task(inode);
	if (!task)
		return error;

	if (ptrace_may_access(task, PTRACE_MODE_READ)) {
		error = ns_get_path(&ns_path, task, ns_ops);
<<<<<<< HEAD
		if (!error) {
			err = nd_jump_link(nd, &ns_path);
			if (err)
				error = ERR_PTR(err);
		}
=======
		if (!error)
			nd_jump_link(&ns_path);
>>>>>>> 52721d9d
	}
	put_task_struct(task);
	return error;
}

static int proc_ns_readlink(struct dentry *dentry, char __user *buffer, int buflen)
{
	struct inode *inode = d_inode(dentry);
	const struct proc_ns_operations *ns_ops = PROC_I(inode)->ns_ops;
	struct task_struct *task;
	char name[50];
	int res = -EACCES;

	task = get_proc_task(inode);
	if (!task)
		return res;

	if (ptrace_may_access(task, PTRACE_MODE_READ)) {
		res = ns_get_name(name, sizeof(name), task, ns_ops);
		if (res >= 0)
			res = readlink_copy(buffer, buflen, name);
	}
	put_task_struct(task);
	return res;
}

static const struct inode_operations proc_ns_link_inode_operations = {
	.readlink	= proc_ns_readlink,
	.follow_link	= proc_ns_follow_link,
	.setattr	= proc_setattr,
};

static int proc_ns_instantiate(struct inode *dir,
	struct dentry *dentry, struct task_struct *task, const void *ptr)
{
	const struct proc_ns_operations *ns_ops = ptr;
	struct inode *inode;
	struct proc_inode *ei;

	inode = proc_pid_make_inode(dir->i_sb, task);
	if (!inode)
		goto out;

	ei = PROC_I(inode);
	inode->i_mode = S_IFLNK|S_IRWXUGO;
	inode->i_op = &proc_ns_link_inode_operations;
	ei->ns_ops = ns_ops;

	d_set_d_op(dentry, &pid_dentry_operations);
	d_add(dentry, inode);
	/* Close the race of the process dying before we return the dentry */
	if (pid_revalidate(dentry, 0))
		return 0;
out:
	return -ENOENT;
}

static int proc_ns_dir_readdir(struct file *file, struct dir_context *ctx)
{
	struct task_struct *task = get_proc_task(file_inode(file));
	const struct proc_ns_operations **entry, **last;

	if (!task)
		return -ENOENT;

	if (!dir_emit_dots(file, ctx))
		goto out;
	if (ctx->pos >= 2 + ARRAY_SIZE(ns_entries))
		goto out;
	entry = ns_entries + (ctx->pos - 2);
	last = &ns_entries[ARRAY_SIZE(ns_entries) - 1];
	while (entry <= last) {
		const struct proc_ns_operations *ops = *entry;
		if (!proc_fill_cache(file, ctx, ops->name, strlen(ops->name),
				     proc_ns_instantiate, task, ops))
			break;
		ctx->pos++;
		entry++;
	}
out:
	put_task_struct(task);
	return 0;
}

const struct file_operations proc_ns_dir_operations = {
	.read		= generic_read_dir,
	.iterate	= proc_ns_dir_readdir,
};

static struct dentry *proc_ns_dir_lookup(struct inode *dir,
				struct dentry *dentry, unsigned int flags)
{
	int error;
	struct task_struct *task = get_proc_task(dir);
	const struct proc_ns_operations **entry, **last;
	unsigned int len = dentry->d_name.len;

	error = -ENOENT;

	if (!task)
		goto out_no_task;

	last = &ns_entries[ARRAY_SIZE(ns_entries)];
	for (entry = ns_entries; entry < last; entry++) {
		if (strlen((*entry)->name) != len)
			continue;
		if (!memcmp(dentry->d_name.name, (*entry)->name, len))
			break;
	}
	if (entry == last)
		goto out;

	error = proc_ns_instantiate(dir, dentry, task, *entry);
out:
	put_task_struct(task);
out_no_task:
	return ERR_PTR(error);
}

const struct inode_operations proc_ns_dir_inode_operations = {
	.lookup		= proc_ns_dir_lookup,
	.getattr	= pid_getattr,
	.setattr	= proc_setattr,
};<|MERGE_RESOLUTION|>--- conflicted
+++ resolved
@@ -45,16 +45,11 @@
 
 	if (ptrace_may_access(task, PTRACE_MODE_READ)) {
 		error = ns_get_path(&ns_path, task, ns_ops);
-<<<<<<< HEAD
 		if (!error) {
-			err = nd_jump_link(nd, &ns_path);
+			err = nd_jump_link(&ns_path);
 			if (err)
 				error = ERR_PTR(err);
 		}
-=======
-		if (!error)
-			nd_jump_link(&ns_path);
->>>>>>> 52721d9d
 	}
 	put_task_struct(task);
 	return error;
