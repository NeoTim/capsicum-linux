/*
 *  linux/fs/proc/base.c
 *
 *  Copyright (C) 1991, 1992 Linus Torvalds
 *
 *  proc base directory handling functions
 *
 *  1999, Al Viro. Rewritten. Now it covers the whole per-process part.
 *  Instead of using magical inumbers to determine the kind of object
 *  we allocate and fill in-core inodes upon lookup. They don't even
 *  go into icache. We cache the reference to task_struct upon lookup too.
 *  Eventually it should become a filesystem in its own. We don't use the
 *  rest of procfs anymore.
 *
 *
 *  Changelog:
 *  17-Jan-2005
 *  Allan Bezerra
 *  Bruna Moreira <bruna.moreira@indt.org.br>
 *  Edjard Mota <edjard.mota@indt.org.br>
 *  Ilias Biris <ilias.biris@indt.org.br>
 *  Mauricio Lin <mauricio.lin@indt.org.br>
 *
 *  Embedded Linux Lab - 10LE Instituto Nokia de Tecnologia - INdT
 *
 *  A new process specific entry (smaps) included in /proc. It shows the
 *  size of rss for each memory area. The maps entry lacks information
 *  about physical memory size (rss) for each mapped file, i.e.,
 *  rss information for executables and library files.
 *  This additional information is useful for any tools that need to know
 *  about physical memory consumption for a process specific library.
 *
 *  Changelog:
 *  21-Feb-2005
 *  Embedded Linux Lab - 10LE Instituto Nokia de Tecnologia - INdT
 *  Pud inclusion in the page table walking.
 *
 *  ChangeLog:
 *  10-Mar-2005
 *  10LE Instituto Nokia de Tecnologia - INdT:
 *  A better way to walks through the page table as suggested by Hugh Dickins.
 *
 *  Simo Piiroinen <simo.piiroinen@nokia.com>:
 *  Smaps information related to shared, private, clean and dirty pages.
 *
 *  Paul Mundt <paul.mundt@nokia.com>:
 *  Overall revision about smaps.
 */

#include <asm/uaccess.h>

#include <linux/errno.h>
#include <linux/time.h>
#include <linux/proc_fs.h>
#include <linux/stat.h>
#include <linux/task_io_accounting_ops.h>
#include <linux/init.h>
#include <linux/capability.h>
#include <linux/file.h>
#include <linux/fdtable.h>
#include <linux/string.h>
#include <linux/seq_file.h>
#include <linux/namei.h>
#include <linux/mnt_namespace.h>
#include <linux/mm.h>
#include <linux/swap.h>
#include <linux/rcupdate.h>
#include <linux/kallsyms.h>
#include <linux/stacktrace.h>
#include <linux/resource.h>
#include <linux/module.h>
#include <linux/mount.h>
#include <linux/security.h>
#include <linux/ptrace.h>
#include <linux/tracehook.h>
#include <linux/printk.h>
#include <linux/cgroup.h>
#include <linux/cpuset.h>
#include <linux/audit.h>
#include <linux/poll.h>
#include <linux/nsproxy.h>
#include <linux/oom.h>
#include <linux/elf.h>
#include <linux/pid_namespace.h>
#include <linux/user_namespace.h>
#include <linux/fs_struct.h>
#include <linux/slab.h>
#include <linux/flex_array.h>
#include <linux/posix-timers.h>
#ifdef CONFIG_HARDWALL
#include <asm/hardwall.h>
#endif
#include <trace/events/oom.h>
#include "internal.h"
#include "fd.h"

/* NOTE:
 *	Implementing inode permission operations in /proc is almost
 *	certainly an error.  Permission checks need to happen during
 *	each system call not at open time.  The reason is that most of
 *	what we wish to check for permissions in /proc varies at runtime.
 *
 *	The classic example of a problem is opening file descriptors
 *	in /proc for a task before it execs a suid executable.
 */

struct pid_entry {
	const char *name;
	int len;
	umode_t mode;
	const struct inode_operations *iop;
	const struct file_operations *fop;
	union proc_op op;
};

#define NOD(NAME, MODE, IOP, FOP, OP) {			\
	.name = (NAME),					\
	.len  = sizeof(NAME) - 1,			\
	.mode = MODE,					\
	.iop  = IOP,					\
	.fop  = FOP,					\
	.op   = OP,					\
}

#define DIR(NAME, MODE, iops, fops)	\
	NOD(NAME, (S_IFDIR|(MODE)), &iops, &fops, {} )
#define LNK(NAME, get_link)					\
	NOD(NAME, (S_IFLNK|S_IRWXUGO),				\
		&proc_pid_link_inode_operations, NULL,		\
		{ .proc_get_link = get_link } )
#define REG(NAME, MODE, fops)				\
	NOD(NAME, (S_IFREG|(MODE)), NULL, &fops, {})
#define ONE(NAME, MODE, show)				\
	NOD(NAME, (S_IFREG|(MODE)), 			\
		NULL, &proc_single_file_operations,	\
		{ .proc_show = show } )

/*
 * Count the number of hardlinks for the pid_entry table, excluding the .
 * and .. links.
 */
static unsigned int pid_entry_count_dirs(const struct pid_entry *entries,
	unsigned int n)
{
	unsigned int i;
	unsigned int count;

	count = 0;
	for (i = 0; i < n; ++i) {
		if (S_ISDIR(entries[i].mode))
			++count;
	}

	return count;
}

static int get_task_root(struct task_struct *task, struct path *root)
{
	int result = -ENOENT;

	task_lock(task);
	if (task->fs) {
		get_fs_root(task->fs, root);
		result = 0;
	}
	task_unlock(task);
	return result;
}

static int proc_cwd_link(struct dentry *dentry, struct path *path)
{
	struct task_struct *task = get_proc_task(d_inode(dentry));
	int result = -ENOENT;

	if (task) {
		task_lock(task);
		if (task->fs) {
			get_fs_pwd(task->fs, path);
			result = 0;
		}
		task_unlock(task);
		put_task_struct(task);
	}
	return result;
}

static int proc_root_link(struct dentry *dentry, struct path *path)
{
	struct task_struct *task = get_proc_task(d_inode(dentry));
	int result = -ENOENT;

	if (task) {
		result = get_task_root(task, path);
		put_task_struct(task);
	}
	return result;
}

static ssize_t proc_pid_cmdline_read(struct file *file, char __user *buf,
				     size_t _count, loff_t *pos)
{
	struct task_struct *tsk;
	struct mm_struct *mm;
	char *page;
	unsigned long count = _count;
	unsigned long arg_start, arg_end, env_start, env_end;
	unsigned long len1, len2, len;
	unsigned long p;
	char c;
	ssize_t rv;

	BUG_ON(*pos < 0);

	tsk = get_proc_task(file_inode(file));
	if (!tsk)
		return -ESRCH;
	mm = get_task_mm(tsk);
	put_task_struct(tsk);
	if (!mm)
		return 0;
	/* Check if process spawned far enough to have cmdline. */
	if (!mm->env_end) {
		rv = 0;
		goto out_mmput;
	}

	page = (char *)__get_free_page(GFP_TEMPORARY);
	if (!page) {
		rv = -ENOMEM;
		goto out_mmput;
	}

	down_read(&mm->mmap_sem);
	arg_start = mm->arg_start;
	arg_end = mm->arg_end;
	env_start = mm->env_start;
	env_end = mm->env_end;
	up_read(&mm->mmap_sem);

	BUG_ON(arg_start > arg_end);
	BUG_ON(env_start > env_end);

	len1 = arg_end - arg_start;
	len2 = env_end - env_start;

	/* Empty ARGV. */
	if (len1 == 0) {
		rv = 0;
		goto out_free_page;
	}
	/*
	 * Inherently racy -- command line shares address space
	 * with code and data.
	 */
	rv = access_remote_vm(mm, arg_end - 1, &c, 1, 0);
	if (rv <= 0)
		goto out_free_page;

	rv = 0;

	if (c == '\0') {
		/* Command line (set of strings) occupies whole ARGV. */
		if (len1 <= *pos)
			goto out_free_page;

		p = arg_start + *pos;
		len = len1 - *pos;
		while (count > 0 && len > 0) {
			unsigned int _count;
			int nr_read;

			_count = min3(count, len, PAGE_SIZE);
			nr_read = access_remote_vm(mm, p, page, _count, 0);
			if (nr_read < 0)
				rv = nr_read;
			if (nr_read <= 0)
				goto out_free_page;

			if (copy_to_user(buf, page, nr_read)) {
				rv = -EFAULT;
				goto out_free_page;
			}

			p	+= nr_read;
			len	-= nr_read;
			buf	+= nr_read;
			count	-= nr_read;
			rv	+= nr_read;
		}
	} else {
		/*
		 * Command line (1 string) occupies ARGV and maybe
		 * extends into ENVP.
		 */
		if (len1 + len2 <= *pos)
			goto skip_argv_envp;
		if (len1 <= *pos)
			goto skip_argv;

		p = arg_start + *pos;
		len = len1 - *pos;
		while (count > 0 && len > 0) {
			unsigned int _count, l;
			int nr_read;
			bool final;

			_count = min3(count, len, PAGE_SIZE);
			nr_read = access_remote_vm(mm, p, page, _count, 0);
			if (nr_read < 0)
				rv = nr_read;
			if (nr_read <= 0)
				goto out_free_page;

			/*
			 * Command line can be shorter than whole ARGV
			 * even if last "marker" byte says it is not.
			 */
			final = false;
			l = strnlen(page, nr_read);
			if (l < nr_read) {
				nr_read = l;
				final = true;
			}

			if (copy_to_user(buf, page, nr_read)) {
				rv = -EFAULT;
				goto out_free_page;
			}

			p	+= nr_read;
			len	-= nr_read;
			buf	+= nr_read;
			count	-= nr_read;
			rv	+= nr_read;

			if (final)
				goto out_free_page;
		}
skip_argv:
		/*
		 * Command line (1 string) occupies ARGV and
		 * extends into ENVP.
		 */
		if (len1 <= *pos) {
			p = env_start + *pos - len1;
			len = len1 + len2 - *pos;
		} else {
			p = env_start;
			len = len2;
		}
		while (count > 0 && len > 0) {
			unsigned int _count, l;
			int nr_read;
			bool final;

			_count = min3(count, len, PAGE_SIZE);
			nr_read = access_remote_vm(mm, p, page, _count, 0);
			if (nr_read < 0)
				rv = nr_read;
			if (nr_read <= 0)
				goto out_free_page;

			/* Find EOS. */
			final = false;
			l = strnlen(page, nr_read);
			if (l < nr_read) {
				nr_read = l;
				final = true;
			}

			if (copy_to_user(buf, page, nr_read)) {
				rv = -EFAULT;
				goto out_free_page;
			}

			p	+= nr_read;
			len	-= nr_read;
			buf	+= nr_read;
			count	-= nr_read;
			rv	+= nr_read;

			if (final)
				goto out_free_page;
		}
skip_argv_envp:
		;
	}

out_free_page:
	free_page((unsigned long)page);
out_mmput:
	mmput(mm);
	if (rv > 0)
		*pos += rv;
	return rv;
}

static const struct file_operations proc_pid_cmdline_ops = {
	.read	= proc_pid_cmdline_read,
	.llseek	= generic_file_llseek,
};

static int proc_pid_auxv(struct seq_file *m, struct pid_namespace *ns,
			 struct pid *pid, struct task_struct *task)
{
	struct mm_struct *mm = mm_access(task, PTRACE_MODE_READ);
	if (mm && !IS_ERR(mm)) {
		unsigned int nwords = 0;
		do {
			nwords += 2;
		} while (mm->saved_auxv[nwords - 2] != 0); /* AT_NULL */
		seq_write(m, mm->saved_auxv, nwords * sizeof(mm->saved_auxv[0]));
		mmput(mm);
		return 0;
	} else
		return PTR_ERR(mm);
}


#ifdef CONFIG_KALLSYMS
/*
 * Provides a wchan file via kallsyms in a proper one-value-per-file format.
 * Returns the resolved symbol.  If that fails, simply return the address.
 */
static int proc_pid_wchan(struct seq_file *m, struct pid_namespace *ns,
			  struct pid *pid, struct task_struct *task)
{
	unsigned long wchan;
	char symname[KSYM_NAME_LEN];

	wchan = get_wchan(task);

	if (lookup_symbol_name(wchan, symname) < 0) {
		if (!ptrace_may_access(task, PTRACE_MODE_READ))
			return 0;
		seq_printf(m, "%lu", wchan);
	} else {
		seq_printf(m, "%s", symname);
	}

	return 0;
}
#endif /* CONFIG_KALLSYMS */

static int lock_trace(struct task_struct *task)
{
	int err = mutex_lock_killable(&task->signal->cred_guard_mutex);
	if (err)
		return err;
	if (!ptrace_may_access(task, PTRACE_MODE_ATTACH)) {
		mutex_unlock(&task->signal->cred_guard_mutex);
		return -EPERM;
	}
	return 0;
}

static void unlock_trace(struct task_struct *task)
{
	mutex_unlock(&task->signal->cred_guard_mutex);
}

#ifdef CONFIG_STACKTRACE

#define MAX_STACK_TRACE_DEPTH	64

static int proc_pid_stack(struct seq_file *m, struct pid_namespace *ns,
			  struct pid *pid, struct task_struct *task)
{
	struct stack_trace trace;
	unsigned long *entries;
	int err;
	int i;

	entries = kmalloc(MAX_STACK_TRACE_DEPTH * sizeof(*entries), GFP_KERNEL);
	if (!entries)
		return -ENOMEM;

	trace.nr_entries	= 0;
	trace.max_entries	= MAX_STACK_TRACE_DEPTH;
	trace.entries		= entries;
	trace.skip		= 0;

	err = lock_trace(task);
	if (!err) {
		save_stack_trace_tsk(task, &trace);

		for (i = 0; i < trace.nr_entries; i++) {
			seq_printf(m, "[<%pK>] %pS\n",
				   (void *)entries[i], (void *)entries[i]);
		}
		unlock_trace(task);
	}
	kfree(entries);

	return err;
}
#endif

#ifdef CONFIG_SCHED_INFO
/*
 * Provides /proc/PID/schedstat
 */
static int proc_pid_schedstat(struct seq_file *m, struct pid_namespace *ns,
			      struct pid *pid, struct task_struct *task)
{
	if (unlikely(!sched_info_on()))
		seq_printf(m, "0 0 0\n");
	else
		seq_printf(m, "%llu %llu %lu\n",
		   (unsigned long long)task->se.sum_exec_runtime,
		   (unsigned long long)task->sched_info.run_delay,
		   task->sched_info.pcount);

	return 0;
}
#endif

#ifdef CONFIG_LATENCYTOP
static int lstats_show_proc(struct seq_file *m, void *v)
{
	int i;
	struct inode *inode = m->private;
	struct task_struct *task = get_proc_task(inode);

	if (!task)
		return -ESRCH;
	seq_puts(m, "Latency Top version : v0.1\n");
	for (i = 0; i < 32; i++) {
		struct latency_record *lr = &task->latency_record[i];
		if (lr->backtrace[0]) {
			int q;
			seq_printf(m, "%i %li %li",
				   lr->count, lr->time, lr->max);
			for (q = 0; q < LT_BACKTRACEDEPTH; q++) {
				unsigned long bt = lr->backtrace[q];
				if (!bt)
					break;
				if (bt == ULONG_MAX)
					break;
				seq_printf(m, " %ps", (void *)bt);
			}
			seq_putc(m, '\n');
		}

	}
	put_task_struct(task);
	return 0;
}

static int lstats_open(struct inode *inode, struct file *file)
{
	return single_open(file, lstats_show_proc, inode);
}

static ssize_t lstats_write(struct file *file, const char __user *buf,
			    size_t count, loff_t *offs)
{
	struct task_struct *task = get_proc_task(file_inode(file));

	if (!task)
		return -ESRCH;
	clear_all_latency_tracing(task);
	put_task_struct(task);

	return count;
}

static const struct file_operations proc_lstats_operations = {
	.open		= lstats_open,
	.read		= seq_read,
	.write		= lstats_write,
	.llseek		= seq_lseek,
	.release	= single_release,
};

#endif

static int proc_oom_score(struct seq_file *m, struct pid_namespace *ns,
			  struct pid *pid, struct task_struct *task)
{
	unsigned long totalpages = totalram_pages + total_swap_pages;
	unsigned long points = 0;

	read_lock(&tasklist_lock);
	if (pid_alive(task))
		points = oom_badness(task, NULL, NULL, totalpages) *
						1000 / totalpages;
	read_unlock(&tasklist_lock);
	seq_printf(m, "%lu\n", points);

	return 0;
}

struct limit_names {
	const char *name;
	const char *unit;
};

static const struct limit_names lnames[RLIM_NLIMITS] = {
	[RLIMIT_CPU] = {"Max cpu time", "seconds"},
	[RLIMIT_FSIZE] = {"Max file size", "bytes"},
	[RLIMIT_DATA] = {"Max data size", "bytes"},
	[RLIMIT_STACK] = {"Max stack size", "bytes"},
	[RLIMIT_CORE] = {"Max core file size", "bytes"},
	[RLIMIT_RSS] = {"Max resident set", "bytes"},
	[RLIMIT_NPROC] = {"Max processes", "processes"},
	[RLIMIT_NOFILE] = {"Max open files", "files"},
	[RLIMIT_MEMLOCK] = {"Max locked memory", "bytes"},
	[RLIMIT_AS] = {"Max address space", "bytes"},
	[RLIMIT_LOCKS] = {"Max file locks", "locks"},
	[RLIMIT_SIGPENDING] = {"Max pending signals", "signals"},
	[RLIMIT_MSGQUEUE] = {"Max msgqueue size", "bytes"},
	[RLIMIT_NICE] = {"Max nice priority", NULL},
	[RLIMIT_RTPRIO] = {"Max realtime priority", NULL},
	[RLIMIT_RTTIME] = {"Max realtime timeout", "us"},
};

/* Display limits for a process */
static int proc_pid_limits(struct seq_file *m, struct pid_namespace *ns,
			   struct pid *pid, struct task_struct *task)
{
	unsigned int i;
	unsigned long flags;

	struct rlimit rlim[RLIM_NLIMITS];

	if (!lock_task_sighand(task, &flags))
		return 0;
	memcpy(rlim, task->signal->rlim, sizeof(struct rlimit) * RLIM_NLIMITS);
	unlock_task_sighand(task, &flags);

	/*
	 * print the file header
	 */
       seq_printf(m, "%-25s %-20s %-20s %-10s\n",
		  "Limit", "Soft Limit", "Hard Limit", "Units");

	for (i = 0; i < RLIM_NLIMITS; i++) {
		if (rlim[i].rlim_cur == RLIM_INFINITY)
			seq_printf(m, "%-25s %-20s ",
				   lnames[i].name, "unlimited");
		else
			seq_printf(m, "%-25s %-20lu ",
				   lnames[i].name, rlim[i].rlim_cur);

		if (rlim[i].rlim_max == RLIM_INFINITY)
			seq_printf(m, "%-20s ", "unlimited");
		else
			seq_printf(m, "%-20lu ", rlim[i].rlim_max);

		if (lnames[i].unit)
			seq_printf(m, "%-10s\n", lnames[i].unit);
		else
			seq_putc(m, '\n');
	}

	return 0;
}

#ifdef CONFIG_HAVE_ARCH_TRACEHOOK
static int proc_pid_syscall(struct seq_file *m, struct pid_namespace *ns,
			    struct pid *pid, struct task_struct *task)
{
	long nr;
	unsigned long args[6], sp, pc;
	int res;

	res = lock_trace(task);
	if (res)
		return res;

	if (task_current_syscall(task, &nr, args, 6, &sp, &pc))
		seq_puts(m, "running\n");
	else if (nr < 0)
		seq_printf(m, "%ld 0x%lx 0x%lx\n", nr, sp, pc);
	else
		seq_printf(m,
		       "%ld 0x%lx 0x%lx 0x%lx 0x%lx 0x%lx 0x%lx 0x%lx 0x%lx\n",
		       nr,
		       args[0], args[1], args[2], args[3], args[4], args[5],
		       sp, pc);
	unlock_trace(task);

	return 0;
}
#endif /* CONFIG_HAVE_ARCH_TRACEHOOK */

/************************************************************************/
/*                       Here the fs part begins                        */
/************************************************************************/

/* permission checks */
static int proc_fd_access_allowed(struct inode *inode)
{
	struct task_struct *task;
	int allowed = 0;
	/* Allow access to a task's file descriptors if it is us or we
	 * may use ptrace attach to the process and find out that
	 * information.
	 */
	task = get_proc_task(inode);
	if (task) {
		allowed = ptrace_may_access(task, PTRACE_MODE_READ);
		put_task_struct(task);
	}
	return allowed;
}

int proc_setattr(struct dentry *dentry, struct iattr *attr)
{
	int error;
	struct inode *inode = d_inode(dentry);

	if (attr->ia_valid & ATTR_MODE)
		return -EPERM;

	error = inode_change_ok(inode, attr);
	if (error)
		return error;

	setattr_copy(inode, attr);
	mark_inode_dirty(inode);
	return 0;
}

/*
 * May current process learn task's sched/cmdline info (for hide_pid_min=1)
 * or euid/egid (for hide_pid_min=2)?
 */
static bool has_pid_permissions(struct pid_namespace *pid,
				 struct task_struct *task,
				 int hide_pid_min)
{
	if (pid->hide_pid < hide_pid_min)
		return true;
	if (in_group_p(pid->pid_gid))
		return true;
	return ptrace_may_access(task, PTRACE_MODE_READ);
}


static int proc_pid_permission(struct inode *inode, int mask)
{
	struct pid_namespace *pid = inode->i_sb->s_fs_info;
	struct task_struct *task;
	bool has_perms;

	task = get_proc_task(inode);
	if (!task)
		return -ESRCH;
	has_perms = has_pid_permissions(pid, task, 1);
	put_task_struct(task);

	if (!has_perms) {
		if (pid->hide_pid == 2) {
			/*
			 * Let's make getdents(), stat(), and open()
			 * consistent with each other.  If a process
			 * may not stat() a file, it shouldn't be seen
			 * in procfs at all.
			 */
			return -ENOENT;
		}

		return -EPERM;
	}
	return generic_permission(inode, mask);
}



static const struct inode_operations proc_def_inode_operations = {
	.setattr	= proc_setattr,
};

static int proc_single_show(struct seq_file *m, void *v)
{
	struct inode *inode = m->private;
	struct pid_namespace *ns;
	struct pid *pid;
	struct task_struct *task;
	int ret;

	ns = inode->i_sb->s_fs_info;
	pid = proc_pid(inode);
	task = get_pid_task(pid, PIDTYPE_PID);
	if (!task)
		return -ESRCH;

	ret = PROC_I(inode)->op.proc_show(m, ns, pid, task);

	put_task_struct(task);
	return ret;
}

static int proc_single_open(struct inode *inode, struct file *filp)
{
	return single_open(filp, proc_single_show, inode);
}

static const struct file_operations proc_single_file_operations = {
	.open		= proc_single_open,
	.read		= seq_read,
	.llseek		= seq_lseek,
	.release	= single_release,
};


struct mm_struct *proc_mem_open(struct inode *inode, unsigned int mode)
{
	struct task_struct *task = get_proc_task(inode);
	struct mm_struct *mm = ERR_PTR(-ESRCH);

	if (task) {
		mm = mm_access(task, mode);
		put_task_struct(task);

		if (!IS_ERR_OR_NULL(mm)) {
			/* ensure this mm_struct can't be freed */
			atomic_inc(&mm->mm_count);
			/* but do not pin its memory */
			mmput(mm);
		}
	}

	return mm;
}

static int __mem_open(struct inode *inode, struct file *file, unsigned int mode)
{
	struct mm_struct *mm = proc_mem_open(inode, mode);

	if (IS_ERR(mm))
		return PTR_ERR(mm);

	file->private_data = mm;
	return 0;
}

static int mem_open(struct inode *inode, struct file *file)
{
	int ret = __mem_open(inode, file, PTRACE_MODE_ATTACH);

	/* OK to pass negative loff_t, we can catch out-of-range */
	file->f_mode |= FMODE_UNSIGNED_OFFSET;

	return ret;
}

static ssize_t mem_rw(struct file *file, char __user *buf,
			size_t count, loff_t *ppos, int write)
{
	struct mm_struct *mm = file->private_data;
	unsigned long addr = *ppos;
	ssize_t copied;
	char *page;

	if (!mm)
		return 0;

	page = (char *)__get_free_page(GFP_TEMPORARY);
	if (!page)
		return -ENOMEM;

	copied = 0;
	if (!atomic_inc_not_zero(&mm->mm_users))
		goto free;

	while (count > 0) {
		int this_len = min_t(int, count, PAGE_SIZE);

		if (write && copy_from_user(page, buf, this_len)) {
			copied = -EFAULT;
			break;
		}

		this_len = access_remote_vm(mm, addr, page, this_len, write);
		if (!this_len) {
			if (!copied)
				copied = -EIO;
			break;
		}

		if (!write && copy_to_user(buf, page, this_len)) {
			copied = -EFAULT;
			break;
		}

		buf += this_len;
		addr += this_len;
		copied += this_len;
		count -= this_len;
	}
	*ppos = addr;

	mmput(mm);
free:
	free_page((unsigned long) page);
	return copied;
}

static ssize_t mem_read(struct file *file, char __user *buf,
			size_t count, loff_t *ppos)
{
	return mem_rw(file, buf, count, ppos, 0);
}

static ssize_t mem_write(struct file *file, const char __user *buf,
			 size_t count, loff_t *ppos)
{
	return mem_rw(file, (char __user*)buf, count, ppos, 1);
}

loff_t mem_lseek(struct file *file, loff_t offset, int orig)
{
	switch (orig) {
	case 0:
		file->f_pos = offset;
		break;
	case 1:
		file->f_pos += offset;
		break;
	default:
		return -EINVAL;
	}
	force_successful_syscall_return();
	return file->f_pos;
}

static int mem_release(struct inode *inode, struct file *file)
{
	struct mm_struct *mm = file->private_data;
	if (mm)
		mmdrop(mm);
	return 0;
}

static const struct file_operations proc_mem_operations = {
	.llseek		= mem_lseek,
	.read		= mem_read,
	.write		= mem_write,
	.open		= mem_open,
	.release	= mem_release,
};

static int environ_open(struct inode *inode, struct file *file)
{
	return __mem_open(inode, file, PTRACE_MODE_READ);
}

static ssize_t environ_read(struct file *file, char __user *buf,
			size_t count, loff_t *ppos)
{
	char *page;
	unsigned long src = *ppos;
	int ret = 0;
	struct mm_struct *mm = file->private_data;

	if (!mm)
		return 0;

	page = (char *)__get_free_page(GFP_TEMPORARY);
	if (!page)
		return -ENOMEM;

	ret = 0;
	if (!atomic_inc_not_zero(&mm->mm_users))
		goto free;
	while (count > 0) {
		size_t this_len, max_len;
		int retval;

		if (src >= (mm->env_end - mm->env_start))
			break;

		this_len = mm->env_end - (mm->env_start + src);

		max_len = min_t(size_t, PAGE_SIZE, count);
		this_len = min(max_len, this_len);

		retval = access_remote_vm(mm, (mm->env_start + src),
			page, this_len, 0);

		if (retval <= 0) {
			ret = retval;
			break;
		}

		if (copy_to_user(buf, page, retval)) {
			ret = -EFAULT;
			break;
		}

		ret += retval;
		src += retval;
		buf += retval;
		count -= retval;
	}
	*ppos = src;
	mmput(mm);

free:
	free_page((unsigned long) page);
	return ret;
}

static const struct file_operations proc_environ_operations = {
	.open		= environ_open,
	.read		= environ_read,
	.llseek		= generic_file_llseek,
	.release	= mem_release,
};

static ssize_t oom_adj_read(struct file *file, char __user *buf, size_t count,
			    loff_t *ppos)
{
	struct task_struct *task = get_proc_task(file_inode(file));
	char buffer[PROC_NUMBUF];
	int oom_adj = OOM_ADJUST_MIN;
	size_t len;
	unsigned long flags;

	if (!task)
		return -ESRCH;
	if (lock_task_sighand(task, &flags)) {
		if (task->signal->oom_score_adj == OOM_SCORE_ADJ_MAX)
			oom_adj = OOM_ADJUST_MAX;
		else
			oom_adj = (task->signal->oom_score_adj * -OOM_DISABLE) /
				  OOM_SCORE_ADJ_MAX;
		unlock_task_sighand(task, &flags);
	}
	put_task_struct(task);
	len = snprintf(buffer, sizeof(buffer), "%d\n", oom_adj);
	return simple_read_from_buffer(buf, count, ppos, buffer, len);
}

static ssize_t oom_adj_write(struct file *file, const char __user *buf,
			     size_t count, loff_t *ppos)
{
	struct task_struct *task;
	char buffer[PROC_NUMBUF];
	int oom_adj;
	unsigned long flags;
	int err;

	memset(buffer, 0, sizeof(buffer));
	if (count > sizeof(buffer) - 1)
		count = sizeof(buffer) - 1;
	if (copy_from_user(buffer, buf, count)) {
		err = -EFAULT;
		goto out;
	}

	err = kstrtoint(strstrip(buffer), 0, &oom_adj);
	if (err)
		goto out;
	if ((oom_adj < OOM_ADJUST_MIN || oom_adj > OOM_ADJUST_MAX) &&
	     oom_adj != OOM_DISABLE) {
		err = -EINVAL;
		goto out;
	}

	task = get_proc_task(file_inode(file));
	if (!task) {
		err = -ESRCH;
		goto out;
	}

	task_lock(task);
	if (!task->mm) {
		err = -EINVAL;
		goto err_task_lock;
	}

	if (!lock_task_sighand(task, &flags)) {
		err = -ESRCH;
		goto err_task_lock;
	}

	/*
	 * Scale /proc/pid/oom_score_adj appropriately ensuring that a maximum
	 * value is always attainable.
	 */
	if (oom_adj == OOM_ADJUST_MAX)
		oom_adj = OOM_SCORE_ADJ_MAX;
	else
		oom_adj = (oom_adj * OOM_SCORE_ADJ_MAX) / -OOM_DISABLE;

	if (oom_adj < task->signal->oom_score_adj &&
	    !capable(CAP_SYS_RESOURCE)) {
		err = -EACCES;
		goto err_sighand;
	}

	/*
	 * /proc/pid/oom_adj is provided for legacy purposes, ask users to use
	 * /proc/pid/oom_score_adj instead.
	 */
	pr_warn_once("%s (%d): /proc/%d/oom_adj is deprecated, please use /proc/%d/oom_score_adj instead.\n",
		  current->comm, task_pid_nr(current), task_pid_nr(task),
		  task_pid_nr(task));

	task->signal->oom_score_adj = oom_adj;
	trace_oom_score_adj_update(task);
err_sighand:
	unlock_task_sighand(task, &flags);
err_task_lock:
	task_unlock(task);
	put_task_struct(task);
out:
	return err < 0 ? err : count;
}

static const struct file_operations proc_oom_adj_operations = {
	.read		= oom_adj_read,
	.write		= oom_adj_write,
	.llseek		= generic_file_llseek,
};

static ssize_t oom_score_adj_read(struct file *file, char __user *buf,
					size_t count, loff_t *ppos)
{
	struct task_struct *task = get_proc_task(file_inode(file));
	char buffer[PROC_NUMBUF];
	short oom_score_adj = OOM_SCORE_ADJ_MIN;
	unsigned long flags;
	size_t len;

	if (!task)
		return -ESRCH;
	if (lock_task_sighand(task, &flags)) {
		oom_score_adj = task->signal->oom_score_adj;
		unlock_task_sighand(task, &flags);
	}
	put_task_struct(task);
	len = snprintf(buffer, sizeof(buffer), "%hd\n", oom_score_adj);
	return simple_read_from_buffer(buf, count, ppos, buffer, len);
}

static ssize_t oom_score_adj_write(struct file *file, const char __user *buf,
					size_t count, loff_t *ppos)
{
	struct task_struct *task;
	char buffer[PROC_NUMBUF];
	unsigned long flags;
	int oom_score_adj;
	int err;

	memset(buffer, 0, sizeof(buffer));
	if (count > sizeof(buffer) - 1)
		count = sizeof(buffer) - 1;
	if (copy_from_user(buffer, buf, count)) {
		err = -EFAULT;
		goto out;
	}

	err = kstrtoint(strstrip(buffer), 0, &oom_score_adj);
	if (err)
		goto out;
	if (oom_score_adj < OOM_SCORE_ADJ_MIN ||
			oom_score_adj > OOM_SCORE_ADJ_MAX) {
		err = -EINVAL;
		goto out;
	}

	task = get_proc_task(file_inode(file));
	if (!task) {
		err = -ESRCH;
		goto out;
	}

	task_lock(task);
	if (!task->mm) {
		err = -EINVAL;
		goto err_task_lock;
	}

	if (!lock_task_sighand(task, &flags)) {
		err = -ESRCH;
		goto err_task_lock;
	}

	if ((short)oom_score_adj < task->signal->oom_score_adj_min &&
			!capable(CAP_SYS_RESOURCE)) {
		err = -EACCES;
		goto err_sighand;
	}

	task->signal->oom_score_adj = (short)oom_score_adj;
	if (has_capability_noaudit(current, CAP_SYS_RESOURCE))
		task->signal->oom_score_adj_min = (short)oom_score_adj;
	trace_oom_score_adj_update(task);

err_sighand:
	unlock_task_sighand(task, &flags);
err_task_lock:
	task_unlock(task);
	put_task_struct(task);
out:
	return err < 0 ? err : count;
}

static const struct file_operations proc_oom_score_adj_operations = {
	.read		= oom_score_adj_read,
	.write		= oom_score_adj_write,
	.llseek		= default_llseek,
};

#ifdef CONFIG_AUDITSYSCALL
#define TMPBUFLEN 21
static ssize_t proc_loginuid_read(struct file * file, char __user * buf,
				  size_t count, loff_t *ppos)
{
	struct inode * inode = file_inode(file);
	struct task_struct *task = get_proc_task(inode);
	ssize_t length;
	char tmpbuf[TMPBUFLEN];

	if (!task)
		return -ESRCH;
	length = scnprintf(tmpbuf, TMPBUFLEN, "%u",
			   from_kuid(file->f_cred->user_ns,
				     audit_get_loginuid(task)));
	put_task_struct(task);
	return simple_read_from_buffer(buf, count, ppos, tmpbuf, length);
}

static ssize_t proc_loginuid_write(struct file * file, const char __user * buf,
				   size_t count, loff_t *ppos)
{
	struct inode * inode = file_inode(file);
	char *page, *tmp;
	ssize_t length;
	uid_t loginuid;
	kuid_t kloginuid;

	rcu_read_lock();
	if (current != pid_task(proc_pid(inode), PIDTYPE_PID)) {
		rcu_read_unlock();
		return -EPERM;
	}
	rcu_read_unlock();

	if (count >= PAGE_SIZE)
		count = PAGE_SIZE - 1;

	if (*ppos != 0) {
		/* No partial writes. */
		return -EINVAL;
	}
	page = (char*)__get_free_page(GFP_TEMPORARY);
	if (!page)
		return -ENOMEM;
	length = -EFAULT;
	if (copy_from_user(page, buf, count))
		goto out_free_page;

	page[count] = '\0';
	loginuid = simple_strtoul(page, &tmp, 10);
	if (tmp == page) {
		length = -EINVAL;
		goto out_free_page;

	}

	/* is userspace tring to explicitly UNSET the loginuid? */
	if (loginuid == AUDIT_UID_UNSET) {
		kloginuid = INVALID_UID;
	} else {
		kloginuid = make_kuid(file->f_cred->user_ns, loginuid);
		if (!uid_valid(kloginuid)) {
			length = -EINVAL;
			goto out_free_page;
		}
	}

	length = audit_set_loginuid(kloginuid);
	if (likely(length == 0))
		length = count;

out_free_page:
	free_page((unsigned long) page);
	return length;
}

static const struct file_operations proc_loginuid_operations = {
	.read		= proc_loginuid_read,
	.write		= proc_loginuid_write,
	.llseek		= generic_file_llseek,
};

static ssize_t proc_sessionid_read(struct file * file, char __user * buf,
				  size_t count, loff_t *ppos)
{
	struct inode * inode = file_inode(file);
	struct task_struct *task = get_proc_task(inode);
	ssize_t length;
	char tmpbuf[TMPBUFLEN];

	if (!task)
		return -ESRCH;
	length = scnprintf(tmpbuf, TMPBUFLEN, "%u",
				audit_get_sessionid(task));
	put_task_struct(task);
	return simple_read_from_buffer(buf, count, ppos, tmpbuf, length);
}

static const struct file_operations proc_sessionid_operations = {
	.read		= proc_sessionid_read,
	.llseek		= generic_file_llseek,
};
#endif

#ifdef CONFIG_FAULT_INJECTION
static ssize_t proc_fault_inject_read(struct file * file, char __user * buf,
				      size_t count, loff_t *ppos)
{
	struct task_struct *task = get_proc_task(file_inode(file));
	char buffer[PROC_NUMBUF];
	size_t len;
	int make_it_fail;

	if (!task)
		return -ESRCH;
	make_it_fail = task->make_it_fail;
	put_task_struct(task);

	len = snprintf(buffer, sizeof(buffer), "%i\n", make_it_fail);

	return simple_read_from_buffer(buf, count, ppos, buffer, len);
}

static ssize_t proc_fault_inject_write(struct file * file,
			const char __user * buf, size_t count, loff_t *ppos)
{
	struct task_struct *task;
	char buffer[PROC_NUMBUF], *end;
	int make_it_fail;

	if (!capable(CAP_SYS_RESOURCE))
		return -EPERM;
	memset(buffer, 0, sizeof(buffer));
	if (count > sizeof(buffer) - 1)
		count = sizeof(buffer) - 1;
	if (copy_from_user(buffer, buf, count))
		return -EFAULT;
	make_it_fail = simple_strtol(strstrip(buffer), &end, 0);
	if (*end)
		return -EINVAL;
	if (make_it_fail < 0 || make_it_fail > 1)
		return -EINVAL;

	task = get_proc_task(file_inode(file));
	if (!task)
		return -ESRCH;
	task->make_it_fail = make_it_fail;
	put_task_struct(task);

	return count;
}

static const struct file_operations proc_fault_inject_operations = {
	.read		= proc_fault_inject_read,
	.write		= proc_fault_inject_write,
	.llseek		= generic_file_llseek,
};
#endif


#ifdef CONFIG_SCHED_DEBUG
/*
 * Print out various scheduling related per-task fields:
 */
static int sched_show(struct seq_file *m, void *v)
{
	struct inode *inode = m->private;
	struct task_struct *p;

	p = get_proc_task(inode);
	if (!p)
		return -ESRCH;
	proc_sched_show_task(p, m);

	put_task_struct(p);

	return 0;
}

static ssize_t
sched_write(struct file *file, const char __user *buf,
	    size_t count, loff_t *offset)
{
	struct inode *inode = file_inode(file);
	struct task_struct *p;

	p = get_proc_task(inode);
	if (!p)
		return -ESRCH;
	proc_sched_set_task(p);

	put_task_struct(p);

	return count;
}

static int sched_open(struct inode *inode, struct file *filp)
{
	return single_open(filp, sched_show, inode);
}

static const struct file_operations proc_pid_sched_operations = {
	.open		= sched_open,
	.read		= seq_read,
	.write		= sched_write,
	.llseek		= seq_lseek,
	.release	= single_release,
};

#endif

#ifdef CONFIG_SCHED_AUTOGROUP
/*
 * Print out autogroup related information:
 */
static int sched_autogroup_show(struct seq_file *m, void *v)
{
	struct inode *inode = m->private;
	struct task_struct *p;

	p = get_proc_task(inode);
	if (!p)
		return -ESRCH;
	proc_sched_autogroup_show_task(p, m);

	put_task_struct(p);

	return 0;
}

static ssize_t
sched_autogroup_write(struct file *file, const char __user *buf,
	    size_t count, loff_t *offset)
{
	struct inode *inode = file_inode(file);
	struct task_struct *p;
	char buffer[PROC_NUMBUF];
	int nice;
	int err;

	memset(buffer, 0, sizeof(buffer));
	if (count > sizeof(buffer) - 1)
		count = sizeof(buffer) - 1;
	if (copy_from_user(buffer, buf, count))
		return -EFAULT;

	err = kstrtoint(strstrip(buffer), 0, &nice);
	if (err < 0)
		return err;

	p = get_proc_task(inode);
	if (!p)
		return -ESRCH;

	err = proc_sched_autogroup_set_nice(p, nice);
	if (err)
		count = err;

	put_task_struct(p);

	return count;
}

static int sched_autogroup_open(struct inode *inode, struct file *filp)
{
	int ret;

	ret = single_open(filp, sched_autogroup_show, NULL);
	if (!ret) {
		struct seq_file *m = filp->private_data;

		m->private = inode;
	}
	return ret;
}

static const struct file_operations proc_pid_sched_autogroup_operations = {
	.open		= sched_autogroup_open,
	.read		= seq_read,
	.write		= sched_autogroup_write,
	.llseek		= seq_lseek,
	.release	= single_release,
};

#endif /* CONFIG_SCHED_AUTOGROUP */

static ssize_t comm_write(struct file *file, const char __user *buf,
				size_t count, loff_t *offset)
{
	struct inode *inode = file_inode(file);
	struct task_struct *p;
	char buffer[TASK_COMM_LEN];
	const size_t maxlen = sizeof(buffer) - 1;

	memset(buffer, 0, sizeof(buffer));
	if (copy_from_user(buffer, buf, count > maxlen ? maxlen : count))
		return -EFAULT;

	p = get_proc_task(inode);
	if (!p)
		return -ESRCH;

	if (same_thread_group(current, p))
		set_task_comm(p, buffer);
	else
		count = -EINVAL;

	put_task_struct(p);

	return count;
}

static int comm_show(struct seq_file *m, void *v)
{
	struct inode *inode = m->private;
	struct task_struct *p;

	p = get_proc_task(inode);
	if (!p)
		return -ESRCH;

	task_lock(p);
	seq_printf(m, "%s\n", p->comm);
	task_unlock(p);

	put_task_struct(p);

	return 0;
}

static int comm_open(struct inode *inode, struct file *filp)
{
	return single_open(filp, comm_show, inode);
}

static const struct file_operations proc_pid_set_comm_operations = {
	.open		= comm_open,
	.read		= seq_read,
	.write		= comm_write,
	.llseek		= seq_lseek,
	.release	= single_release,
};

static int proc_exe_link(struct dentry *dentry, struct path *exe_path)
{
	struct task_struct *task;
	struct mm_struct *mm;
	struct file *exe_file;

	task = get_proc_task(d_inode(dentry));
	if (!task)
		return -ENOENT;
	mm = get_task_mm(task);
	put_task_struct(task);
	if (!mm)
		return -ENOENT;
	exe_file = get_mm_exe_file(mm);
	mmput(mm);
	if (exe_file) {
		*exe_path = exe_file->f_path;
		path_get(&exe_file->f_path);
		fput(exe_file);
		return 0;
	} else
		return -ENOENT;
}

static const char *proc_pid_follow_link(struct dentry *dentry, void **cookie)
{
	struct inode *inode = d_inode(dentry);
	struct path path;
	int error = -EACCES;

	/* Are we allowed to snoop on the tasks file descriptors? */
	if (!proc_fd_access_allowed(inode))
		goto out;

	error = PROC_I(inode)->op.proc_get_link(dentry, &path);
	if (error)
		goto out;

<<<<<<< HEAD
	error = nd_jump_link(nd, &path);
	if (error)
		goto out;
=======
	nd_jump_link(&path);
>>>>>>> 52721d9d
	return NULL;
out:
	return ERR_PTR(error);
}

static int do_proc_readlink(struct path *path, char __user *buffer, int buflen)
{
	char *tmp = (char*)__get_free_page(GFP_TEMPORARY);
	char *pathname;
	int len;

	if (!tmp)
		return -ENOMEM;

	pathname = d_path(path, tmp, PAGE_SIZE);
	len = PTR_ERR(pathname);
	if (IS_ERR(pathname))
		goto out;
	len = tmp + PAGE_SIZE - 1 - pathname;

	if (len > buflen)
		len = buflen;
	if (copy_to_user(buffer, pathname, len))
		len = -EFAULT;
 out:
	free_page((unsigned long)tmp);
	return len;
}

static int proc_pid_readlink(struct dentry * dentry, char __user * buffer, int buflen)
{
	int error = -EACCES;
	struct inode *inode = d_inode(dentry);
	struct path path;

	/* Are we allowed to snoop on the tasks file descriptors? */
	if (!proc_fd_access_allowed(inode))
		goto out;

	error = PROC_I(inode)->op.proc_get_link(dentry, &path);
	if (error)
		goto out;

	error = do_proc_readlink(&path, buffer, buflen);
	path_put(&path);
out:
	return error;
}

const struct inode_operations proc_pid_link_inode_operations = {
	.readlink	= proc_pid_readlink,
	.follow_link	= proc_pid_follow_link,
	.setattr	= proc_setattr,
};


/* building an inode */

struct inode *proc_pid_make_inode(struct super_block * sb, struct task_struct *task)
{
	struct inode * inode;
	struct proc_inode *ei;
	const struct cred *cred;

	/* We need a new inode */

	inode = new_inode(sb);
	if (!inode)
		goto out;

	/* Common stuff */
	ei = PROC_I(inode);
	inode->i_ino = get_next_ino();
	inode->i_mtime = inode->i_atime = inode->i_ctime = CURRENT_TIME;
	inode->i_op = &proc_def_inode_operations;

	/*
	 * grab the reference to task.
	 */
	ei->pid = get_task_pid(task, PIDTYPE_PID);
	if (!ei->pid)
		goto out_unlock;

	if (task_dumpable(task)) {
		rcu_read_lock();
		cred = __task_cred(task);
		inode->i_uid = cred->euid;
		inode->i_gid = cred->egid;
		rcu_read_unlock();
	}
	security_task_to_inode(task, inode);

out:
	return inode;

out_unlock:
	iput(inode);
	return NULL;
}

int pid_getattr(struct vfsmount *mnt, struct dentry *dentry, struct kstat *stat)
{
	struct inode *inode = d_inode(dentry);
	struct task_struct *task;
	const struct cred *cred;
	struct pid_namespace *pid = dentry->d_sb->s_fs_info;

	generic_fillattr(inode, stat);

	rcu_read_lock();
	stat->uid = GLOBAL_ROOT_UID;
	stat->gid = GLOBAL_ROOT_GID;
	task = pid_task(proc_pid(inode), PIDTYPE_PID);
	if (task) {
		if (!has_pid_permissions(pid, task, 2)) {
			rcu_read_unlock();
			/*
			 * This doesn't prevent learning whether PID exists,
			 * it only makes getattr() consistent with readdir().
			 */
			return -ENOENT;
		}
		if ((inode->i_mode == (S_IFDIR|S_IRUGO|S_IXUGO)) ||
		    task_dumpable(task)) {
			cred = __task_cred(task);
			stat->uid = cred->euid;
			stat->gid = cred->egid;
		}
	}
	rcu_read_unlock();
	return 0;
}

/* dentry stuff */

/*
 *	Exceptional case: normally we are not allowed to unhash a busy
 * directory. In this case, however, we can do it - no aliasing problems
 * due to the way we treat inodes.
 *
 * Rewrite the inode's ownerships here because the owning task may have
 * performed a setuid(), etc.
 *
 * Before the /proc/pid/status file was created the only way to read
 * the effective uid of a /process was to stat /proc/pid.  Reading
 * /proc/pid/status is slow enough that procps and other packages
 * kept stating /proc/pid.  To keep the rules in /proc simple I have
 * made this apply to all per process world readable and executable
 * directories.
 */
int pid_revalidate(struct dentry *dentry, unsigned int flags)
{
	struct inode *inode;
	struct task_struct *task;
	const struct cred *cred;

	if (flags & LOOKUP_RCU)
		return -ECHILD;

	inode = d_inode(dentry);
	task = get_proc_task(inode);

	if (task) {
		if ((inode->i_mode == (S_IFDIR|S_IRUGO|S_IXUGO)) ||
		    task_dumpable(task)) {
			rcu_read_lock();
			cred = __task_cred(task);
			inode->i_uid = cred->euid;
			inode->i_gid = cred->egid;
			rcu_read_unlock();
		} else {
			inode->i_uid = GLOBAL_ROOT_UID;
			inode->i_gid = GLOBAL_ROOT_GID;
		}
		inode->i_mode &= ~(S_ISUID | S_ISGID);
		security_task_to_inode(task, inode);
		put_task_struct(task);
		return 1;
	}
	return 0;
}

static inline bool proc_inode_is_dead(struct inode *inode)
{
	return !proc_pid(inode)->tasks[PIDTYPE_PID].first;
}

int pid_delete_dentry(const struct dentry *dentry)
{
	/* Is the task we represent dead?
	 * If so, then don't put the dentry on the lru list,
	 * kill it immediately.
	 */
	return proc_inode_is_dead(d_inode(dentry));
}

const struct dentry_operations pid_dentry_operations =
{
	.d_revalidate	= pid_revalidate,
	.d_delete	= pid_delete_dentry,
};

/* Lookups */

/*
 * Fill a directory entry.
 *
 * If possible create the dcache entry and derive our inode number and
 * file type from dcache entry.
 *
 * Since all of the proc inode numbers are dynamically generated, the inode
 * numbers do not exist until the inode is cache.  This means creating the
 * the dcache entry in readdir is necessary to keep the inode numbers
 * reported by readdir in sync with the inode numbers reported
 * by stat.
 */
bool proc_fill_cache(struct file *file, struct dir_context *ctx,
	const char *name, int len,
	instantiate_t instantiate, struct task_struct *task, const void *ptr)
{
	struct dentry *child, *dir = file->f_path.dentry;
	struct qstr qname = QSTR_INIT(name, len);
	struct inode *inode;
	unsigned type;
	ino_t ino;

	child = d_hash_and_lookup(dir, &qname);
	if (!child) {
		child = d_alloc(dir, &qname);
		if (!child)
			goto end_instantiate;
		if (instantiate(d_inode(dir), child, task, ptr) < 0) {
			dput(child);
			goto end_instantiate;
		}
	}
	inode = d_inode(child);
	ino = inode->i_ino;
	type = inode->i_mode >> 12;
	dput(child);
	return dir_emit(ctx, name, len, ino, type);

end_instantiate:
	return dir_emit(ctx, name, len, 1, DT_UNKNOWN);
}

#ifdef CONFIG_CHECKPOINT_RESTORE

/*
 * dname_to_vma_addr - maps a dentry name into two unsigned longs
 * which represent vma start and end addresses.
 */
static int dname_to_vma_addr(struct dentry *dentry,
			     unsigned long *start, unsigned long *end)
{
	if (sscanf(dentry->d_name.name, "%lx-%lx", start, end) != 2)
		return -EINVAL;

	return 0;
}

static int map_files_d_revalidate(struct dentry *dentry, unsigned int flags)
{
	unsigned long vm_start, vm_end;
	bool exact_vma_exists = false;
	struct mm_struct *mm = NULL;
	struct task_struct *task;
	const struct cred *cred;
	struct inode *inode;
	int status = 0;

	if (flags & LOOKUP_RCU)
		return -ECHILD;

	if (!capable(CAP_SYS_ADMIN)) {
		status = -EPERM;
		goto out_notask;
	}

	inode = d_inode(dentry);
	task = get_proc_task(inode);
	if (!task)
		goto out_notask;

	mm = mm_access(task, PTRACE_MODE_READ);
	if (IS_ERR_OR_NULL(mm))
		goto out;

	if (!dname_to_vma_addr(dentry, &vm_start, &vm_end)) {
		down_read(&mm->mmap_sem);
		exact_vma_exists = !!find_exact_vma(mm, vm_start, vm_end);
		up_read(&mm->mmap_sem);
	}

	mmput(mm);

	if (exact_vma_exists) {
		if (task_dumpable(task)) {
			rcu_read_lock();
			cred = __task_cred(task);
			inode->i_uid = cred->euid;
			inode->i_gid = cred->egid;
			rcu_read_unlock();
		} else {
			inode->i_uid = GLOBAL_ROOT_UID;
			inode->i_gid = GLOBAL_ROOT_GID;
		}
		security_task_to_inode(task, inode);
		status = 1;
	}

out:
	put_task_struct(task);

out_notask:
	return status;
}

static const struct dentry_operations tid_map_files_dentry_operations = {
	.d_revalidate	= map_files_d_revalidate,
	.d_delete	= pid_delete_dentry,
};

static int proc_map_files_get_link(struct dentry *dentry, struct path *path)
{
	unsigned long vm_start, vm_end;
	struct vm_area_struct *vma;
	struct task_struct *task;
	struct mm_struct *mm;
	int rc;

	rc = -ENOENT;
	task = get_proc_task(d_inode(dentry));
	if (!task)
		goto out;

	mm = get_task_mm(task);
	put_task_struct(task);
	if (!mm)
		goto out;

	rc = dname_to_vma_addr(dentry, &vm_start, &vm_end);
	if (rc)
		goto out_mmput;

	rc = -ENOENT;
	down_read(&mm->mmap_sem);
	vma = find_exact_vma(mm, vm_start, vm_end);
	if (vma && vma->vm_file) {
		*path = vma->vm_file->f_path;
		path_get(path);
		rc = 0;
	}
	up_read(&mm->mmap_sem);

out_mmput:
	mmput(mm);
out:
	return rc;
}

struct map_files_info {
	fmode_t		mode;
	unsigned long	len;
	unsigned char	name[4*sizeof(long)+2]; /* max: %lx-%lx\0 */
};

static int
proc_map_files_instantiate(struct inode *dir, struct dentry *dentry,
			   struct task_struct *task, const void *ptr)
{
	fmode_t mode = (fmode_t)(unsigned long)ptr;
	struct proc_inode *ei;
	struct inode *inode;

	inode = proc_pid_make_inode(dir->i_sb, task);
	if (!inode)
		return -ENOENT;

	ei = PROC_I(inode);
	ei->op.proc_get_link = proc_map_files_get_link;

	inode->i_op = &proc_pid_link_inode_operations;
	inode->i_size = 64;
	inode->i_mode = S_IFLNK;

	if (mode & FMODE_READ)
		inode->i_mode |= S_IRUSR;
	if (mode & FMODE_WRITE)
		inode->i_mode |= S_IWUSR;

	d_set_d_op(dentry, &tid_map_files_dentry_operations);
	d_add(dentry, inode);

	return 0;
}

static struct dentry *proc_map_files_lookup(struct inode *dir,
		struct dentry *dentry, unsigned int flags)
{
	unsigned long vm_start, vm_end;
	struct vm_area_struct *vma;
	struct task_struct *task;
	int result;
	struct mm_struct *mm;

	result = -EPERM;
	if (!capable(CAP_SYS_ADMIN))
		goto out;

	result = -ENOENT;
	task = get_proc_task(dir);
	if (!task)
		goto out;

	result = -EACCES;
	if (!ptrace_may_access(task, PTRACE_MODE_READ))
		goto out_put_task;

	result = -ENOENT;
	if (dname_to_vma_addr(dentry, &vm_start, &vm_end))
		goto out_put_task;

	mm = get_task_mm(task);
	if (!mm)
		goto out_put_task;

	down_read(&mm->mmap_sem);
	vma = find_exact_vma(mm, vm_start, vm_end);
	if (!vma)
		goto out_no_vma;

	if (vma->vm_file)
		result = proc_map_files_instantiate(dir, dentry, task,
				(void *)(unsigned long)vma->vm_file->f_mode);

out_no_vma:
	up_read(&mm->mmap_sem);
	mmput(mm);
out_put_task:
	put_task_struct(task);
out:
	return ERR_PTR(result);
}

static const struct inode_operations proc_map_files_inode_operations = {
	.lookup		= proc_map_files_lookup,
	.permission	= proc_fd_permission,
	.setattr	= proc_setattr,
};

static int
proc_map_files_readdir(struct file *file, struct dir_context *ctx)
{
	struct vm_area_struct *vma;
	struct task_struct *task;
	struct mm_struct *mm;
	unsigned long nr_files, pos, i;
	struct flex_array *fa = NULL;
	struct map_files_info info;
	struct map_files_info *p;
	int ret;

	ret = -EPERM;
	if (!capable(CAP_SYS_ADMIN))
		goto out;

	ret = -ENOENT;
	task = get_proc_task(file_inode(file));
	if (!task)
		goto out;

	ret = -EACCES;
	if (!ptrace_may_access(task, PTRACE_MODE_READ))
		goto out_put_task;

	ret = 0;
	if (!dir_emit_dots(file, ctx))
		goto out_put_task;

	mm = get_task_mm(task);
	if (!mm)
		goto out_put_task;
	down_read(&mm->mmap_sem);

	nr_files = 0;

	/*
	 * We need two passes here:
	 *
	 *  1) Collect vmas of mapped files with mmap_sem taken
	 *  2) Release mmap_sem and instantiate entries
	 *
	 * otherwise we get lockdep complained, since filldir()
	 * routine might require mmap_sem taken in might_fault().
	 */

	for (vma = mm->mmap, pos = 2; vma; vma = vma->vm_next) {
		if (vma->vm_file && ++pos > ctx->pos)
			nr_files++;
	}

	if (nr_files) {
		fa = flex_array_alloc(sizeof(info), nr_files,
					GFP_KERNEL);
		if (!fa || flex_array_prealloc(fa, 0, nr_files,
						GFP_KERNEL)) {
			ret = -ENOMEM;
			if (fa)
				flex_array_free(fa);
			up_read(&mm->mmap_sem);
			mmput(mm);
			goto out_put_task;
		}
		for (i = 0, vma = mm->mmap, pos = 2; vma;
				vma = vma->vm_next) {
			if (!vma->vm_file)
				continue;
			if (++pos <= ctx->pos)
				continue;

			info.mode = vma->vm_file->f_mode;
			info.len = snprintf(info.name,
					sizeof(info.name), "%lx-%lx",
					vma->vm_start, vma->vm_end);
			if (flex_array_put(fa, i++, &info, GFP_KERNEL))
				BUG();
		}
	}
	up_read(&mm->mmap_sem);

	for (i = 0; i < nr_files; i++) {
		p = flex_array_get(fa, i);
		if (!proc_fill_cache(file, ctx,
				      p->name, p->len,
				      proc_map_files_instantiate,
				      task,
				      (void *)(unsigned long)p->mode))
			break;
		ctx->pos++;
	}
	if (fa)
		flex_array_free(fa);
	mmput(mm);

out_put_task:
	put_task_struct(task);
out:
	return ret;
}

static const struct file_operations proc_map_files_operations = {
	.read		= generic_read_dir,
	.iterate	= proc_map_files_readdir,
	.llseek		= default_llseek,
};

struct timers_private {
	struct pid *pid;
	struct task_struct *task;
	struct sighand_struct *sighand;
	struct pid_namespace *ns;
	unsigned long flags;
};

static void *timers_start(struct seq_file *m, loff_t *pos)
{
	struct timers_private *tp = m->private;

	tp->task = get_pid_task(tp->pid, PIDTYPE_PID);
	if (!tp->task)
		return ERR_PTR(-ESRCH);

	tp->sighand = lock_task_sighand(tp->task, &tp->flags);
	if (!tp->sighand)
		return ERR_PTR(-ESRCH);

	return seq_list_start(&tp->task->signal->posix_timers, *pos);
}

static void *timers_next(struct seq_file *m, void *v, loff_t *pos)
{
	struct timers_private *tp = m->private;
	return seq_list_next(v, &tp->task->signal->posix_timers, pos);
}

static void timers_stop(struct seq_file *m, void *v)
{
	struct timers_private *tp = m->private;

	if (tp->sighand) {
		unlock_task_sighand(tp->task, &tp->flags);
		tp->sighand = NULL;
	}

	if (tp->task) {
		put_task_struct(tp->task);
		tp->task = NULL;
	}
}

static int show_timer(struct seq_file *m, void *v)
{
	struct k_itimer *timer;
	struct timers_private *tp = m->private;
	int notify;
	static const char * const nstr[] = {
		[SIGEV_SIGNAL] = "signal",
		[SIGEV_NONE] = "none",
		[SIGEV_THREAD] = "thread",
	};

	timer = list_entry((struct list_head *)v, struct k_itimer, list);
	notify = timer->it_sigev_notify;

	seq_printf(m, "ID: %d\n", timer->it_id);
	seq_printf(m, "signal: %d/%p\n",
		   timer->sigq->info.si_signo,
		   timer->sigq->info.si_value.sival_ptr);
	seq_printf(m, "notify: %s/%s.%d\n",
		   nstr[notify & ~SIGEV_THREAD_ID],
		   (notify & SIGEV_THREAD_ID) ? "tid" : "pid",
		   pid_nr_ns(timer->it_pid, tp->ns));
	seq_printf(m, "ClockID: %d\n", timer->it_clock);

	return 0;
}

static const struct seq_operations proc_timers_seq_ops = {
	.start	= timers_start,
	.next	= timers_next,
	.stop	= timers_stop,
	.show	= show_timer,
};

static int proc_timers_open(struct inode *inode, struct file *file)
{
	struct timers_private *tp;

	tp = __seq_open_private(file, &proc_timers_seq_ops,
			sizeof(struct timers_private));
	if (!tp)
		return -ENOMEM;

	tp->pid = proc_pid(inode);
	tp->ns = inode->i_sb->s_fs_info;
	return 0;
}

static const struct file_operations proc_timers_operations = {
	.open		= proc_timers_open,
	.read		= seq_read,
	.llseek		= seq_lseek,
	.release	= seq_release_private,
};
#endif /* CONFIG_CHECKPOINT_RESTORE */

static int proc_pident_instantiate(struct inode *dir,
	struct dentry *dentry, struct task_struct *task, const void *ptr)
{
	const struct pid_entry *p = ptr;
	struct inode *inode;
	struct proc_inode *ei;

	inode = proc_pid_make_inode(dir->i_sb, task);
	if (!inode)
		goto out;

	ei = PROC_I(inode);
	inode->i_mode = p->mode;
	if (S_ISDIR(inode->i_mode))
		set_nlink(inode, 2);	/* Use getattr to fix if necessary */
	if (p->iop)
		inode->i_op = p->iop;
	if (p->fop)
		inode->i_fop = p->fop;
	ei->op = p->op;
	d_set_d_op(dentry, &pid_dentry_operations);
	d_add(dentry, inode);
	/* Close the race of the process dying before we return the dentry */
	if (pid_revalidate(dentry, 0))
		return 0;
out:
	return -ENOENT;
}

static struct dentry *proc_pident_lookup(struct inode *dir, 
					 struct dentry *dentry,
					 const struct pid_entry *ents,
					 unsigned int nents)
{
	int error;
	struct task_struct *task = get_proc_task(dir);
	const struct pid_entry *p, *last;

	error = -ENOENT;

	if (!task)
		goto out_no_task;

	/*
	 * Yes, it does not scale. And it should not. Don't add
	 * new entries into /proc/<tgid>/ without very good reasons.
	 */
	last = &ents[nents - 1];
	for (p = ents; p <= last; p++) {
		if (p->len != dentry->d_name.len)
			continue;
		if (!memcmp(dentry->d_name.name, p->name, p->len))
			break;
	}
	if (p > last)
		goto out;

	error = proc_pident_instantiate(dir, dentry, task, p);
out:
	put_task_struct(task);
out_no_task:
	return ERR_PTR(error);
}

static int proc_pident_readdir(struct file *file, struct dir_context *ctx,
		const struct pid_entry *ents, unsigned int nents)
{
	struct task_struct *task = get_proc_task(file_inode(file));
	const struct pid_entry *p;

	if (!task)
		return -ENOENT;

	if (!dir_emit_dots(file, ctx))
		goto out;

	if (ctx->pos >= nents + 2)
		goto out;

	for (p = ents + (ctx->pos - 2); p <= ents + nents - 1; p++) {
		if (!proc_fill_cache(file, ctx, p->name, p->len,
				proc_pident_instantiate, task, p))
			break;
		ctx->pos++;
	}
out:
	put_task_struct(task);
	return 0;
}

#ifdef CONFIG_SECURITY
static ssize_t proc_pid_attr_read(struct file * file, char __user * buf,
				  size_t count, loff_t *ppos)
{
	struct inode * inode = file_inode(file);
	char *p = NULL;
	ssize_t length;
	struct task_struct *task = get_proc_task(inode);

	if (!task)
		return -ESRCH;

	length = security_getprocattr(task,
				      (char*)file->f_path.dentry->d_name.name,
				      &p);
	put_task_struct(task);
	if (length > 0)
		length = simple_read_from_buffer(buf, count, ppos, p, length);
	kfree(p);
	return length;
}

static ssize_t proc_pid_attr_write(struct file * file, const char __user * buf,
				   size_t count, loff_t *ppos)
{
	struct inode * inode = file_inode(file);
	char *page;
	ssize_t length;
	struct task_struct *task = get_proc_task(inode);

	length = -ESRCH;
	if (!task)
		goto out_no_task;
	if (count > PAGE_SIZE)
		count = PAGE_SIZE;

	/* No partial writes. */
	length = -EINVAL;
	if (*ppos != 0)
		goto out;

	length = -ENOMEM;
	page = (char*)__get_free_page(GFP_TEMPORARY);
	if (!page)
		goto out;

	length = -EFAULT;
	if (copy_from_user(page, buf, count))
		goto out_free;

	/* Guard against adverse ptrace interaction */
	length = mutex_lock_interruptible(&task->signal->cred_guard_mutex);
	if (length < 0)
		goto out_free;

	length = security_setprocattr(task,
				      (char*)file->f_path.dentry->d_name.name,
				      (void*)page, count);
	mutex_unlock(&task->signal->cred_guard_mutex);
out_free:
	free_page((unsigned long) page);
out:
	put_task_struct(task);
out_no_task:
	return length;
}

static const struct file_operations proc_pid_attr_operations = {
	.read		= proc_pid_attr_read,
	.write		= proc_pid_attr_write,
	.llseek		= generic_file_llseek,
};

static const struct pid_entry attr_dir_stuff[] = {
	REG("current",    S_IRUGO|S_IWUGO, proc_pid_attr_operations),
	REG("prev",       S_IRUGO,	   proc_pid_attr_operations),
	REG("exec",       S_IRUGO|S_IWUGO, proc_pid_attr_operations),
	REG("fscreate",   S_IRUGO|S_IWUGO, proc_pid_attr_operations),
	REG("keycreate",  S_IRUGO|S_IWUGO, proc_pid_attr_operations),
	REG("sockcreate", S_IRUGO|S_IWUGO, proc_pid_attr_operations),
};

static int proc_attr_dir_readdir(struct file *file, struct dir_context *ctx)
{
	return proc_pident_readdir(file, ctx, 
				   attr_dir_stuff, ARRAY_SIZE(attr_dir_stuff));
}

static const struct file_operations proc_attr_dir_operations = {
	.read		= generic_read_dir,
	.iterate	= proc_attr_dir_readdir,
	.llseek		= default_llseek,
};

static struct dentry *proc_attr_dir_lookup(struct inode *dir,
				struct dentry *dentry, unsigned int flags)
{
	return proc_pident_lookup(dir, dentry,
				  attr_dir_stuff, ARRAY_SIZE(attr_dir_stuff));
}

static const struct inode_operations proc_attr_dir_inode_operations = {
	.lookup		= proc_attr_dir_lookup,
	.getattr	= pid_getattr,
	.setattr	= proc_setattr,
};

#endif

#ifdef CONFIG_ELF_CORE
static ssize_t proc_coredump_filter_read(struct file *file, char __user *buf,
					 size_t count, loff_t *ppos)
{
	struct task_struct *task = get_proc_task(file_inode(file));
	struct mm_struct *mm;
	char buffer[PROC_NUMBUF];
	size_t len;
	int ret;

	if (!task)
		return -ESRCH;

	ret = 0;
	mm = get_task_mm(task);
	if (mm) {
		len = snprintf(buffer, sizeof(buffer), "%08lx\n",
			       ((mm->flags & MMF_DUMP_FILTER_MASK) >>
				MMF_DUMP_FILTER_SHIFT));
		mmput(mm);
		ret = simple_read_from_buffer(buf, count, ppos, buffer, len);
	}

	put_task_struct(task);

	return ret;
}

static ssize_t proc_coredump_filter_write(struct file *file,
					  const char __user *buf,
					  size_t count,
					  loff_t *ppos)
{
	struct task_struct *task;
	struct mm_struct *mm;
	char buffer[PROC_NUMBUF], *end;
	unsigned int val;
	int ret;
	int i;
	unsigned long mask;

	ret = -EFAULT;
	memset(buffer, 0, sizeof(buffer));
	if (count > sizeof(buffer) - 1)
		count = sizeof(buffer) - 1;
	if (copy_from_user(buffer, buf, count))
		goto out_no_task;

	ret = -EINVAL;
	val = (unsigned int)simple_strtoul(buffer, &end, 0);
	if (*end == '\n')
		end++;
	if (end - buffer == 0)
		goto out_no_task;

	ret = -ESRCH;
	task = get_proc_task(file_inode(file));
	if (!task)
		goto out_no_task;

	ret = end - buffer;
	mm = get_task_mm(task);
	if (!mm)
		goto out_no_mm;

	for (i = 0, mask = 1; i < MMF_DUMP_FILTER_BITS; i++, mask <<= 1) {
		if (val & mask)
			set_bit(i + MMF_DUMP_FILTER_SHIFT, &mm->flags);
		else
			clear_bit(i + MMF_DUMP_FILTER_SHIFT, &mm->flags);
	}

	mmput(mm);
 out_no_mm:
	put_task_struct(task);
 out_no_task:
	return ret;
}

static const struct file_operations proc_coredump_filter_operations = {
	.read		= proc_coredump_filter_read,
	.write		= proc_coredump_filter_write,
	.llseek		= generic_file_llseek,
};
#endif

#ifdef CONFIG_TASK_IO_ACCOUNTING
static int do_io_accounting(struct task_struct *task, struct seq_file *m, int whole)
{
	struct task_io_accounting acct = task->ioac;
	unsigned long flags;
	int result;

	result = mutex_lock_killable(&task->signal->cred_guard_mutex);
	if (result)
		return result;

	if (!ptrace_may_access(task, PTRACE_MODE_READ)) {
		result = -EACCES;
		goto out_unlock;
	}

	if (whole && lock_task_sighand(task, &flags)) {
		struct task_struct *t = task;

		task_io_accounting_add(&acct, &task->signal->ioac);
		while_each_thread(task, t)
			task_io_accounting_add(&acct, &t->ioac);

		unlock_task_sighand(task, &flags);
	}
	seq_printf(m,
		   "rchar: %llu\n"
		   "wchar: %llu\n"
		   "syscr: %llu\n"
		   "syscw: %llu\n"
		   "read_bytes: %llu\n"
		   "write_bytes: %llu\n"
		   "cancelled_write_bytes: %llu\n",
		   (unsigned long long)acct.rchar,
		   (unsigned long long)acct.wchar,
		   (unsigned long long)acct.syscr,
		   (unsigned long long)acct.syscw,
		   (unsigned long long)acct.read_bytes,
		   (unsigned long long)acct.write_bytes,
		   (unsigned long long)acct.cancelled_write_bytes);
	result = 0;

out_unlock:
	mutex_unlock(&task->signal->cred_guard_mutex);
	return result;
}

static int proc_tid_io_accounting(struct seq_file *m, struct pid_namespace *ns,
				  struct pid *pid, struct task_struct *task)
{
	return do_io_accounting(task, m, 0);
}

static int proc_tgid_io_accounting(struct seq_file *m, struct pid_namespace *ns,
				   struct pid *pid, struct task_struct *task)
{
	return do_io_accounting(task, m, 1);
}
#endif /* CONFIG_TASK_IO_ACCOUNTING */

#ifdef CONFIG_USER_NS
static int proc_id_map_open(struct inode *inode, struct file *file,
	const struct seq_operations *seq_ops)
{
	struct user_namespace *ns = NULL;
	struct task_struct *task;
	struct seq_file *seq;
	int ret = -EINVAL;

	task = get_proc_task(inode);
	if (task) {
		rcu_read_lock();
		ns = get_user_ns(task_cred_xxx(task, user_ns));
		rcu_read_unlock();
		put_task_struct(task);
	}
	if (!ns)
		goto err;

	ret = seq_open(file, seq_ops);
	if (ret)
		goto err_put_ns;

	seq = file->private_data;
	seq->private = ns;

	return 0;
err_put_ns:
	put_user_ns(ns);
err:
	return ret;
}

static int proc_id_map_release(struct inode *inode, struct file *file)
{
	struct seq_file *seq = file->private_data;
	struct user_namespace *ns = seq->private;
	put_user_ns(ns);
	return seq_release(inode, file);
}

static int proc_uid_map_open(struct inode *inode, struct file *file)
{
	return proc_id_map_open(inode, file, &proc_uid_seq_operations);
}

static int proc_gid_map_open(struct inode *inode, struct file *file)
{
	return proc_id_map_open(inode, file, &proc_gid_seq_operations);
}

static int proc_projid_map_open(struct inode *inode, struct file *file)
{
	return proc_id_map_open(inode, file, &proc_projid_seq_operations);
}

static const struct file_operations proc_uid_map_operations = {
	.open		= proc_uid_map_open,
	.write		= proc_uid_map_write,
	.read		= seq_read,
	.llseek		= seq_lseek,
	.release	= proc_id_map_release,
};

static const struct file_operations proc_gid_map_operations = {
	.open		= proc_gid_map_open,
	.write		= proc_gid_map_write,
	.read		= seq_read,
	.llseek		= seq_lseek,
	.release	= proc_id_map_release,
};

static const struct file_operations proc_projid_map_operations = {
	.open		= proc_projid_map_open,
	.write		= proc_projid_map_write,
	.read		= seq_read,
	.llseek		= seq_lseek,
	.release	= proc_id_map_release,
};

static int proc_setgroups_open(struct inode *inode, struct file *file)
{
	struct user_namespace *ns = NULL;
	struct task_struct *task;
	int ret;

	ret = -ESRCH;
	task = get_proc_task(inode);
	if (task) {
		rcu_read_lock();
		ns = get_user_ns(task_cred_xxx(task, user_ns));
		rcu_read_unlock();
		put_task_struct(task);
	}
	if (!ns)
		goto err;

	if (file->f_mode & FMODE_WRITE) {
		ret = -EACCES;
		if (!ns_capable(ns, CAP_SYS_ADMIN))
			goto err_put_ns;
	}

	ret = single_open(file, &proc_setgroups_show, ns);
	if (ret)
		goto err_put_ns;

	return 0;
err_put_ns:
	put_user_ns(ns);
err:
	return ret;
}

static int proc_setgroups_release(struct inode *inode, struct file *file)
{
	struct seq_file *seq = file->private_data;
	struct user_namespace *ns = seq->private;
	int ret = single_release(inode, file);
	put_user_ns(ns);
	return ret;
}

static const struct file_operations proc_setgroups_operations = {
	.open		= proc_setgroups_open,
	.write		= proc_setgroups_write,
	.read		= seq_read,
	.llseek		= seq_lseek,
	.release	= proc_setgroups_release,
};
#endif /* CONFIG_USER_NS */

static int proc_pid_personality(struct seq_file *m, struct pid_namespace *ns,
				struct pid *pid, struct task_struct *task)
{
	int err = lock_trace(task);
	if (!err) {
		seq_printf(m, "%08x\n", task->personality);
		unlock_trace(task);
	}
	return err;
}

/*
 * Thread groups
 */
static const struct file_operations proc_task_operations;
static const struct inode_operations proc_task_inode_operations;

static const struct pid_entry tgid_base_stuff[] = {
	DIR("task",       S_IRUGO|S_IXUGO, proc_task_inode_operations, proc_task_operations),
	DIR("fd",         S_IRUSR|S_IXUSR, proc_fd_inode_operations, proc_fd_operations),
#ifdef CONFIG_CHECKPOINT_RESTORE
	DIR("map_files",  S_IRUSR|S_IXUSR, proc_map_files_inode_operations, proc_map_files_operations),
#endif
	DIR("fdinfo",     S_IRUSR|S_IXUSR, proc_fdinfo_inode_operations, proc_fdinfo_operations),
	DIR("ns",	  S_IRUSR|S_IXUGO, proc_ns_dir_inode_operations, proc_ns_dir_operations),
#ifdef CONFIG_NET
	DIR("net",        S_IRUGO|S_IXUGO, proc_net_inode_operations, proc_net_operations),
#endif
	REG("environ",    S_IRUSR, proc_environ_operations),
	ONE("auxv",       S_IRUSR, proc_pid_auxv),
	ONE("status",     S_IRUGO, proc_pid_status),
	ONE("personality", S_IRUSR, proc_pid_personality),
	ONE("limits",	  S_IRUGO, proc_pid_limits),
#ifdef CONFIG_SCHED_DEBUG
	REG("sched",      S_IRUGO|S_IWUSR, proc_pid_sched_operations),
#endif
#ifdef CONFIG_SCHED_AUTOGROUP
	REG("autogroup",  S_IRUGO|S_IWUSR, proc_pid_sched_autogroup_operations),
#endif
	REG("comm",      S_IRUGO|S_IWUSR, proc_pid_set_comm_operations),
#ifdef CONFIG_HAVE_ARCH_TRACEHOOK
	ONE("syscall",    S_IRUSR, proc_pid_syscall),
#endif
	REG("cmdline",    S_IRUGO, proc_pid_cmdline_ops),
	ONE("stat",       S_IRUGO, proc_tgid_stat),
	ONE("statm",      S_IRUGO, proc_pid_statm),
	REG("maps",       S_IRUGO, proc_pid_maps_operations),
#ifdef CONFIG_NUMA
	REG("numa_maps",  S_IRUGO, proc_pid_numa_maps_operations),
#endif
	REG("mem",        S_IRUSR|S_IWUSR, proc_mem_operations),
	LNK("cwd",        proc_cwd_link),
	LNK("root",       proc_root_link),
	LNK("exe",        proc_exe_link),
	REG("mounts",     S_IRUGO, proc_mounts_operations),
	REG("mountinfo",  S_IRUGO, proc_mountinfo_operations),
	REG("mountstats", S_IRUSR, proc_mountstats_operations),
#ifdef CONFIG_PROC_PAGE_MONITOR
	REG("clear_refs", S_IWUSR, proc_clear_refs_operations),
	REG("smaps",      S_IRUGO, proc_pid_smaps_operations),
	REG("pagemap",    S_IRUSR, proc_pagemap_operations),
#endif
#ifdef CONFIG_SECURITY
	DIR("attr",       S_IRUGO|S_IXUGO, proc_attr_dir_inode_operations, proc_attr_dir_operations),
#endif
#ifdef CONFIG_KALLSYMS
	ONE("wchan",      S_IRUGO, proc_pid_wchan),
#endif
#ifdef CONFIG_STACKTRACE
	ONE("stack",      S_IRUSR, proc_pid_stack),
#endif
#ifdef CONFIG_SCHED_INFO
	ONE("schedstat",  S_IRUGO, proc_pid_schedstat),
#endif
#ifdef CONFIG_LATENCYTOP
	REG("latency",  S_IRUGO, proc_lstats_operations),
#endif
#ifdef CONFIG_PROC_PID_CPUSET
	ONE("cpuset",     S_IRUGO, proc_cpuset_show),
#endif
#ifdef CONFIG_CGROUPS
	ONE("cgroup",  S_IRUGO, proc_cgroup_show),
#endif
	ONE("oom_score",  S_IRUGO, proc_oom_score),
	REG("oom_adj",    S_IRUGO|S_IWUSR, proc_oom_adj_operations),
	REG("oom_score_adj", S_IRUGO|S_IWUSR, proc_oom_score_adj_operations),
#ifdef CONFIG_AUDITSYSCALL
	REG("loginuid",   S_IWUSR|S_IRUGO, proc_loginuid_operations),
	REG("sessionid",  S_IRUGO, proc_sessionid_operations),
#endif
#ifdef CONFIG_FAULT_INJECTION
	REG("make-it-fail", S_IRUGO|S_IWUSR, proc_fault_inject_operations),
#endif
#ifdef CONFIG_ELF_CORE
	REG("coredump_filter", S_IRUGO|S_IWUSR, proc_coredump_filter_operations),
#endif
#ifdef CONFIG_TASK_IO_ACCOUNTING
	ONE("io",	S_IRUSR, proc_tgid_io_accounting),
#endif
#ifdef CONFIG_HARDWALL
	ONE("hardwall",   S_IRUGO, proc_pid_hardwall),
#endif
#ifdef CONFIG_USER_NS
	REG("uid_map",    S_IRUGO|S_IWUSR, proc_uid_map_operations),
	REG("gid_map",    S_IRUGO|S_IWUSR, proc_gid_map_operations),
	REG("projid_map", S_IRUGO|S_IWUSR, proc_projid_map_operations),
	REG("setgroups",  S_IRUGO|S_IWUSR, proc_setgroups_operations),
#endif
#ifdef CONFIG_CHECKPOINT_RESTORE
	REG("timers",	  S_IRUGO, proc_timers_operations),
#endif
};

static int proc_tgid_base_readdir(struct file *file, struct dir_context *ctx)
{
	return proc_pident_readdir(file, ctx,
				   tgid_base_stuff, ARRAY_SIZE(tgid_base_stuff));
}

static const struct file_operations proc_tgid_base_operations = {
	.read		= generic_read_dir,
	.iterate	= proc_tgid_base_readdir,
	.llseek		= default_llseek,
};

static struct dentry *proc_tgid_base_lookup(struct inode *dir, struct dentry *dentry, unsigned int flags)
{
	return proc_pident_lookup(dir, dentry,
				  tgid_base_stuff, ARRAY_SIZE(tgid_base_stuff));
}

static const struct inode_operations proc_tgid_base_inode_operations = {
	.lookup		= proc_tgid_base_lookup,
	.getattr	= pid_getattr,
	.setattr	= proc_setattr,
	.permission	= proc_pid_permission,
};

static void proc_flush_task_mnt(struct vfsmount *mnt, pid_t pid, pid_t tgid)
{
	struct dentry *dentry, *leader, *dir;
	char buf[PROC_NUMBUF];
	struct qstr name;

	name.name = buf;
	name.len = snprintf(buf, sizeof(buf), "%d", pid);
	/* no ->d_hash() rejects on procfs */
	dentry = d_hash_and_lookup(mnt->mnt_root, &name);
	if (dentry) {
		d_invalidate(dentry);
		dput(dentry);
	}

	if (pid == tgid)
		return;

	name.name = buf;
	name.len = snprintf(buf, sizeof(buf), "%d", tgid);
	leader = d_hash_and_lookup(mnt->mnt_root, &name);
	if (!leader)
		goto out;

	name.name = "task";
	name.len = strlen(name.name);
	dir = d_hash_and_lookup(leader, &name);
	if (!dir)
		goto out_put_leader;

	name.name = buf;
	name.len = snprintf(buf, sizeof(buf), "%d", pid);
	dentry = d_hash_and_lookup(dir, &name);
	if (dentry) {
		d_invalidate(dentry);
		dput(dentry);
	}

	dput(dir);
out_put_leader:
	dput(leader);
out:
	return;
}

/**
 * proc_flush_task -  Remove dcache entries for @task from the /proc dcache.
 * @task: task that should be flushed.
 *
 * When flushing dentries from proc, one needs to flush them from global
 * proc (proc_mnt) and from all the namespaces' procs this task was seen
 * in. This call is supposed to do all of this job.
 *
 * Looks in the dcache for
 * /proc/@pid
 * /proc/@tgid/task/@pid
 * if either directory is present flushes it and all of it'ts children
 * from the dcache.
 *
 * It is safe and reasonable to cache /proc entries for a task until
 * that task exits.  After that they just clog up the dcache with
 * useless entries, possibly causing useful dcache entries to be
 * flushed instead.  This routine is proved to flush those useless
 * dcache entries at process exit time.
 *
 * NOTE: This routine is just an optimization so it does not guarantee
 *       that no dcache entries will exist at process exit time it
 *       just makes it very unlikely that any will persist.
 */

void proc_flush_task(struct task_struct *task)
{
	int i;
	struct pid *pid, *tgid;
	struct upid *upid;

	pid = task_pid(task);
	tgid = task_tgid(task);

	for (i = 0; i <= pid->level; i++) {
		upid = &pid->numbers[i];
		proc_flush_task_mnt(upid->ns->proc_mnt, upid->nr,
					tgid->numbers[i].nr);
	}
}

static int proc_pid_instantiate(struct inode *dir,
				   struct dentry * dentry,
				   struct task_struct *task, const void *ptr)
{
	struct inode *inode;

	inode = proc_pid_make_inode(dir->i_sb, task);
	if (!inode)
		goto out;

	inode->i_mode = S_IFDIR|S_IRUGO|S_IXUGO;
	inode->i_op = &proc_tgid_base_inode_operations;
	inode->i_fop = &proc_tgid_base_operations;
	inode->i_flags|=S_IMMUTABLE;

	set_nlink(inode, 2 + pid_entry_count_dirs(tgid_base_stuff,
						  ARRAY_SIZE(tgid_base_stuff)));

	d_set_d_op(dentry, &pid_dentry_operations);

	d_add(dentry, inode);
	/* Close the race of the process dying before we return the dentry */
	if (pid_revalidate(dentry, 0))
		return 0;
out:
	return -ENOENT;
}

struct dentry *proc_pid_lookup(struct inode *dir, struct dentry * dentry, unsigned int flags)
{
	int result = -ENOENT;
	struct task_struct *task;
	unsigned tgid;
	struct pid_namespace *ns;

	tgid = name_to_int(&dentry->d_name);
	if (tgid == ~0U)
		goto out;

	ns = dentry->d_sb->s_fs_info;
	rcu_read_lock();
	task = find_task_by_pid_ns(tgid, ns);
	if (task)
		get_task_struct(task);
	rcu_read_unlock();
	if (!task)
		goto out;

	result = proc_pid_instantiate(dir, dentry, task, NULL);
	put_task_struct(task);
out:
	return ERR_PTR(result);
}

/*
 * Find the first task with tgid >= tgid
 *
 */
struct tgid_iter {
	unsigned int tgid;
	struct task_struct *task;
};
static struct tgid_iter next_tgid(struct pid_namespace *ns, struct tgid_iter iter)
{
	struct pid *pid;

	if (iter.task)
		put_task_struct(iter.task);
	rcu_read_lock();
retry:
	iter.task = NULL;
	pid = find_ge_pid(iter.tgid, ns);
	if (pid) {
		iter.tgid = pid_nr_ns(pid, ns);
		iter.task = pid_task(pid, PIDTYPE_PID);
		/* What we to know is if the pid we have find is the
		 * pid of a thread_group_leader.  Testing for task
		 * being a thread_group_leader is the obvious thing
		 * todo but there is a window when it fails, due to
		 * the pid transfer logic in de_thread.
		 *
		 * So we perform the straight forward test of seeing
		 * if the pid we have found is the pid of a thread
		 * group leader, and don't worry if the task we have
		 * found doesn't happen to be a thread group leader.
		 * As we don't care in the case of readdir.
		 */
		if (!iter.task || !has_group_leader_pid(iter.task)) {
			iter.tgid += 1;
			goto retry;
		}
		get_task_struct(iter.task);
	}
	rcu_read_unlock();
	return iter;
}

#define TGID_OFFSET (FIRST_PROCESS_ENTRY + 2)

/* for the /proc/ directory itself, after non-process stuff has been done */
int proc_pid_readdir(struct file *file, struct dir_context *ctx)
{
	struct tgid_iter iter;
	struct pid_namespace *ns = file_inode(file)->i_sb->s_fs_info;
	loff_t pos = ctx->pos;

	if (pos >= PID_MAX_LIMIT + TGID_OFFSET)
		return 0;

	if (pos == TGID_OFFSET - 2) {
		struct inode *inode = d_inode(ns->proc_self);
		if (!dir_emit(ctx, "self", 4, inode->i_ino, DT_LNK))
			return 0;
		ctx->pos = pos = pos + 1;
	}
	if (pos == TGID_OFFSET - 1) {
		struct inode *inode = d_inode(ns->proc_thread_self);
		if (!dir_emit(ctx, "thread-self", 11, inode->i_ino, DT_LNK))
			return 0;
		ctx->pos = pos = pos + 1;
	}
	iter.tgid = pos - TGID_OFFSET;
	iter.task = NULL;
	for (iter = next_tgid(ns, iter);
	     iter.task;
	     iter.tgid += 1, iter = next_tgid(ns, iter)) {
		char name[PROC_NUMBUF];
		int len;
		if (!has_pid_permissions(ns, iter.task, 2))
			continue;

		len = snprintf(name, sizeof(name), "%d", iter.tgid);
		ctx->pos = iter.tgid + TGID_OFFSET;
		if (!proc_fill_cache(file, ctx, name, len,
				     proc_pid_instantiate, iter.task, NULL)) {
			put_task_struct(iter.task);
			return 0;
		}
	}
	ctx->pos = PID_MAX_LIMIT + TGID_OFFSET;
	return 0;
}

/*
 * Tasks
 */
static const struct pid_entry tid_base_stuff[] = {
	DIR("fd",        S_IRUSR|S_IXUSR, proc_fd_inode_operations, proc_fd_operations),
	DIR("fdinfo",    S_IRUSR|S_IXUSR, proc_fdinfo_inode_operations, proc_fdinfo_operations),
	DIR("ns",	 S_IRUSR|S_IXUGO, proc_ns_dir_inode_operations, proc_ns_dir_operations),
#ifdef CONFIG_NET
	DIR("net",        S_IRUGO|S_IXUGO, proc_net_inode_operations, proc_net_operations),
#endif
	REG("environ",   S_IRUSR, proc_environ_operations),
	ONE("auxv",      S_IRUSR, proc_pid_auxv),
	ONE("status",    S_IRUGO, proc_pid_status),
	ONE("personality", S_IRUSR, proc_pid_personality),
	ONE("limits",	 S_IRUGO, proc_pid_limits),
#ifdef CONFIG_SCHED_DEBUG
	REG("sched",     S_IRUGO|S_IWUSR, proc_pid_sched_operations),
#endif
	REG("comm",      S_IRUGO|S_IWUSR, proc_pid_set_comm_operations),
#ifdef CONFIG_HAVE_ARCH_TRACEHOOK
	ONE("syscall",   S_IRUSR, proc_pid_syscall),
#endif
	REG("cmdline",   S_IRUGO, proc_pid_cmdline_ops),
	ONE("stat",      S_IRUGO, proc_tid_stat),
	ONE("statm",     S_IRUGO, proc_pid_statm),
	REG("maps",      S_IRUGO, proc_tid_maps_operations),
#ifdef CONFIG_PROC_CHILDREN
	REG("children",  S_IRUGO, proc_tid_children_operations),
#endif
#ifdef CONFIG_NUMA
	REG("numa_maps", S_IRUGO, proc_tid_numa_maps_operations),
#endif
	REG("mem",       S_IRUSR|S_IWUSR, proc_mem_operations),
	LNK("cwd",       proc_cwd_link),
	LNK("root",      proc_root_link),
	LNK("exe",       proc_exe_link),
	REG("mounts",    S_IRUGO, proc_mounts_operations),
	REG("mountinfo",  S_IRUGO, proc_mountinfo_operations),
#ifdef CONFIG_PROC_PAGE_MONITOR
	REG("clear_refs", S_IWUSR, proc_clear_refs_operations),
	REG("smaps",     S_IRUGO, proc_tid_smaps_operations),
	REG("pagemap",    S_IRUSR, proc_pagemap_operations),
#endif
#ifdef CONFIG_SECURITY
	DIR("attr",      S_IRUGO|S_IXUGO, proc_attr_dir_inode_operations, proc_attr_dir_operations),
#endif
#ifdef CONFIG_KALLSYMS
	ONE("wchan",     S_IRUGO, proc_pid_wchan),
#endif
#ifdef CONFIG_STACKTRACE
	ONE("stack",      S_IRUSR, proc_pid_stack),
#endif
#ifdef CONFIG_SCHED_INFO
	ONE("schedstat", S_IRUGO, proc_pid_schedstat),
#endif
#ifdef CONFIG_LATENCYTOP
	REG("latency",  S_IRUGO, proc_lstats_operations),
#endif
#ifdef CONFIG_PROC_PID_CPUSET
	ONE("cpuset",    S_IRUGO, proc_cpuset_show),
#endif
#ifdef CONFIG_CGROUPS
	ONE("cgroup",  S_IRUGO, proc_cgroup_show),
#endif
	ONE("oom_score", S_IRUGO, proc_oom_score),
	REG("oom_adj",   S_IRUGO|S_IWUSR, proc_oom_adj_operations),
	REG("oom_score_adj", S_IRUGO|S_IWUSR, proc_oom_score_adj_operations),
#ifdef CONFIG_AUDITSYSCALL
	REG("loginuid",  S_IWUSR|S_IRUGO, proc_loginuid_operations),
	REG("sessionid",  S_IRUGO, proc_sessionid_operations),
#endif
#ifdef CONFIG_FAULT_INJECTION
	REG("make-it-fail", S_IRUGO|S_IWUSR, proc_fault_inject_operations),
#endif
#ifdef CONFIG_TASK_IO_ACCOUNTING
	ONE("io",	S_IRUSR, proc_tid_io_accounting),
#endif
#ifdef CONFIG_HARDWALL
	ONE("hardwall",   S_IRUGO, proc_pid_hardwall),
#endif
#ifdef CONFIG_USER_NS
	REG("uid_map",    S_IRUGO|S_IWUSR, proc_uid_map_operations),
	REG("gid_map",    S_IRUGO|S_IWUSR, proc_gid_map_operations),
	REG("projid_map", S_IRUGO|S_IWUSR, proc_projid_map_operations),
	REG("setgroups",  S_IRUGO|S_IWUSR, proc_setgroups_operations),
#endif
};

static int proc_tid_base_readdir(struct file *file, struct dir_context *ctx)
{
	return proc_pident_readdir(file, ctx,
				   tid_base_stuff, ARRAY_SIZE(tid_base_stuff));
}

static struct dentry *proc_tid_base_lookup(struct inode *dir, struct dentry *dentry, unsigned int flags)
{
	return proc_pident_lookup(dir, dentry,
				  tid_base_stuff, ARRAY_SIZE(tid_base_stuff));
}

static const struct file_operations proc_tid_base_operations = {
	.read		= generic_read_dir,
	.iterate	= proc_tid_base_readdir,
	.llseek		= default_llseek,
};

static const struct inode_operations proc_tid_base_inode_operations = {
	.lookup		= proc_tid_base_lookup,
	.getattr	= pid_getattr,
	.setattr	= proc_setattr,
};

static int proc_task_instantiate(struct inode *dir,
	struct dentry *dentry, struct task_struct *task, const void *ptr)
{
	struct inode *inode;
	inode = proc_pid_make_inode(dir->i_sb, task);

	if (!inode)
		goto out;
	inode->i_mode = S_IFDIR|S_IRUGO|S_IXUGO;
	inode->i_op = &proc_tid_base_inode_operations;
	inode->i_fop = &proc_tid_base_operations;
	inode->i_flags|=S_IMMUTABLE;

	set_nlink(inode, 2 + pid_entry_count_dirs(tid_base_stuff,
						  ARRAY_SIZE(tid_base_stuff)));

	d_set_d_op(dentry, &pid_dentry_operations);

	d_add(dentry, inode);
	/* Close the race of the process dying before we return the dentry */
	if (pid_revalidate(dentry, 0))
		return 0;
out:
	return -ENOENT;
}

static struct dentry *proc_task_lookup(struct inode *dir, struct dentry * dentry, unsigned int flags)
{
	int result = -ENOENT;
	struct task_struct *task;
	struct task_struct *leader = get_proc_task(dir);
	unsigned tid;
	struct pid_namespace *ns;

	if (!leader)
		goto out_no_task;

	tid = name_to_int(&dentry->d_name);
	if (tid == ~0U)
		goto out;

	ns = dentry->d_sb->s_fs_info;
	rcu_read_lock();
	task = find_task_by_pid_ns(tid, ns);
	if (task)
		get_task_struct(task);
	rcu_read_unlock();
	if (!task)
		goto out;
	if (!same_thread_group(leader, task))
		goto out_drop_task;

	result = proc_task_instantiate(dir, dentry, task, NULL);
out_drop_task:
	put_task_struct(task);
out:
	put_task_struct(leader);
out_no_task:
	return ERR_PTR(result);
}

/*
 * Find the first tid of a thread group to return to user space.
 *
 * Usually this is just the thread group leader, but if the users
 * buffer was too small or there was a seek into the middle of the
 * directory we have more work todo.
 *
 * In the case of a short read we start with find_task_by_pid.
 *
 * In the case of a seek we start with the leader and walk nr
 * threads past it.
 */
static struct task_struct *first_tid(struct pid *pid, int tid, loff_t f_pos,
					struct pid_namespace *ns)
{
	struct task_struct *pos, *task;
	unsigned long nr = f_pos;

	if (nr != f_pos)	/* 32bit overflow? */
		return NULL;

	rcu_read_lock();
	task = pid_task(pid, PIDTYPE_PID);
	if (!task)
		goto fail;

	/* Attempt to start with the tid of a thread */
	if (tid && nr) {
		pos = find_task_by_pid_ns(tid, ns);
		if (pos && same_thread_group(pos, task))
			goto found;
	}

	/* If nr exceeds the number of threads there is nothing todo */
	if (nr >= get_nr_threads(task))
		goto fail;

	/* If we haven't found our starting place yet start
	 * with the leader and walk nr threads forward.
	 */
	pos = task = task->group_leader;
	do {
		if (!nr--)
			goto found;
	} while_each_thread(task, pos);
fail:
	pos = NULL;
	goto out;
found:
	get_task_struct(pos);
out:
	rcu_read_unlock();
	return pos;
}

/*
 * Find the next thread in the thread list.
 * Return NULL if there is an error or no next thread.
 *
 * The reference to the input task_struct is released.
 */
static struct task_struct *next_tid(struct task_struct *start)
{
	struct task_struct *pos = NULL;
	rcu_read_lock();
	if (pid_alive(start)) {
		pos = next_thread(start);
		if (thread_group_leader(pos))
			pos = NULL;
		else
			get_task_struct(pos);
	}
	rcu_read_unlock();
	put_task_struct(start);
	return pos;
}

/* for the /proc/TGID/task/ directories */
static int proc_task_readdir(struct file *file, struct dir_context *ctx)
{
	struct inode *inode = file_inode(file);
	struct task_struct *task;
	struct pid_namespace *ns;
	int tid;

	if (proc_inode_is_dead(inode))
		return -ENOENT;

	if (!dir_emit_dots(file, ctx))
		return 0;

	/* f_version caches the tgid value that the last readdir call couldn't
	 * return. lseek aka telldir automagically resets f_version to 0.
	 */
	ns = inode->i_sb->s_fs_info;
	tid = (int)file->f_version;
	file->f_version = 0;
	for (task = first_tid(proc_pid(inode), tid, ctx->pos - 2, ns);
	     task;
	     task = next_tid(task), ctx->pos++) {
		char name[PROC_NUMBUF];
		int len;
		tid = task_pid_nr_ns(task, ns);
		len = snprintf(name, sizeof(name), "%d", tid);
		if (!proc_fill_cache(file, ctx, name, len,
				proc_task_instantiate, task, NULL)) {
			/* returning this tgid failed, save it as the first
			 * pid for the next readir call */
			file->f_version = (u64)tid;
			put_task_struct(task);
			break;
		}
	}

	return 0;
}

static int proc_task_getattr(struct vfsmount *mnt, struct dentry *dentry, struct kstat *stat)
{
	struct inode *inode = d_inode(dentry);
	struct task_struct *p = get_proc_task(inode);
	generic_fillattr(inode, stat);

	if (p) {
		stat->nlink += get_nr_threads(p);
		put_task_struct(p);
	}

	return 0;
}

static const struct inode_operations proc_task_inode_operations = {
	.lookup		= proc_task_lookup,
	.getattr	= proc_task_getattr,
	.setattr	= proc_setattr,
	.permission	= proc_pid_permission,
};

static const struct file_operations proc_task_operations = {
	.read		= generic_read_dir,
	.iterate	= proc_task_readdir,
	.llseek		= default_llseek,
};<|MERGE_RESOLUTION|>--- conflicted
+++ resolved
@@ -1589,13 +1589,9 @@
 	if (error)
 		goto out;
 
-<<<<<<< HEAD
-	error = nd_jump_link(nd, &path);
+	error = nd_jump_link(&path);
 	if (error)
 		goto out;
-=======
-	nd_jump_link(&path);
->>>>>>> 52721d9d
 	return NULL;
 out:
 	return ERR_PTR(error);
