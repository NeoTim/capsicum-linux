--- conflicted
+++ resolved
@@ -56,13 +56,9 @@
 			   (long long)underlying->f_pos, f_flags,
 			   real_mount(underlying->f_path.mnt)->mnt_id);
 		if (file->f_op->show_fdinfo)
-<<<<<<< HEAD
-			ret = file->f_op->show_fdinfo(m, file);
-		fput(underlying);
-=======
 			file->f_op->show_fdinfo(m, file);
 		ret = seq_has_overflowed(m);
->>>>>>> b7392d22
+		fput(underlying);
 		fput(file);
 	}
 
