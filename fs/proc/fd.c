--- conflicted
+++ resolved
@@ -51,14 +51,9 @@
 	}
 
 	if (!ret) {
-<<<<<<< HEAD
-                seq_printf(m, "pos:\t%lli\nflags:\t0%o\n",
-			   (long long)underlying->f_pos, f_flags);
-=======
 		seq_printf(m, "pos:\t%lli\nflags:\t0%o\nmnt_id:\t%i\n",
-			   (long long)file->f_pos, f_flags,
-			   real_mount(file->f_path.mnt)->mnt_id);
->>>>>>> 1860e379
+			   (long long)underlying->f_pos, f_flags,
+			   real_mount(underlying->f_path.mnt)->mnt_id);
 		if (file->f_op->show_fdinfo)
 			ret = file->f_op->show_fdinfo(m, file);
 		fput(underlying);
