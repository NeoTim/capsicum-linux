--- conflicted
+++ resolved
@@ -3516,7 +3516,18 @@
 	return error;
 }
 
-<<<<<<< HEAD
+static int do_o_path(struct nameidata *nd, unsigned flags, struct file *file)
+{
+	struct path path;
+	int error = path_lookupat(nd, flags, &path);
+	if (!error) {
+		audit_inode(nd->name, path.dentry, 0);
+		error = vfs_open(&path, file, current_cred());
+		path_put(&path);
+	}
+	return error;
+}
+
 /* Initialize the set of rights needed for the given open operation */
 static void openat_rights_init(struct capsicum_rights *rights,
 			       unsigned int flags)
@@ -3543,18 +3554,6 @@
 		cap_rights_set(rights, CAP_FSYNC);
 	if (flags & __FMODE_EXEC)
 		cap_rights_set(rights, CAP_FEXECVE);
-=======
-static int do_o_path(struct nameidata *nd, unsigned flags, struct file *file)
-{
-	struct path path;
-	int error = path_lookupat(nd, flags, &path);
-	if (!error) {
-		audit_inode(nd->name, path.dentry, 0);
-		error = vfs_open(&path, file, current_cred());
-		path_put(&path);
-	}
-	return error;
->>>>>>> 1a695a90
 }
 
 static struct file *path_openat(struct nameidata *nd,
