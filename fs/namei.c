--- conflicted
+++ resolved
@@ -2023,15 +2023,11 @@
 	nd->last_type = LAST_ROOT; /* if there are only slashes... */
 	nd->flags = flags | LOOKUP_JUMPED | LOOKUP_PARENT;
 	nd->depth = 0;
-<<<<<<< HEAD
 	nd->dfd_cap.file = NULL;
 	nd->dfd_cap.flags = 0;
-	nd->total_link_count = 0;
 	if (task_openat_beneath(current))
 		nd->flags |= LOOKUP_BENEATH;
 
-=======
->>>>>>> 9f9499ae
 	if (flags & LOOKUP_ROOT) {
 		struct dentry *root = nd->root.dentry;
 		struct inode *inode = root->d_inode;
