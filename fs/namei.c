--- conflicted
+++ resolved
@@ -649,34 +649,6 @@
 	}
 }
 
-<<<<<<< HEAD
-static __always_inline int __vfs_follow_link(struct nameidata *nd,
-					const char *link,
-					cap_rights_t dfd_rights)
-{
-	int ret;
-
-	if (IS_ERR(link))
-		goto fail;
-
-	if (*link == '/') {
-		set_root(nd);
-		path_put(&nd->path);
-		nd->path = nd->root;
-		path_get(&nd->root);
-		nd->flags |= LOOKUP_JUMPED;
-	}
-	nd->inode = nd->path.dentry->d_inode;
-
-	ret = link_path_walk(link, nd, dfd_rights);
-	return ret;
-fail:
-	path_put(&nd->path);
-	return PTR_ERR(link);
-}
-
-=======
->>>>>>> 07ecf162
 static void path_put_conditional(struct path *path, struct nameidata *nd)
 {
 	dput(path->dentry);
@@ -868,9 +840,6 @@
 	error = 0;
 	s = nd_get_link(nd);
 	if (s) {
-<<<<<<< HEAD
-		error = __vfs_follow_link(nd, s, dfd_rights);
-=======
 		if (unlikely(IS_ERR(s))) {
 			path_put(&nd->path);
 			put_link(nd, link, *p);
@@ -884,8 +853,7 @@
 			nd->flags |= LOOKUP_JUMPED;
 		}
 		nd->inode = nd->path.dentry->d_inode;
-		error = link_path_walk(s, nd);
->>>>>>> 07ecf162
+		error = link_path_walk(s, nd, dfd_rights);
 		if (unlikely(error))
 			put_link(nd, link, *p);
 	}
@@ -2314,14 +2282,15 @@
 {
 	struct file *base = NULL;
 	struct nameidata nd;
+	cap_rights_t dfd_rights = CAP_LOOKUP;
 	int err;
 
-	err = path_init(dfd, name, flags | LOOKUP_PARENT, &nd, &base);
+	err = path_init(dfd, name, flags | LOOKUP_PARENT, &nd, &base, &dfd_rights);
 	if (unlikely(err))
 		return err;
 
 	current->total_link_count = 0;
-	err = link_path_walk(name, &nd);
+	err = link_path_walk(name, &nd, dfd_rights);
 	if (err)
 		goto out;
 
@@ -2333,7 +2302,7 @@
 		if (unlikely(err))
 			break;
 		nd.flags |= LOOKUP_PARENT;
-		err = follow_link(&link, &nd, &cookie);
+		err = follow_link(&link, &nd, &cookie, dfd_rights);
 		if (err)
 			break;
 		err = mountpoint_last(&nd, path);
@@ -4411,14 +4380,6 @@
 	return res;
 }
 
-<<<<<<< HEAD
-int vfs_follow_link(struct nameidata *nd, const char *link)
-{
-	return __vfs_follow_link(nd, link, CAP_ALL);
-}
-
-=======
->>>>>>> 07ecf162
 /* get the link contents into pagecache */
 static char *page_getlink(struct dentry * dentry, struct page **ppage)
 {
