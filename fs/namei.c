--- conflicted
+++ resolved
@@ -2572,7 +2572,34 @@
 }
 EXPORT_SYMBOL(lookup_one_len_unlocked);
 
-<<<<<<< HEAD
+#ifdef CONFIG_UNIX98_PTYS
+int path_pts(struct path *path)
+{
+	/* Find something mounted on "pts" in the same directory as
+	 * the input path.
+	 */
+	struct dentry *child, *parent;
+	struct qstr this;
+	int ret;
+
+	ret = path_parent_directory(path);
+	if (ret)
+		return ret;
+
+	parent = path->dentry;
+	this.name = "pts";
+	this.len = 3;
+	child = d_hash_and_lookup(parent, &this);
+	if (!child)
+		return -ENOENT;
+
+	path->dentry = child;
+	dput(parent);
+	follow_mount(path);
+	return 0;
+}
+#endif
+
 static int user_path_at_empty_rights(int dfd,
 				const char __user *name,
 				unsigned flags,
@@ -2583,35 +2610,6 @@
 	return filename_lookup(dfd, getname_flags(name, flags, empty),
 			flags, path, NULL, rights);
 }
-=======
-#ifdef CONFIG_UNIX98_PTYS
-int path_pts(struct path *path)
-{
-	/* Find something mounted on "pts" in the same directory as
-	 * the input path.
-	 */
-	struct dentry *child, *parent;
-	struct qstr this;
-	int ret;
-
-	ret = path_parent_directory(path);
-	if (ret)
-		return ret;
-
-	parent = path->dentry;
-	this.name = "pts";
-	this.len = 3;
-	child = d_hash_and_lookup(parent, &this);
-	if (!child)
-		return -ENOENT;
-
-	path->dentry = child;
-	dput(parent);
-	follow_mount(path);
-	return 0;
-}
-#endif
->>>>>>> 523d939e
 
 int user_path_at_empty(int dfd, const char __user *name, unsigned flags,
 		 struct path *path, int *empty)
