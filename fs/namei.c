/*
 *  linux/fs/namei.c
 *
 *  Copyright (C) 1991, 1992  Linus Torvalds
 */

/*
 * Some corrections by tytso.
 */

/* [Feb 1997 T. Schoebel-Theuer] Complete rewrite of the pathname
 * lookup logic.
 */
/* [Feb-Apr 2000, AV] Rewrite to the new namespace architecture.
 */

#include <linux/init.h>
#include <linux/export.h>
#include <linux/kernel.h>
#include <linux/slab.h>
#include <linux/fs.h>
#include <linux/namei.h>
#include <linux/pagemap.h>
#include <linux/fsnotify.h>
#include <linux/personality.h>
#include <linux/security.h>
#include <linux/ima.h>
#include <linux/syscalls.h>
#include <linux/mount.h>
#include <linux/audit.h>
#include <linux/capability.h>
#include <linux/file.h>
#include <linux/fcntl.h>
#include <linux/device_cgroup.h>
#include <linux/fs_struct.h>
#include <linux/posix_acl.h>
#include <linux/capsicum.h>
#include <linux/hash.h>
#include <asm/uaccess.h>

#include "internal.h"
#include "mount.h"

/* [Feb-1997 T. Schoebel-Theuer]
 * Fundamental changes in the pathname lookup mechanisms (namei)
 * were necessary because of omirr.  The reason is that omirr needs
 * to know the _real_ pathname, not the user-supplied one, in case
 * of symlinks (and also when transname replacements occur).
 *
 * The new code replaces the old recursive symlink resolution with
 * an iterative one (in case of non-nested symlink chains).  It does
 * this with calls to <fs>_follow_link().
 * As a side effect, dir_namei(), _namei() and follow_link() are now 
 * replaced with a single function lookup_dentry() that can handle all 
 * the special cases of the former code.
 *
 * With the new dcache, the pathname is stored at each inode, at least as
 * long as the refcount of the inode is positive.  As a side effect, the
 * size of the dcache depends on the inode cache and thus is dynamic.
 *
 * [29-Apr-1998 C. Scott Ananian] Updated above description of symlink
 * resolution to correspond with current state of the code.
 *
 * Note that the symlink resolution is not *completely* iterative.
 * There is still a significant amount of tail- and mid- recursion in
 * the algorithm.  Also, note that <fs>_readlink() is not used in
 * lookup_dentry(): lookup_dentry() on the result of <fs>_readlink()
 * may return different results than <fs>_follow_link().  Many virtual
 * filesystems (including /proc) exhibit this behavior.
 */

/* [24-Feb-97 T. Schoebel-Theuer] Side effects caused by new implementation:
 * New symlink semantics: when open() is called with flags O_CREAT | O_EXCL
 * and the name already exists in form of a symlink, try to create the new
 * name indicated by the symlink. The old code always complained that the
 * name already exists, due to not following the symlink even if its target
 * is nonexistent.  The new semantics affects also mknod() and link() when
 * the name is a symlink pointing to a non-existent name.
 *
 * I don't know which semantics is the right one, since I have no access
 * to standards. But I found by trial that HP-UX 9.0 has the full "new"
 * semantics implemented, while SunOS 4.1.1 and Solaris (SunOS 5.4) have the
 * "old" one. Personally, I think the new semantics is much more logical.
 * Note that "ln old new" where "new" is a symlink pointing to a non-existing
 * file does succeed in both HP-UX and SunOs, but not in Solaris
 * and in the old Linux semantics.
 */

/* [16-Dec-97 Kevin Buhr] For security reasons, we change some symlink
 * semantics.  See the comments in "open_namei" and "do_link" below.
 *
 * [10-Sep-98 Alan Modra] Another symlink change.
 */

/* [Feb-Apr 2000 AV] Complete rewrite. Rules for symlinks:
 *	inside the path - always follow.
 *	in the last component in creation/removal/renaming - never follow.
 *	if LOOKUP_FOLLOW passed - follow.
 *	if the pathname has trailing slashes - follow.
 *	otherwise - don't follow.
 * (applied in that order).
 *
 * [Jun 2000 AV] Inconsistent behaviour of open() in case if flags==O_CREAT
 * restored for 2.4. This is the last surviving part of old 4.2BSD bug.
 * During the 2.4 we need to fix the userland stuff depending on it -
 * hopefully we will be able to get rid of that wart in 2.5. So far only
 * XEmacs seems to be relying on it...
 */
/*
 * [Sep 2001 AV] Single-semaphore locking scheme (kudos to David Holland)
 * implemented.  Let's see if raised priority of ->s_vfs_rename_mutex gives
 * any extra contention...
 */

/* In order to reduce some races, while at the same time doing additional
 * checking and hopefully speeding things up, we copy filenames to the
 * kernel data space before using them..
 *
 * POSIX.1 2.4: an empty pathname is invalid (ENOENT).
 * PATH_MAX includes the nul terminator --RR.
 */

#define EMBEDDED_NAME_MAX	(PATH_MAX - sizeof(struct filename))

struct filename *
getname_flags(const char __user *filename, int flags, int *empty)
{
	struct filename *result, *err;
	int len;
	long max;
	char *kname;

	result = audit_reusename(filename);
	if (result)
		return result;

	result = __getname();
	if (unlikely(!result))
		return ERR_PTR(-ENOMEM);
	result->refcnt = 1;

	/*
	 * First, try to embed the struct filename inside the names_cache
	 * allocation
	 */
	kname = (char *)result + sizeof(*result);
	result->name = kname;
	result->separate = false;
	max = EMBEDDED_NAME_MAX;

recopy:
	len = strncpy_from_user(kname, filename, max);
	if (unlikely(len < 0)) {
		err = ERR_PTR(len);
		goto error;
	}

	/*
	 * Uh-oh. We have a name that's approaching PATH_MAX. Allocate a
	 * separate struct filename so we can dedicate the entire
	 * names_cache allocation for the pathname, and re-do the copy from
	 * userland.
	 */
	if (len == EMBEDDED_NAME_MAX && max == EMBEDDED_NAME_MAX) {
		kname = (char *)result;

		result = kzalloc(sizeof(*result), GFP_KERNEL);
		if (!result) {
			err = ERR_PTR(-ENOMEM);
			result = (struct filename *)kname;
			goto error;
		}
		result->name = kname;
		result->separate = true;
		result->refcnt = 1;
		max = PATH_MAX;
		goto recopy;
	}

	/* The empty path is special. */
	if (unlikely(!len)) {
		if (empty)
			*empty = 1;
		err = ERR_PTR(-ENOENT);
		if (!(flags & LOOKUP_EMPTY))
			goto error;
	}

	err = ERR_PTR(-ENAMETOOLONG);
	if (unlikely(len >= PATH_MAX))
		goto error;

	result->uptr = filename;
	result->aname = NULL;
	audit_getname(result);
	return result;

error:
	putname(result);
	return err;
}

struct filename *
getname(const char __user * filename)
{
	return getname_flags(filename, 0, NULL);
}

struct filename *
getname_kernel(const char * filename)
{
	struct filename *result;
	int len = strlen(filename) + 1;

	result = __getname();
	if (unlikely(!result))
		return ERR_PTR(-ENOMEM);

	if (len <= EMBEDDED_NAME_MAX) {
		result->name = (char *)(result) + sizeof(*result);
		result->separate = false;
	} else if (len <= PATH_MAX) {
		struct filename *tmp;

		tmp = kmalloc(sizeof(*tmp), GFP_KERNEL);
		if (unlikely(!tmp)) {
			__putname(result);
			return ERR_PTR(-ENOMEM);
		}
		tmp->name = (char *)result;
		tmp->separate = true;
		result = tmp;
	} else {
		__putname(result);
		return ERR_PTR(-ENAMETOOLONG);
	}
	memcpy((char *)result->name, filename, len);
	result->uptr = NULL;
	result->aname = NULL;
	result->refcnt = 1;
	audit_getname(result);

	return result;
}

void putname(struct filename *name)
{
	BUG_ON(name->refcnt <= 0);

	if (--name->refcnt > 0)
		return;

	if (name->separate) {
		__putname(name->name);
		kfree(name);
	} else
		__putname(name);
}

static int check_acl(struct inode *inode, int mask)
{
#ifdef CONFIG_FS_POSIX_ACL
	struct posix_acl *acl;

	if (mask & MAY_NOT_BLOCK) {
		acl = get_cached_acl_rcu(inode, ACL_TYPE_ACCESS);
	        if (!acl)
	                return -EAGAIN;
		/* no ->get_acl() calls in RCU mode... */
		if (acl == ACL_NOT_CACHED)
			return -ECHILD;
	        return posix_acl_permission(inode, acl, mask & ~MAY_NOT_BLOCK);
	}

	acl = get_acl(inode, ACL_TYPE_ACCESS);
	if (IS_ERR(acl))
		return PTR_ERR(acl);
	if (acl) {
	        int error = posix_acl_permission(inode, acl, mask);
	        posix_acl_release(acl);
	        return error;
	}
#endif

	return -EAGAIN;
}

/*
 * This does the basic permission checking
 */
static int acl_permission_check(struct inode *inode, int mask)
{
	unsigned int mode = inode->i_mode;

	if (likely(uid_eq(current_fsuid(), inode->i_uid)))
		mode >>= 6;
	else {
		if (IS_POSIXACL(inode) && (mode & S_IRWXG)) {
			int error = check_acl(inode, mask);
			if (error != -EAGAIN)
				return error;
		}

		if (in_group_p(inode->i_gid))
			mode >>= 3;
	}

	/*
	 * If the DACs are ok we don't need any capability check.
	 */
	if ((mask & ~mode & (MAY_READ | MAY_WRITE | MAY_EXEC)) == 0)
		return 0;
	return -EACCES;
}

/**
 * generic_permission -  check for access rights on a Posix-like filesystem
 * @inode:	inode to check access rights for
 * @mask:	right to check for (%MAY_READ, %MAY_WRITE, %MAY_EXEC, ...)
 *
 * Used to check for read/write/execute permissions on a file.
 * We use "fsuid" for this, letting us set arbitrary permissions
 * for filesystem access without changing the "normal" uids which
 * are used for other things.
 *
 * generic_permission is rcu-walk aware. It returns -ECHILD in case an rcu-walk
 * request cannot be satisfied (eg. requires blocking or too much complexity).
 * It would then be called again in ref-walk mode.
 */
int generic_permission(struct inode *inode, int mask)
{
	int ret;

	/*
	 * Do the basic permission checks.
	 */
	ret = acl_permission_check(inode, mask);
	if (ret != -EACCES)
		return ret;

	if (S_ISDIR(inode->i_mode)) {
		/* DACs are overridable for directories */
		if (capable_wrt_inode_uidgid(inode, CAP_DAC_OVERRIDE))
			return 0;
		if (!(mask & MAY_WRITE))
			if (capable_wrt_inode_uidgid(inode,
						     CAP_DAC_READ_SEARCH))
				return 0;
		return -EACCES;
	}
	/*
	 * Read/write DACs are always overridable.
	 * Executable DACs are overridable when there is
	 * at least one exec bit set.
	 */
	if (!(mask & MAY_EXEC) || (inode->i_mode & S_IXUGO))
		if (capable_wrt_inode_uidgid(inode, CAP_DAC_OVERRIDE))
			return 0;

	/*
	 * Searching includes executable on directories, else just read.
	 */
	mask &= MAY_READ | MAY_WRITE | MAY_EXEC;
	if (mask == MAY_READ)
		if (capable_wrt_inode_uidgid(inode, CAP_DAC_READ_SEARCH))
			return 0;

	return -EACCES;
}
EXPORT_SYMBOL(generic_permission);

/*
 * We _really_ want to just do "generic_permission()" without
 * even looking at the inode->i_op values. So we keep a cache
 * flag in inode->i_opflags, that says "this has not special
 * permission function, use the fast case".
 */
static inline int do_inode_permission(struct inode *inode, int mask)
{
	if (unlikely(!(inode->i_opflags & IOP_FASTPERM))) {
		if (likely(inode->i_op->permission))
			return inode->i_op->permission(inode, mask);

		/* This gets set once for the inode lifetime */
		spin_lock(&inode->i_lock);
		inode->i_opflags |= IOP_FASTPERM;
		spin_unlock(&inode->i_lock);
	}
	return generic_permission(inode, mask);
}

/**
 * __inode_permission - Check for access rights to a given inode
 * @inode: Inode to check permission on
 * @mask: Right to check for (%MAY_READ, %MAY_WRITE, %MAY_EXEC)
 *
 * Check for read/write/execute permissions on an inode.
 *
 * When checking for MAY_APPEND, MAY_WRITE must also be set in @mask.
 *
 * This does not check for a read-only file system.  You probably want
 * inode_permission().
 */
int __inode_permission(struct inode *inode, int mask)
{
	int retval;

	if (unlikely(mask & MAY_WRITE)) {
		/*
		 * Nobody gets write access to an immutable file.
		 */
		if (IS_IMMUTABLE(inode))
			return -EACCES;
	}

	retval = do_inode_permission(inode, mask);
	if (retval)
		return retval;

	retval = devcgroup_inode_permission(inode, mask);
	if (retval)
		return retval;

	return security_inode_permission(inode, mask);
}
EXPORT_SYMBOL(__inode_permission);

/**
 * sb_permission - Check superblock-level permissions
 * @sb: Superblock of inode to check permission on
 * @inode: Inode to check permission on
 * @mask: Right to check for (%MAY_READ, %MAY_WRITE, %MAY_EXEC)
 *
 * Separate out file-system wide checks from inode-specific permission checks.
 */
static int sb_permission(struct super_block *sb, struct inode *inode, int mask)
{
	if (unlikely(mask & MAY_WRITE)) {
		umode_t mode = inode->i_mode;

		/* Nobody gets write access to a read-only fs. */
		if ((sb->s_flags & MS_RDONLY) &&
		    (S_ISREG(mode) || S_ISDIR(mode) || S_ISLNK(mode)))
			return -EROFS;
	}
	return 0;
}

/**
 * inode_permission - Check for access rights to a given inode
 * @inode: Inode to check permission on
 * @mask: Right to check for (%MAY_READ, %MAY_WRITE, %MAY_EXEC)
 *
 * Check for read/write/execute permissions on an inode.  We use fs[ug]id for
 * this, letting us set arbitrary permissions for filesystem access without
 * changing the "normal" UIDs which are used for other things.
 *
 * When checking for MAY_APPEND, MAY_WRITE must also be set in @mask.
 */
int inode_permission(struct inode *inode, int mask)
{
	int retval;

	retval = sb_permission(inode->i_sb, inode, mask);
	if (retval)
		return retval;
	return __inode_permission(inode, mask);
}
EXPORT_SYMBOL(inode_permission);

/**
 * path_get - get a reference to a path
 * @path: path to get the reference to
 *
 * Given a path increment the reference count to the dentry and the vfsmount.
 */
void path_get(const struct path *path)
{
	mntget(path->mnt);
	dget(path->dentry);
}
EXPORT_SYMBOL(path_get);

/**
 * path_put - put a reference to a path
 * @path: path to put the reference to
 *
 * Given a path decrement the reference count to the dentry and the vfsmount.
 */
void path_put(const struct path *path)
{
	dput(path->dentry);
	mntput(path->mnt);
}
EXPORT_SYMBOL(path_put);

struct nameidata {
	struct path	path;
	struct qstr	last;
	struct path	root;
	struct inode	*inode; /* path.dentry.d_inode */
	unsigned int	flags;
	unsigned	seq, m_seq;
	int		last_type;
	unsigned	depth;
	const struct capsicum_rights *base_rights;
	struct file	*base;
	char *saved_names[MAX_NESTED_LINKS + 1];
};

/*
 * Path walking has 2 modes, rcu-walk and ref-walk (see
 * Documentation/filesystems/path-lookup.txt).  In situations when we can't
 * continue in RCU mode, we attempt to drop out of rcu-walk mode and grab
 * normal reference counts on dentries and vfsmounts to transition to rcu-walk
 * mode.  Refcounts are grabbed at the last known good point before rcu-walk
 * got stuck, so ref-walk may continue from there. If this is not successful
 * (eg. a seqcount has changed), then failure is returned and it's up to caller
 * to restart the path walk from the beginning in ref-walk mode.
 */

/**
 * unlazy_walk - try to switch to ref-walk mode.
 * @nd: nameidata pathwalk data
 * @dentry: child of nd->path.dentry or NULL
 * Returns: 0 on success, -ECHILD on failure
 *
 * unlazy_walk attempts to legitimize the current nd->path, nd->root and dentry
 * for ref-walk mode.  @dentry must be a path found by a do_lookup call on
 * @nd or NULL.  Must be called from rcu-walk context.
 */
static int unlazy_walk(struct nameidata *nd, struct dentry *dentry)
{
	struct fs_struct *fs = current->fs;
	struct dentry *parent = nd->path.dentry;

	BUG_ON(!(nd->flags & LOOKUP_RCU));

	/*
	 * After legitimizing the bastards, terminate_walk()
	 * will do the right thing for non-RCU mode, and all our
	 * subsequent exit cases should rcu_read_unlock()
	 * before returning.  Do vfsmount first; if dentry
	 * can't be legitimized, just set nd->path.dentry to NULL
	 * and rely on dput(NULL) being a no-op.
	 */
	if (!legitimize_mnt(nd->path.mnt, nd->m_seq))
		return -ECHILD;
	nd->flags &= ~LOOKUP_RCU;

	if (!lockref_get_not_dead(&parent->d_lockref)) {
		nd->path.dentry = NULL;	
		goto out;
	}

	/*
	 * For a negative lookup, the lookup sequence point is the parents
	 * sequence point, and it only needs to revalidate the parent dentry.
	 *
	 * For a positive lookup, we need to move both the parent and the
	 * dentry from the RCU domain to be properly refcounted. And the
	 * sequence number in the dentry validates *both* dentry counters,
	 * since we checked the sequence number of the parent after we got
	 * the child sequence number. So we know the parent must still
	 * be valid if the child sequence number is still valid.
	 */
	if (!dentry) {
		if (read_seqcount_retry(&parent->d_seq, nd->seq))
			goto out;
		BUG_ON(nd->inode != parent->d_inode);
	} else {
		if (!lockref_get_not_dead(&dentry->d_lockref))
			goto out;
		if (read_seqcount_retry(&dentry->d_seq, nd->seq))
			goto drop_dentry;
	}

	/*
	 * Sequence counts matched. Now make sure that the root is
	 * still valid and get it if required.
	 */
	if (nd->root.mnt && !(nd->flags & LOOKUP_ROOT)) {
		spin_lock(&fs->lock);
		if (nd->root.mnt != fs->root.mnt || nd->root.dentry != fs->root.dentry)
			goto unlock_and_drop_dentry;
		path_get(&nd->root);
		spin_unlock(&fs->lock);
	}

	rcu_read_unlock();
	return 0;

unlock_and_drop_dentry:
	spin_unlock(&fs->lock);
drop_dentry:
	rcu_read_unlock();
	dput(dentry);
	goto drop_root_mnt;
out:
	rcu_read_unlock();
drop_root_mnt:
	if (!(nd->flags & LOOKUP_ROOT))
		nd->root.mnt = NULL;
	return -ECHILD;
}

static inline int d_revalidate(struct dentry *dentry, unsigned int flags)
{
	return dentry->d_op->d_revalidate(dentry, flags);
}

/**
 * complete_walk - successful completion of path walk
 * @nd:  pointer nameidata
 *
 * If we had been in RCU mode, drop out of it and legitimize nd->path.
 * Revalidate the final result, unless we'd already done that during
 * the path walk or the filesystem doesn't ask for it.  Return 0 on
 * success, -error on failure.  In case of failure caller does not
 * need to drop nd->path.
 */
static int complete_walk(struct nameidata *nd)
{
	struct dentry *dentry = nd->path.dentry;
	int status;

	if (nd->flags & LOOKUP_RCU) {
		nd->flags &= ~LOOKUP_RCU;
		if (!(nd->flags & LOOKUP_ROOT))
			nd->root.mnt = NULL;

		if (!legitimize_mnt(nd->path.mnt, nd->m_seq)) {
			rcu_read_unlock();
			return -ECHILD;
		}
		if (unlikely(!lockref_get_not_dead(&dentry->d_lockref))) {
			rcu_read_unlock();
			mntput(nd->path.mnt);
			return -ECHILD;
		}
		if (read_seqcount_retry(&dentry->d_seq, nd->seq)) {
			rcu_read_unlock();
			dput(dentry);
			mntput(nd->path.mnt);
			return -ECHILD;
		}
		rcu_read_unlock();
	}

	if (likely(!(nd->flags & LOOKUP_JUMPED)))
		return 0;

	if (likely(!(dentry->d_flags & DCACHE_OP_WEAK_REVALIDATE)))
		return 0;

	status = dentry->d_op->d_weak_revalidate(dentry, nd->flags);
	if (status > 0)
		return 0;

	if (!status)
		status = -ESTALE;

	path_put(&nd->path);
	return status;
}

static __always_inline void set_root(struct nameidata *nd)
{
	get_fs_root(current->fs, &nd->root);
}

/*
 * Retrieval of files against a directory file descriptor requires
 * CAP_LOOKUP. As this is common in this file, set up the required rights once
 * and for all.
 */
static struct capsicum_rights lookup_rights;
static int __init init_lookup_rights(void)
{
	cap_rights_init(&lookup_rights, CAP_LOOKUP);
	return 0;
}
fs_initcall(init_lookup_rights);

static int link_path_walk(const char *, struct nameidata *);

static __always_inline unsigned set_root_rcu(struct nameidata *nd)
{
	struct fs_struct *fs = current->fs;
	unsigned seq, res;

	do {
		seq = read_seqcount_begin(&fs->seq);
		nd->root = fs->root;
		res = __read_seqcount_begin(&nd->root.dentry->d_seq);
	} while (read_seqcount_retry(&fs->seq, seq));
	return res;
}

static void path_put_conditional(struct path *path, struct nameidata *nd)
{
	dput(path->dentry);
	if (path->mnt != nd->path.mnt)
		mntput(path->mnt);
}

static inline void path_to_nameidata(const struct path *path,
					struct nameidata *nd)
{
	if (!(nd->flags & LOOKUP_RCU)) {
		dput(nd->path.dentry);
		if (nd->path.mnt != path->mnt)
			mntput(nd->path.mnt);
	}
	nd->path.mnt = path->mnt;
	nd->path.dentry = path->dentry;
}

/*
 * Helper to directly jump to a known parsed path from ->follow_link,
 * caller must have taken a reference to path beforehand.
 */
int nd_jump_link(struct nameidata *nd, struct path *path)
{
	if (nd->flags & LOOKUP_BENEATH)
		return -EPERM;
	path_put(&nd->path);

	nd->path = *path;
	nd->inode = nd->path.dentry->d_inode;
	nd->flags |= LOOKUP_JUMPED;
	return 0;
}

void nd_set_link(struct nameidata *nd, char *path)
{
	nd->saved_names[nd->depth] = path;
}
EXPORT_SYMBOL(nd_set_link);

char *nd_get_link(struct nameidata *nd)
{
	return nd->saved_names[nd->depth];
}
EXPORT_SYMBOL(nd_get_link);

static inline void put_link(struct nameidata *nd, struct path *link, void *cookie)
{
	struct inode *inode = link->dentry->d_inode;
	if (inode->i_op->put_link)
		inode->i_op->put_link(link->dentry, nd, cookie);
	path_put(link);
}

int sysctl_protected_symlinks __read_mostly = 0;
int sysctl_protected_hardlinks __read_mostly = 0;

/**
 * may_follow_link - Check symlink following for unsafe situations
 * @link: The path of the symlink
 * @nd: nameidata pathwalk data
 *
 * In the case of the sysctl_protected_symlinks sysctl being enabled,
 * CAP_DAC_OVERRIDE needs to be specifically ignored if the symlink is
 * in a sticky world-writable directory. This is to protect privileged
 * processes from failing races against path names that may change out
 * from under them by way of other users creating malicious symlinks.
 * It will permit symlinks to be followed only when outside a sticky
 * world-writable directory, or when the uid of the symlink and follower
 * match, or when the directory owner matches the symlink's owner.
 *
 * Returns 0 if following the symlink is allowed, -ve on error.
 */
static inline int may_follow_link(struct path *link, struct nameidata *nd)
{
	const struct inode *inode;
	const struct inode *parent;

	if (!sysctl_protected_symlinks)
		return 0;

	/* Allowed if owner and follower match. */
	inode = link->dentry->d_inode;
	if (uid_eq(current_cred()->fsuid, inode->i_uid))
		return 0;

	/* Allowed if parent directory not sticky and world-writable. */
	parent = nd->path.dentry->d_inode;
	if ((parent->i_mode & (S_ISVTX|S_IWOTH)) != (S_ISVTX|S_IWOTH))
		return 0;

	/* Allowed if parent directory and link owner match. */
	if (uid_eq(parent->i_uid, inode->i_uid))
		return 0;

	audit_log_link_denied("follow_link", link);
	path_put_conditional(link, nd);
	path_put(&nd->path);
	return -EACCES;
}

/**
 * safe_hardlink_source - Check for safe hardlink conditions
 * @inode: the source inode to hardlink from
 *
 * Return false if at least one of the following conditions:
 *    - inode is not a regular file
 *    - inode is setuid
 *    - inode is setgid and group-exec
 *    - access failure for read and write
 *
 * Otherwise returns true.
 */
static bool safe_hardlink_source(struct inode *inode)
{
	umode_t mode = inode->i_mode;

	/* Special files should not get pinned to the filesystem. */
	if (!S_ISREG(mode))
		return false;

	/* Setuid files should not get pinned to the filesystem. */
	if (mode & S_ISUID)
		return false;

	/* Executable setgid files should not get pinned to the filesystem. */
	if ((mode & (S_ISGID | S_IXGRP)) == (S_ISGID | S_IXGRP))
		return false;

	/* Hardlinking to unreadable or unwritable sources is dangerous. */
	if (inode_permission(inode, MAY_READ | MAY_WRITE))
		return false;

	return true;
}

/**
 * may_linkat - Check permissions for creating a hardlink
 * @link: the source to hardlink from
 *
 * Block hardlink when all of:
 *  - sysctl_protected_hardlinks enabled
 *  - fsuid does not match inode
 *  - hardlink source is unsafe (see safe_hardlink_source() above)
 *  - not CAP_FOWNER
 *
 * Returns 0 if successful, -ve on error.
 */
static int may_linkat(struct path *link)
{
	const struct cred *cred;
	struct inode *inode;

	if (!sysctl_protected_hardlinks)
		return 0;

	cred = current_cred();
	inode = link->dentry->d_inode;

	/* Source inode owner (or CAP_FOWNER) can hardlink all they like,
	 * otherwise, it must be a safe source.
	 */
	if (uid_eq(cred->fsuid, inode->i_uid) || safe_hardlink_source(inode) ||
	    capable(CAP_FOWNER))
		return 0;

	audit_log_link_denied("linkat", link);
	return -EPERM;
}

static __always_inline int
follow_link(struct path *link, struct nameidata *nd, void **p)
{
	struct dentry *dentry = link->dentry;
	int error;
	char *s;

	BUG_ON(nd->flags & LOOKUP_RCU);

	if (link->mnt == nd->path.mnt)
		mntget(link->mnt);

	error = -ELOOP;
	if (unlikely(current->total_link_count >= 40))
		goto out_put_nd_path;

	cond_resched();
	current->total_link_count++;

	touch_atime(link);
	nd_set_link(nd, NULL);

	error = security_inode_follow_link(link->dentry, nd);
	if (error)
		goto out_put_nd_path;

	nd->last_type = LAST_BIND;
	*p = dentry->d_inode->i_op->follow_link(dentry, nd);
	error = PTR_ERR(*p);
	if (IS_ERR(*p))
		goto out_put_nd_path;

	error = 0;
	s = nd_get_link(nd);
	if (s) {
		if (unlikely(IS_ERR(s))) {
			path_put(&nd->path);
			put_link(nd, link, *p);
			return PTR_ERR(s);
		}
		if (*s == '/') {
			if (!nd->root.mnt)
				set_root(nd);
			path_put(&nd->path);
			nd->path = nd->root;
			path_get(&nd->root);
			nd->flags |= LOOKUP_JUMPED;
		}
		nd->inode = nd->path.dentry->d_inode;
		error = link_path_walk(s, nd);
		if (unlikely(error))
			put_link(nd, link, *p);
	}

	return error;

out_put_nd_path:
	*p = NULL;
	path_put(&nd->path);
	path_put(link);
	return error;
}

static int follow_up_rcu(struct path *path)
{
	struct mount *mnt = real_mount(path->mnt);
	struct mount *parent;
	struct dentry *mountpoint;

	parent = mnt->mnt_parent;
	if (&parent->mnt == path->mnt)
		return 0;
	mountpoint = mnt->mnt_mountpoint;
	path->dentry = mountpoint;
	path->mnt = &parent->mnt;
	return 1;
}

/*
 * follow_up - Find the mountpoint of path's vfsmount
 *
 * Given a path, find the mountpoint of its source file system.
 * Replace @path with the path of the mountpoint in the parent mount.
 * Up is towards /.
 *
 * Return 1 if we went up a level and 0 if we were already at the
 * root.
 */
int follow_up(struct path *path)
{
	struct mount *mnt = real_mount(path->mnt);
	struct mount *parent;
	struct dentry *mountpoint;

	read_seqlock_excl(&mount_lock);
	parent = mnt->mnt_parent;
	if (parent == mnt) {
		read_sequnlock_excl(&mount_lock);
		return 0;
	}
	mntget(&parent->mnt);
	mountpoint = dget(mnt->mnt_mountpoint);
	read_sequnlock_excl(&mount_lock);
	dput(path->dentry);
	path->dentry = mountpoint;
	mntput(path->mnt);
	path->mnt = &parent->mnt;
	return 1;
}
EXPORT_SYMBOL(follow_up);

/*
 * Perform an automount
 * - return -EISDIR to tell follow_managed() to stop and return the path we
 *   were called with.
 */
static int follow_automount(struct path *path, unsigned flags,
			    bool *need_mntput)
{
	struct vfsmount *mnt;
	int err;

	if (!path->dentry->d_op || !path->dentry->d_op->d_automount)
		return -EREMOTE;

	/* We don't want to mount if someone's just doing a stat -
	 * unless they're stat'ing a directory and appended a '/' to
	 * the name.
	 *
	 * We do, however, want to mount if someone wants to open or
	 * create a file of any type under the mountpoint, wants to
	 * traverse through the mountpoint or wants to open the
	 * mounted directory.  Also, autofs may mark negative dentries
	 * as being automount points.  These will need the attentions
	 * of the daemon to instantiate them before they can be used.
	 */
	if (!(flags & (LOOKUP_PARENT | LOOKUP_DIRECTORY |
		     LOOKUP_OPEN | LOOKUP_CREATE | LOOKUP_AUTOMOUNT)) &&
	    path->dentry->d_inode)
		return -EISDIR;

	current->total_link_count++;
	if (current->total_link_count >= 40)
		return -ELOOP;

	mnt = path->dentry->d_op->d_automount(path);
	if (IS_ERR(mnt)) {
		/*
		 * The filesystem is allowed to return -EISDIR here to indicate
		 * it doesn't want to automount.  For instance, autofs would do
		 * this so that its userspace daemon can mount on this dentry.
		 *
		 * However, we can only permit this if it's a terminal point in
		 * the path being looked up; if it wasn't then the remainder of
		 * the path is inaccessible and we should say so.
		 */
		if (PTR_ERR(mnt) == -EISDIR && (flags & LOOKUP_PARENT))
			return -EREMOTE;
		return PTR_ERR(mnt);
	}

	if (!mnt) /* mount collision */
		return 0;

	if (!*need_mntput) {
		/* lock_mount() may release path->mnt on error */
		mntget(path->mnt);
		*need_mntput = true;
	}
	err = finish_automount(mnt, path);

	switch (err) {
	case -EBUSY:
		/* Someone else made a mount here whilst we were busy */
		return 0;
	case 0:
		path_put(path);
		path->mnt = mnt;
		path->dentry = dget(mnt->mnt_root);
		return 0;
	default:
		return err;
	}

}

/*
 * Handle a dentry that is managed in some way.
 * - Flagged for transit management (autofs)
 * - Flagged as mountpoint
 * - Flagged as automount point
 *
 * This may only be called in refwalk mode.
 *
 * Serialization is taken care of in namespace.c
 */
static int follow_managed(struct path *path, unsigned flags)
{
	struct vfsmount *mnt = path->mnt; /* held by caller, must be left alone */
	unsigned managed;
	bool need_mntput = false;
	int ret = 0;

	/* Given that we're not holding a lock here, we retain the value in a
	 * local variable for each dentry as we look at it so that we don't see
	 * the components of that value change under us */
	while (managed = ACCESS_ONCE(path->dentry->d_flags),
	       managed &= DCACHE_MANAGED_DENTRY,
	       unlikely(managed != 0)) {
		/* Allow the filesystem to manage the transit without i_mutex
		 * being held. */
		if (managed & DCACHE_MANAGE_TRANSIT) {
			BUG_ON(!path->dentry->d_op);
			BUG_ON(!path->dentry->d_op->d_manage);
			ret = path->dentry->d_op->d_manage(path->dentry, false);
			if (ret < 0)
				break;
		}

		/* Transit to a mounted filesystem. */
		if (managed & DCACHE_MOUNTED) {
			struct vfsmount *mounted = lookup_mnt(path);
			if (mounted) {
				dput(path->dentry);
				if (need_mntput)
					mntput(path->mnt);
				path->mnt = mounted;
				path->dentry = dget(mounted->mnt_root);
				need_mntput = true;
				continue;
			}

			/* Something is mounted on this dentry in another
			 * namespace and/or whatever was mounted there in this
			 * namespace got unmounted before lookup_mnt() could
			 * get it */
		}

		/* Handle an automount point */
		if (managed & DCACHE_NEED_AUTOMOUNT) {
			ret = follow_automount(path, flags, &need_mntput);
			if (ret < 0)
				break;
			continue;
		}

		/* We didn't change the current path point */
		break;
	}

	if (need_mntput && path->mnt == mnt)
		mntput(path->mnt);
	if (ret == -EISDIR)
		ret = 0;
	return ret < 0 ? ret : need_mntput;
}

int follow_down_one(struct path *path)
{
	struct vfsmount *mounted;

	mounted = lookup_mnt(path);
	if (mounted) {
		dput(path->dentry);
		mntput(path->mnt);
		path->mnt = mounted;
		path->dentry = dget(mounted->mnt_root);
		return 1;
	}
	return 0;
}
EXPORT_SYMBOL(follow_down_one);

static inline int managed_dentry_rcu(struct dentry *dentry)
{
	return (dentry->d_flags & DCACHE_MANAGE_TRANSIT) ?
		dentry->d_op->d_manage(dentry, true) : 0;
}

/*
 * Try to skip to top of mountpoint pile in rcuwalk mode.  Fail if
 * we meet a managed dentry that would need blocking.
 */
static bool __follow_mount_rcu(struct nameidata *nd, struct path *path,
			       struct inode **inode)
{
	for (;;) {
		struct mount *mounted;
		/*
		 * Don't forget we might have a non-mountpoint managed dentry
		 * that wants to block transit.
		 */
		switch (managed_dentry_rcu(path->dentry)) {
		case -ECHILD:
		default:
			return false;
		case -EISDIR:
			return true;
		case 0:
			break;
		}

		if (!d_mountpoint(path->dentry))
			return !(path->dentry->d_flags & DCACHE_NEED_AUTOMOUNT);

		mounted = __lookup_mnt(path->mnt, path->dentry);
		if (!mounted)
			break;
		path->mnt = &mounted->mnt;
		path->dentry = mounted->mnt.mnt_root;
		nd->flags |= LOOKUP_JUMPED;
		nd->seq = read_seqcount_begin(&path->dentry->d_seq);
		/*
		 * Update the inode too. We don't need to re-check the
		 * dentry sequence number here after this d_inode read,
		 * because a mount-point is always pinned.
		 */
		*inode = path->dentry->d_inode;
	}
	return !read_seqretry(&mount_lock, nd->m_seq) &&
		!(path->dentry->d_flags & DCACHE_NEED_AUTOMOUNT);
}

static int follow_dotdot_rcu(struct nameidata *nd)
{
	struct inode *inode = nd->inode;
	if (!nd->root.mnt)
		set_root_rcu(nd);

	while (1) {
		if (nd->path.dentry == nd->root.dentry &&
		    nd->path.mnt == nd->root.mnt) {
			break;
		}
		if (nd->path.dentry != nd->path.mnt->mnt_root) {
			struct dentry *old = nd->path.dentry;
			struct dentry *parent = old->d_parent;
			unsigned seq;

			inode = parent->d_inode;
			seq = read_seqcount_begin(&parent->d_seq);
			if (read_seqcount_retry(&old->d_seq, nd->seq))
				goto failed;
			nd->path.dentry = parent;
			nd->seq = seq;
			break;
		}
		if (!follow_up_rcu(&nd->path))
			break;
		inode = nd->path.dentry->d_inode;
		nd->seq = read_seqcount_begin(&nd->path.dentry->d_seq);
	}
	while (d_mountpoint(nd->path.dentry)) {
		struct mount *mounted;
		mounted = __lookup_mnt(nd->path.mnt, nd->path.dentry);
		if (!mounted)
			break;
		nd->path.mnt = &mounted->mnt;
		nd->path.dentry = mounted->mnt.mnt_root;
		inode = nd->path.dentry->d_inode;
		nd->seq = read_seqcount_begin(&nd->path.dentry->d_seq);
		if (read_seqretry(&mount_lock, nd->m_seq))
			goto failed;
	}
	nd->inode = inode;
	return 0;

failed:
	nd->flags &= ~LOOKUP_RCU;
	if (!(nd->flags & LOOKUP_ROOT))
		nd->root.mnt = NULL;
	rcu_read_unlock();
	return -ECHILD;
}

/*
 * Follow down to the covering mount currently visible to userspace.  At each
 * point, the filesystem owning that dentry may be queried as to whether the
 * caller is permitted to proceed or not.
 */
int follow_down(struct path *path)
{
	unsigned managed;
	int ret;

	while (managed = ACCESS_ONCE(path->dentry->d_flags),
	       unlikely(managed & DCACHE_MANAGED_DENTRY)) {
		/* Allow the filesystem to manage the transit without i_mutex
		 * being held.
		 *
		 * We indicate to the filesystem if someone is trying to mount
		 * something here.  This gives autofs the chance to deny anyone
		 * other than its daemon the right to mount on its
		 * superstructure.
		 *
		 * The filesystem may sleep at this point.
		 */
		if (managed & DCACHE_MANAGE_TRANSIT) {
			BUG_ON(!path->dentry->d_op);
			BUG_ON(!path->dentry->d_op->d_manage);
			ret = path->dentry->d_op->d_manage(
				path->dentry, false);
			if (ret < 0)
				return ret == -EISDIR ? 0 : ret;
		}

		/* Transit to a mounted filesystem. */
		if (managed & DCACHE_MOUNTED) {
			struct vfsmount *mounted = lookup_mnt(path);
			if (!mounted)
				break;
			dput(path->dentry);
			mntput(path->mnt);
			path->mnt = mounted;
			path->dentry = dget(mounted->mnt_root);
			continue;
		}

		/* Don't handle automount points here */
		break;
	}
	return 0;
}
EXPORT_SYMBOL(follow_down);

/*
 * Skip to top of mountpoint pile in refwalk mode for follow_dotdot()
 */
static void follow_mount(struct path *path)
{
	while (d_mountpoint(path->dentry)) {
		struct vfsmount *mounted = lookup_mnt(path);
		if (!mounted)
			break;
		dput(path->dentry);
		mntput(path->mnt);
		path->mnt = mounted;
		path->dentry = dget(mounted->mnt_root);
	}
}

static void follow_dotdot(struct nameidata *nd)
{
	if (!nd->root.mnt)
		set_root(nd);

	while(1) {
		struct dentry *old = nd->path.dentry;

		if (nd->path.dentry == nd->root.dentry &&
		    nd->path.mnt == nd->root.mnt) {
			break;
		}
		if (nd->path.dentry != nd->path.mnt->mnt_root) {
			/* rare case of legitimate dget_parent()... */
			nd->path.dentry = dget_parent(nd->path.dentry);
			dput(old);
			break;
		}
		if (!follow_up(&nd->path))
			break;
	}
	follow_mount(&nd->path);
	nd->inode = nd->path.dentry->d_inode;
}

/*
 * This looks up the name in dcache, possibly revalidates the old dentry and
 * allocates a new one if not found or not valid.  In the need_lookup argument
 * returns whether i_op->lookup is necessary.
 *
 * dir->d_inode->i_mutex must be held
 */
static struct dentry *lookup_dcache(struct qstr *name, struct dentry *dir,
				    unsigned int flags, bool *need_lookup)
{
	struct dentry *dentry;
	int error;

	*need_lookup = false;
	dentry = d_lookup(dir, name);
	if (dentry) {
		if (dentry->d_flags & DCACHE_OP_REVALIDATE) {
			error = d_revalidate(dentry, flags);
			if (unlikely(error <= 0)) {
				if (error < 0) {
					dput(dentry);
					return ERR_PTR(error);
				} else {
					d_invalidate(dentry);
					dput(dentry);
					dentry = NULL;
				}
			}
		}
	}

	if (!dentry) {
		dentry = d_alloc(dir, name);
		if (unlikely(!dentry))
			return ERR_PTR(-ENOMEM);

		*need_lookup = true;
	}
	return dentry;
}

/*
 * Call i_op->lookup on the dentry.  The dentry must be negative and
 * unhashed.
 *
 * dir->d_inode->i_mutex must be held
 */
static struct dentry *lookup_real(struct inode *dir, struct dentry *dentry,
				  unsigned int flags)
{
	struct dentry *old;

	/* Don't create child dentry for a dead directory. */
	if (unlikely(IS_DEADDIR(dir))) {
		dput(dentry);
		return ERR_PTR(-ENOENT);
	}

	old = dir->i_op->lookup(dir, dentry, flags);
	if (unlikely(old)) {
		dput(dentry);
		dentry = old;
	}
	return dentry;
}

static struct dentry *__lookup_hash(struct qstr *name,
		struct dentry *base, unsigned int flags)
{
	bool need_lookup;
	struct dentry *dentry;

	dentry = lookup_dcache(name, base, flags, &need_lookup);
	if (!need_lookup)
		return dentry;

	return lookup_real(base->d_inode, dentry, flags);
}

/*
 *  It's more convoluted than I'd like it to be, but... it's still fairly
 *  small and for now I'd prefer to have fast path as straight as possible.
 *  It _is_ time-critical.
 */
static int lookup_fast(struct nameidata *nd,
		       struct path *path, struct inode **inode)
{
	struct vfsmount *mnt = nd->path.mnt;
	struct dentry *dentry, *parent = nd->path.dentry;
	int need_reval = 1;
	int status = 1;
	int err;

	/*
	 * Rename seqlock is not required here because in the off chance
	 * of a false negative due to a concurrent rename, we're going to
	 * do the non-racy lookup, below.
	 */
	if (nd->flags & LOOKUP_RCU) {
		unsigned seq;
		dentry = __d_lookup_rcu(parent, &nd->last, &seq);
		if (!dentry)
			goto unlazy;

		/*
		 * This sequence count validates that the inode matches
		 * the dentry name information from lookup.
		 */
		*inode = dentry->d_inode;
		if (read_seqcount_retry(&dentry->d_seq, seq))
			return -ECHILD;

		/*
		 * This sequence count validates that the parent had no
		 * changes while we did the lookup of the dentry above.
		 *
		 * The memory barrier in read_seqcount_begin of child is
		 *  enough, we can use __read_seqcount_retry here.
		 */
		if (__read_seqcount_retry(&parent->d_seq, nd->seq))
			return -ECHILD;
		nd->seq = seq;

		if (unlikely(dentry->d_flags & DCACHE_OP_REVALIDATE)) {
			status = d_revalidate(dentry, nd->flags);
			if (unlikely(status <= 0)) {
				if (status != -ECHILD)
					need_reval = 0;
				goto unlazy;
			}
		}
		path->mnt = mnt;
		path->dentry = dentry;
		if (likely(__follow_mount_rcu(nd, path, inode)))
			return 0;
unlazy:
		if (unlazy_walk(nd, dentry))
			return -ECHILD;
	} else {
		dentry = __d_lookup(parent, &nd->last);
	}

	if (unlikely(!dentry))
		goto need_lookup;

	if (unlikely(dentry->d_flags & DCACHE_OP_REVALIDATE) && need_reval)
		status = d_revalidate(dentry, nd->flags);
	if (unlikely(status <= 0)) {
		if (status < 0) {
			dput(dentry);
			return status;
		}
		d_invalidate(dentry);
		dput(dentry);
		goto need_lookup;
	}

	path->mnt = mnt;
	path->dentry = dentry;
	err = follow_managed(path, nd->flags);
	if (unlikely(err < 0)) {
		path_put_conditional(path, nd);
		return err;
	}
	if (err)
		nd->flags |= LOOKUP_JUMPED;
	*inode = path->dentry->d_inode;
	return 0;

need_lookup:
	return 1;
}

/* Fast lookup failed, do it the slow way */
static int lookup_slow(struct nameidata *nd, struct path *path)
{
	struct dentry *dentry, *parent;
	int err;

	parent = nd->path.dentry;
	BUG_ON(nd->inode != parent->d_inode);

	mutex_lock(&parent->d_inode->i_mutex);
	dentry = __lookup_hash(&nd->last, parent, nd->flags);
	mutex_unlock(&parent->d_inode->i_mutex);
	if (IS_ERR(dentry))
		return PTR_ERR(dentry);
	path->mnt = nd->path.mnt;
	path->dentry = dentry;
	err = follow_managed(path, nd->flags);
	if (unlikely(err < 0)) {
		path_put_conditional(path, nd);
		return err;
	}
	if (err)
		nd->flags |= LOOKUP_JUMPED;
	return 0;
}

static inline int may_lookup(struct nameidata *nd)
{
	if (nd->flags & LOOKUP_RCU) {
		int err = inode_permission(nd->inode, MAY_EXEC|MAY_NOT_BLOCK);
		if (err != -ECHILD)
			return err;
		if (unlazy_walk(nd, NULL))
			return -ECHILD;
	}
	return inode_permission(nd->inode, MAY_EXEC);
}

static inline int handle_dots(struct nameidata *nd, int type)
{
	if (type == LAST_DOTDOT) {
		if (nd->flags & LOOKUP_RCU) {
			if (follow_dotdot_rcu(nd))
				return -ECHILD;
		} else
			follow_dotdot(nd);
	}
	return 0;
}

static void terminate_walk(struct nameidata *nd)
{
	if (!(nd->flags & LOOKUP_RCU)) {
		path_put(&nd->path);
	} else {
		nd->flags &= ~LOOKUP_RCU;
		if (!(nd->flags & LOOKUP_ROOT))
			nd->root.mnt = NULL;
		rcu_read_unlock();
	}
}

/*
 * Do we need to follow links? We _really_ want to be able
 * to do this check without having to look at inode->i_op,
 * so we keep a cache of "no, this doesn't need follow_link"
 * for the common case.
 */
static inline int should_follow_link(struct dentry *dentry, int follow)
{
	return unlikely(d_is_symlink(dentry)) ? follow : 0;
}

static inline int walk_component(struct nameidata *nd, struct path *path,
		int follow)
{
	struct inode *inode;
	int err;
	/*
	 * "." and ".." are special - ".." especially so because it has
	 * to be able to know about the current root directory and
	 * parent relationships.
	 */
	if (unlikely(nd->last_type != LAST_NORM))
		return handle_dots(nd, nd->last_type);
	err = lookup_fast(nd, path, &inode);
	if (unlikely(err)) {
		if (err < 0)
			goto out_err;

		err = lookup_slow(nd, path);
		if (err < 0)
			goto out_err;

		inode = path->dentry->d_inode;
	}
	err = -ENOENT;
	if (!inode || d_is_negative(path->dentry))
		goto out_path_put;

	if (should_follow_link(path->dentry, follow)) {
		if (nd->flags & LOOKUP_RCU) {
			if (unlikely(unlazy_walk(nd, path->dentry))) {
				err = -ECHILD;
				goto out_err;
			}
		}
		BUG_ON(inode != path->dentry->d_inode);
		return 1;
	}
	path_to_nameidata(path, nd);
	nd->inode = inode;
	return 0;

out_path_put:
	path_to_nameidata(path, nd);
out_err:
	terminate_walk(nd);
	return err;
}

/*
 * This limits recursive symlink follows to 8, while
 * limiting consecutive symlinks to 40.
 *
 * Without that kind of total limit, nasty chains of consecutive
 * symlinks can cause almost arbitrarily long lookups.
 */
static inline int nested_symlink(struct path *path, struct nameidata *nd)
{
	int res;

	if (unlikely(current->link_count >= MAX_NESTED_LINKS)) {
		path_put_conditional(path, nd);
		path_put(&nd->path);
		return -ELOOP;
	}
	BUG_ON(nd->depth >= MAX_NESTED_LINKS);

	nd->depth++;
	current->link_count++;

	do {
		struct path link = *path;
		void *cookie;

		res = follow_link(&link, nd, &cookie);
		if (res)
			break;
		res = walk_component(nd, path, LOOKUP_FOLLOW);
		put_link(nd, &link, cookie);
	} while (res > 0);

	current->link_count--;
	nd->depth--;
	return res;
}

/*
 * We can do the critical dentry name comparison and hashing
 * operations one word at a time, but we are limited to:
 *
 * - Architectures with fast unaligned word accesses. We could
 *   do a "get_unaligned()" if this helps and is sufficiently
 *   fast.
 *
 * - non-CONFIG_DEBUG_PAGEALLOC configurations (so that we
 *   do not trap on the (extremely unlikely) case of a page
 *   crossing operation.
 *
 * - Furthermore, we need an efficient 64-bit compile for the
 *   64-bit case in order to generate the "number of bytes in
 *   the final mask". Again, that could be replaced with a
 *   efficient population count instruction or similar.
 */
#ifdef CONFIG_DCACHE_WORD_ACCESS

#include <asm/word-at-a-time.h>

#ifdef CONFIG_64BIT

static inline unsigned int fold_hash(unsigned long hash)
{
	return hash_64(hash, 32);
}

#else	/* 32-bit case */

#define fold_hash(x) (x)

#endif

unsigned int full_name_hash(const unsigned char *name, unsigned int len)
{
	unsigned long a, mask;
	unsigned long hash = 0;

	for (;;) {
		a = load_unaligned_zeropad(name);
		if (len < sizeof(unsigned long))
			break;
		hash += a;
		hash *= 9;
		name += sizeof(unsigned long);
		len -= sizeof(unsigned long);
		if (!len)
			goto done;
	}
	mask = bytemask_from_count(len);
	hash += mask & a;
done:
	return fold_hash(hash);
}
EXPORT_SYMBOL(full_name_hash);

/*
 * Calculate the length and hash of the path component, and
 * return the "hash_len" as the result.
 */
static inline u64 hash_name(const char *name)
{
	unsigned long a, b, adata, bdata, mask, hash, len;
	const struct word_at_a_time constants = WORD_AT_A_TIME_CONSTANTS;

	hash = a = 0;
	len = -sizeof(unsigned long);
	do {
		hash = (hash + a) * 9;
		len += sizeof(unsigned long);
		a = load_unaligned_zeropad(name+len);
		b = a ^ REPEAT_BYTE('/');
	} while (!(has_zero(a, &adata, &constants) | has_zero(b, &bdata, &constants)));

	adata = prep_zero_mask(a, adata, &constants);
	bdata = prep_zero_mask(b, bdata, &constants);

	mask = create_zero_mask(adata | bdata);

	hash += a & zero_bytemask(mask);
	len += find_zero(mask);
	return hashlen_create(fold_hash(hash), len);
}

#else

unsigned int full_name_hash(const unsigned char *name, unsigned int len)
{
	unsigned long hash = init_name_hash();
	while (len--)
		hash = partial_name_hash(*name++, hash);
	return end_name_hash(hash);
}
EXPORT_SYMBOL(full_name_hash);

/*
 * We know there's a real path component here of at least
 * one character.
 */
static inline u64 hash_name(const char *name)
{
	unsigned long hash = init_name_hash();
	unsigned long len = 0, c;

	c = (unsigned char)*name;
	do {
		len++;
		hash = partial_name_hash(c, hash);
		c = (unsigned char)name[len];
	} while (c && c != '/');
	return hashlen_create(end_name_hash(hash), len);
}

#endif

/*
 * Name resolution.
 * This is the basic name resolution function, turning a pathname into
 * the final dentry. We expect 'base' to be positive and a directory.
 *
 * Returns 0 and nd will have valid dentry and mnt on success.
 * Returns error and drops reference to input namei data on failure.
 */
static int link_path_walk(const char *name, struct nameidata *nd)
{
	struct path next;
	int err;

	while (*name == '/') {
		if (nd->flags & LOOKUP_BENEATH) {
			err = -EPERM;
			goto exit;
		}
		name++;
	}
	if (!*name)
		return 0;

	/* At this point we know we have a real path component. */
	for(;;) {
		u64 hash_len;
		int type;

		err = may_lookup(nd);
 		if (err)
			break;

		hash_len = hash_name(name);

		type = LAST_NORM;
		if (name[0] == '.') switch (hashlen_len(hash_len)) {
			case 2:
				if (name[1] == '.') {
					if (nd->flags & LOOKUP_BENEATH) {
						err = -EPERM;
						goto exit;
					}
					type = LAST_DOTDOT;
					nd->flags |= LOOKUP_JUMPED;
				}
				break;
			case 1:
				type = LAST_DOT;
		}
		if (likely(type == LAST_NORM)) {
			struct dentry *parent = nd->path.dentry;
			nd->flags &= ~LOOKUP_JUMPED;
			if (unlikely(parent->d_flags & DCACHE_OP_HASH)) {
				struct qstr this = { { .hash_len = hash_len }, .name = name };
				err = parent->d_op->d_hash(parent, &this);
				if (err < 0)
					break;
				hash_len = this.hash_len;
				name = this.name;
			}
		}

		nd->last.hash_len = hash_len;
		nd->last.name = name;
		nd->last_type = type;

		name += hashlen_len(hash_len);
		if (!*name)
			return 0;
		/*
		 * If it wasn't NUL, we know it was '/'. Skip that
		 * slash, and continue until no more slashes.
		 */
		do {
			name++;
		} while (unlikely(*name == '/'));
		if (!*name)
			return 0;

		err = walk_component(nd, &next, LOOKUP_FOLLOW);
		if (err < 0)
			return err;

		if (err) {
			err = nested_symlink(&next, nd);
			if (err)
				return err;
		}
		if (!d_can_lookup(nd->path.dentry)) {
			err = -ENOTDIR; 
			break;
		}
	}
exit:
	terminate_walk(nd);
	return err;
}

static int path_init(int dfd, const char *name, unsigned int flags,
		     const struct capsicum_rights *rights, struct nameidata *nd)
{
	int retval = 0;

	nd->last_type = LAST_ROOT; /* if there are only slashes... */
	nd->flags = flags | LOOKUP_JUMPED | LOOKUP_PARENT;
	nd->depth = 0;
	nd->base = NULL;
	nd->base_rights = NULL;

	if (task_openat_beneath(current))
		nd->flags |= LOOKUP_BENEATH;

	if (flags & LOOKUP_ROOT) {
		struct dentry *root = nd->root.dentry;
		struct inode *inode = root->d_inode;
		if (*name) {
			if (!d_can_lookup(root))
				return -ENOTDIR;
			retval = inode_permission(inode, MAY_EXEC);
			if (retval)
				return retval;
		}
		nd->path = nd->root;
		nd->inode = inode;
		if (flags & LOOKUP_RCU) {
			rcu_read_lock();
			nd->seq = __read_seqcount_begin(&nd->path.dentry->d_seq);
			nd->m_seq = read_seqbegin(&mount_lock);
		} else {
			path_get(&nd->path);
		}
		goto done;
	}

	nd->root.mnt = NULL;

	nd->m_seq = read_seqbegin(&mount_lock);
	if (*name=='/') {
		if (nd->flags & LOOKUP_BENEATH)
			return -EPERM;
		if (flags & LOOKUP_RCU) {
			rcu_read_lock();
			nd->seq = set_root_rcu(nd);
		} else {
			set_root(nd);
			path_get(&nd->root);
		}
		nd->path = nd->root;
	} else if (dfd == AT_FDCWD) {
		if (flags & LOOKUP_RCU) {
			struct fs_struct *fs = current->fs;
			unsigned seq;

			rcu_read_lock();

			do {
				seq = read_seqcount_begin(&fs->seq);
				nd->path = fs->pwd;
				nd->seq = __read_seqcount_begin(&nd->path.dentry->d_seq);
			} while (read_seqcount_retry(&fs->seq, seq));
		} else {
			get_fs_pwd(current->fs, &nd->path);
		}
	} else {
		/* Caller must check execute permissions on the starting path component */
		const struct capsicum_rights *dfd_rights;
		struct fd f = fdget_raw_rights(dfd, rights, &dfd_rights);
		struct dentry *dentry;

		if (IS_ERR(f.file))
			return PTR_ERR(f.file);
		if (!cap_rights_is_all(dfd_rights)) {
			/*
			 * The rights information is associated with f.file, so
			 * need to maintain a reference to f.file to ensure
			 * base_rights remains valid.
			 */
			if (f.flags & FDPUT_FPUT)
				nd->base = f.file;
			nd->base_rights = dfd_rights;
			nd->flags |= LOOKUP_BENEATH;
		}

		dentry = f.file->f_path.dentry;

		if (*name) {
			if (!d_can_lookup(dentry)) {
				fdput(f);
				return -ENOTDIR;
			}
		}

		nd->path = f.file->f_path;
		if (flags & LOOKUP_RCU) {
			if (f.flags & FDPUT_FPUT)
				nd->base = f.file;
			nd->seq = __read_seqcount_begin(&nd->path.dentry->d_seq);
			rcu_read_lock();
		} else {
			path_get(&nd->path);
			if (!nd->base)
				fdput(f);
		}
	}

	nd->inode = nd->path.dentry->d_inode;
	if (!(flags & LOOKUP_RCU))
		goto done;
	if (likely(!read_seqcount_retry(&nd->path.dentry->d_seq, nd->seq)))
		goto done;
	if (!(nd->flags & LOOKUP_ROOT))
		nd->root.mnt = NULL;
	rcu_read_unlock();
	return -ECHILD;
done:
	current->total_link_count = 0;
	return link_path_walk(name, nd);
}

static void path_cleanup(struct nameidata *nd)
{
	if (nd->root.mnt && !(nd->flags & LOOKUP_ROOT)) {
		path_put(&nd->root);
		nd->root.mnt = NULL;
	}
	if (unlikely(nd->base))
		fput(nd->base);
}

static inline int lookup_last(struct nameidata *nd, struct path *path)
{
	if (nd->last_type == LAST_NORM && nd->last.name[nd->last.len])
		nd->flags |= LOOKUP_FOLLOW | LOOKUP_DIRECTORY;

	nd->flags &= ~LOOKUP_PARENT;
	return walk_component(nd, path, nd->flags & LOOKUP_FOLLOW);
}

/* Returns 0 and nd will be valid on success; Retuns error, otherwise. */
static int path_lookupat(int dfd,
			 const char *name, unsigned int flags,
			 struct nameidata *nd,
			 const struct capsicum_rights *rights)
{
	struct path path;
	int err;

	/*
	 * Path walking is largely split up into 2 different synchronisation
	 * schemes, rcu-walk and ref-walk (explained in
	 * Documentation/filesystems/path-lookup.txt). These share much of the
	 * path walk code, but some things particularly setup, cleanup, and
	 * following mounts are sufficiently divergent that functions are
	 * duplicated. Typically there is a function foo(), and its RCU
	 * analogue, foo_rcu().
	 *
	 * -ECHILD is the error number of choice (just to avoid clashes) that
	 * is returned if some aspect of an rcu-walk fails. Such an error must
	 * be handled by restarting a traditional ref-walk (which will always
	 * be able to complete).
	 */
	err = path_init(dfd, name, flags, rights, nd);
	if (!err && !(flags & LOOKUP_PARENT)) {
		err = lookup_last(nd, &path);
		while (err > 0) {
			void *cookie;
			struct path link = path;
			err = may_follow_link(&link, nd);
			if (unlikely(err))
				break;
			nd->flags |= LOOKUP_PARENT;
			err = follow_link(&link, nd, &cookie);
			if (err)
				break;
			err = lookup_last(nd, &path);
			put_link(nd, &link, cookie);
		}
	}

	if (!err)
		err = complete_walk(nd);

	if (!err && nd->flags & LOOKUP_DIRECTORY) {
		if (!d_can_lookup(nd->path.dentry)) {
			path_put(&nd->path);
			err = -ENOTDIR;
		}
	}

	path_cleanup(nd);
	return err;
}

static int filename_lookup(int dfd,
			struct filename *name, unsigned int flags,
			struct nameidata *nd,
			const struct capsicum_rights *rights)
{
	int retval = path_lookupat(dfd, name->name, flags | LOOKUP_RCU, nd,
				   rights);
	if (unlikely(retval == -ECHILD))
		retval = path_lookupat(dfd, name->name, flags, nd, rights);
	if (unlikely(retval == -ESTALE))
		retval = path_lookupat(dfd, name->name, flags | LOOKUP_REVAL,
				       nd, rights);

	if (likely(!retval))
		audit_inode(name, nd->path.dentry, flags & LOOKUP_PARENT);
	return retval;
}

static int do_path_lookup(int dfd,
			  const char *name, unsigned int flags,
			  struct nameidata *nd,
			  const struct capsicum_rights *rights)
{
	struct filename *filename = getname_kernel(name);
	int retval = PTR_ERR(filename);

<<<<<<< HEAD
	return filename_lookup(dfd, &filename, flags, nd, rights);
=======
	if (!IS_ERR(filename)) {
		retval = filename_lookup(dfd, filename, flags, nd);
		putname(filename);
	}
	return retval;
>>>>>>> c517d838
}

/* does lookup, returns the object with parent locked */
struct dentry *kern_path_locked(const char *name, struct path *path)
{
	struct filename *filename = getname_kernel(name);
	struct nameidata nd;
	struct dentry *d;
<<<<<<< HEAD
	int err = do_path_lookup(AT_FDCWD, name, LOOKUP_PARENT, &nd, NULL);

	if (err)
		return ERR_PTR(err);
=======
	int err;

	if (IS_ERR(filename))
		return ERR_CAST(filename);

	err = filename_lookup(AT_FDCWD, filename, LOOKUP_PARENT, &nd);
	if (err) {
		d = ERR_PTR(err);
		goto out;
	}
>>>>>>> c517d838
	if (nd.last_type != LAST_NORM) {
		path_put(&nd.path);
		d = ERR_PTR(-EINVAL);
		goto out;
	}
	mutex_lock_nested(&nd.path.dentry->d_inode->i_mutex, I_MUTEX_PARENT);
	d = __lookup_hash(&nd.last, nd.path.dentry, 0);
	if (IS_ERR(d)) {
		mutex_unlock(&nd.path.dentry->d_inode->i_mutex);
		path_put(&nd.path);
		goto out;
	}
	*path = nd.path;
out:
	putname(filename);
	return d;
}

int kern_path(const char *name, unsigned int flags, struct path *path)
{
	struct nameidata nd;
	int res = do_path_lookup(AT_FDCWD, name, flags, &nd, NULL);

	if (!res)
		*path = nd.path;
	return res;
}
EXPORT_SYMBOL(kern_path);

/**
 * vfs_path_lookup - lookup a file path relative to a dentry-vfsmount pair
 * @dentry:  pointer to dentry of the base directory
 * @mnt: pointer to vfs mount of the base directory
 * @name: pointer to file name
 * @flags: lookup flags
 * @path: pointer to struct path to fill
 */
int vfs_path_lookup(struct dentry *dentry, struct vfsmount *mnt,
		    const char *name, unsigned int flags,
		    struct path *path)
{
	struct nameidata nd;
	int err;
	nd.root.dentry = dentry;
	nd.root.mnt = mnt;
	BUG_ON(flags & LOOKUP_PARENT);
	/* the first argument of do_path_lookup() is ignored with LOOKUP_ROOT */
	err = do_path_lookup(AT_FDCWD, name, flags | LOOKUP_ROOT, &nd, NULL);
	if (!err)
		*path = nd.path;
	return err;
}
EXPORT_SYMBOL(vfs_path_lookup);

/*
 * Restricted form of lookup. Doesn't follow links, single-component only,
 * needs parent already locked. Doesn't follow mounts.
 * SMP-safe.
 */
static struct dentry *lookup_hash(struct nameidata *nd)
{
	return __lookup_hash(&nd->last, nd->path.dentry, nd->flags);
}

/**
 * lookup_one_len - filesystem helper to lookup single pathname component
 * @name:	pathname component to lookup
 * @base:	base directory to lookup from
 * @len:	maximum length @len should be interpreted to
 *
 * Note that this routine is purely a helper for filesystem usage and should
 * not be called by generic code.  Also note that by using this function the
 * nameidata argument is passed to the filesystem methods and a filesystem
 * using this helper needs to be prepared for that.
 */
struct dentry *lookup_one_len(const char *name, struct dentry *base, int len)
{
	struct qstr this;
	unsigned int c;
	int err;

	WARN_ON_ONCE(!mutex_is_locked(&base->d_inode->i_mutex));

	this.name = name;
	this.len = len;
	this.hash = full_name_hash(name, len);
	if (!len)
		return ERR_PTR(-EACCES);

	if (unlikely(name[0] == '.')) {
		if (len < 2 || (len == 2 && name[1] == '.'))
			return ERR_PTR(-EACCES);
	}

	while (len--) {
		c = *(const unsigned char *)name++;
		if (c == '/' || c == '\0')
			return ERR_PTR(-EACCES);
	}
	/*
	 * See if the low-level filesystem might want
	 * to use its own hash..
	 */
	if (base->d_flags & DCACHE_OP_HASH) {
		int err = base->d_op->d_hash(base, &this);
		if (err < 0)
			return ERR_PTR(err);
	}

	err = inode_permission(base->d_inode, MAY_EXEC);
	if (err)
		return ERR_PTR(err);

	return __lookup_hash(&this, base, 0);
}
EXPORT_SYMBOL(lookup_one_len);

static int user_path_at_empty_rights(int dfd,
				const char __user *name,
				unsigned flags,
				struct path *path,
				int *empty,
				const struct capsicum_rights *rights)
{
	struct nameidata nd;
	struct filename *tmp = getname_flags(name, flags, empty);
	int err = PTR_ERR(tmp);
	if (!IS_ERR(tmp)) {

		BUG_ON(flags & LOOKUP_PARENT);
		err = filename_lookup(dfd, tmp, flags, &nd, rights);
		putname(tmp);
		if (!err)
			*path = nd.path;
	}
	return err;
}

int user_path_at_empty(int dfd, const char __user *name, unsigned flags,
		 struct path *path, int *empty)
{
	return user_path_at_empty_rights(dfd, name, flags, path, empty,
					 &lookup_rights);
}

int user_path_at(int dfd, const char __user *name, unsigned flags,
		 struct path *path)
{
	return user_path_at_empty_rights(dfd, name, flags, path, NULL,
					 &lookup_rights);
}
EXPORT_SYMBOL(user_path_at);

#ifdef CONFIG_SECURITY_CAPSICUM
int _user_path_atr(int dfd,
		   const char __user *name,
		   unsigned flags,
		   struct path *path,
		   ...)
{
	struct capsicum_rights rights;
	int rc;
	va_list ap;

	va_start(ap, path);
	rc = user_path_at_empty_rights(dfd, name, flags, path, NULL,
				       cap_rights_vinit(&rights, ap));
	va_end(ap);
	return rc;
}
#endif

/*
 * NB: most callers don't do anything directly with the reference to the
 *     to struct filename, but the nd->last pointer points into the name string
 *     allocated by getname. So we must hold the reference to it until all
 *     path-walking is complete.
 */
static struct filename *
user_path_parent(int dfd, const char __user *path, struct nameidata *nd,
		 unsigned int flags, const struct capsicum_rights *rights)
{
	struct filename *s = getname(path);
	int error;

	/* only LOOKUP_REVAL is allowed in extra flags */
	flags &= LOOKUP_REVAL;

	if (IS_ERR(s))
		return s;

	error = filename_lookup(dfd, s, flags | LOOKUP_PARENT, nd, rights);
	if (error) {
		putname(s);
		return ERR_PTR(error);
	}

	return s;
}

/**
 * mountpoint_last - look up last component for umount
 * @nd:   pathwalk nameidata - currently pointing at parent directory of "last"
 * @path: pointer to container for result
 *
 * This is a special lookup_last function just for umount. In this case, we
 * need to resolve the path without doing any revalidation.
 *
 * The nameidata should be the result of doing a LOOKUP_PARENT pathwalk. Since
 * mountpoints are always pinned in the dcache, their ancestors are too. Thus,
 * in almost all cases, this lookup will be served out of the dcache. The only
 * cases where it won't are if nd->last refers to a symlink or the path is
 * bogus and it doesn't exist.
 *
 * Returns:
 * -error: if there was an error during lookup. This includes -ENOENT if the
 *         lookup found a negative dentry. The nd->path reference will also be
 *         put in this case.
 *
 * 0:      if we successfully resolved nd->path and found it to not to be a
 *         symlink that needs to be followed. "path" will also be populated.
 *         The nd->path reference will also be put.
 *
 * 1:      if we successfully resolved nd->last and found it to be a symlink
 *         that needs to be followed. "path" will be populated with the path
 *         to the link, and nd->path will *not* be put.
 */
static int
mountpoint_last(struct nameidata *nd, struct path *path)
{
	int error = 0;
	struct dentry *dentry;
	struct dentry *dir = nd->path.dentry;

	/* If we're in rcuwalk, drop out of it to handle last component */
	if (nd->flags & LOOKUP_RCU) {
		if (unlazy_walk(nd, NULL)) {
			error = -ECHILD;
			goto out;
		}
	}

	nd->flags &= ~LOOKUP_PARENT;

	if (unlikely(nd->last_type != LAST_NORM)) {
		error = handle_dots(nd, nd->last_type);
		if (error)
			goto out;
		dentry = dget(nd->path.dentry);
		goto done;
	}

	mutex_lock(&dir->d_inode->i_mutex);
	dentry = d_lookup(dir, &nd->last);
	if (!dentry) {
		/*
		 * No cached dentry. Mounted dentries are pinned in the cache,
		 * so that means that this dentry is probably a symlink or the
		 * path doesn't actually point to a mounted dentry.
		 */
		dentry = d_alloc(dir, &nd->last);
		if (!dentry) {
			error = -ENOMEM;
			mutex_unlock(&dir->d_inode->i_mutex);
			goto out;
		}
		dentry = lookup_real(dir->d_inode, dentry, nd->flags);
		error = PTR_ERR(dentry);
		if (IS_ERR(dentry)) {
			mutex_unlock(&dir->d_inode->i_mutex);
			goto out;
		}
	}
	mutex_unlock(&dir->d_inode->i_mutex);

done:
	if (!dentry->d_inode || d_is_negative(dentry)) {
		error = -ENOENT;
		dput(dentry);
		goto out;
	}
	path->dentry = dentry;
	path->mnt = nd->path.mnt;
	if (should_follow_link(dentry, nd->flags & LOOKUP_FOLLOW))
		return 1;
	mntget(path->mnt);
	follow_mount(path);
	error = 0;
out:
	terminate_walk(nd);
	return error;
}

/**
 * path_mountpoint - look up a path to be umounted
 * @dfd:	directory file descriptor to start walk from
 * @name:	full pathname to walk
 * @path:	pointer to container for result
 * @flags:	lookup flags
 *
 * Look up the given name, but don't attempt to revalidate the last component.
 * Returns 0 and "path" will be valid on success; Returns error otherwise.
 */
static int
path_mountpoint(int dfd, const char *name, struct path *path, unsigned int flags)
{
	struct nameidata nd;
	int err;

	err = path_init(dfd, name, flags, &lookup_rights, &nd);
	if (unlikely(err))
		goto out;

	err = mountpoint_last(&nd, path);
	while (err > 0) {
		void *cookie;
		struct path link = *path;
		err = may_follow_link(&link, &nd);
		if (unlikely(err))
			break;
		nd.flags |= LOOKUP_PARENT;
		err = follow_link(&link, &nd, &cookie);
		if (err)
			break;
		err = mountpoint_last(&nd, path);
		put_link(&nd, &link, cookie);
	}
out:
	path_cleanup(&nd);
	return err;
}

static int
filename_mountpoint(int dfd, struct filename *s, struct path *path,
			unsigned int flags)
{
	int error;
	if (IS_ERR(s))
		return PTR_ERR(s);
	error = path_mountpoint(dfd, s->name, path, flags | LOOKUP_RCU);
	if (unlikely(error == -ECHILD))
		error = path_mountpoint(dfd, s->name, path, flags);
	if (unlikely(error == -ESTALE))
		error = path_mountpoint(dfd, s->name, path, flags | LOOKUP_REVAL);
	if (likely(!error))
		audit_inode(s, path->dentry, 0);
	putname(s);
	return error;
}

/**
 * user_path_mountpoint_at - lookup a path from userland in order to umount it
 * @dfd:	directory file descriptor
 * @name:	pathname from userland
 * @flags:	lookup flags
 * @path:	pointer to container to hold result
 *
 * A umount is a special case for path walking. We're not actually interested
 * in the inode in this situation, and ESTALE errors can be a problem. We
 * simply want track down the dentry and vfsmount attached at the mountpoint
 * and avoid revalidating the last component.
 *
 * Returns 0 and populates "path" on success.
 */
int
user_path_mountpoint_at(int dfd, const char __user *name, unsigned int flags,
			struct path *path)
{
	return filename_mountpoint(dfd, getname(name), path, flags);
}

int
kern_path_mountpoint(int dfd, const char *name, struct path *path,
			unsigned int flags)
{
	return filename_mountpoint(dfd, getname_kernel(name), path, flags);
}
EXPORT_SYMBOL(kern_path_mountpoint);

int __check_sticky(struct inode *dir, struct inode *inode)
{
	kuid_t fsuid = current_fsuid();

	if (uid_eq(inode->i_uid, fsuid))
		return 0;
	if (uid_eq(dir->i_uid, fsuid))
		return 0;
	return !capable_wrt_inode_uidgid(inode, CAP_FOWNER);
}
EXPORT_SYMBOL(__check_sticky);

/*
 *	Check whether we can remove a link victim from directory dir, check
 *  whether the type of victim is right.
 *  1. We can't do it if dir is read-only (done in permission())
 *  2. We should have write and exec permissions on dir
 *  3. We can't remove anything from append-only dir
 *  4. We can't do anything with immutable dir (done in permission())
 *  5. If the sticky bit on dir is set we should either
 *	a. be owner of dir, or
 *	b. be owner of victim, or
 *	c. have CAP_FOWNER capability
 *  6. If the victim is append-only or immutable we can't do antyhing with
 *     links pointing to it.
 *  7. If we were asked to remove a directory and victim isn't one - ENOTDIR.
 *  8. If we were asked to remove a non-directory and victim isn't one - EISDIR.
 *  9. We can't remove a root or mountpoint.
 * 10. We don't allow removal of NFS sillyrenamed files; it's handled by
 *     nfs_async_unlink().
 */
static int may_delete(struct inode *dir, struct dentry *victim, bool isdir)
{
	struct inode *inode = victim->d_inode;
	int error;

	if (d_is_negative(victim))
		return -ENOENT;
	BUG_ON(!inode);

	BUG_ON(victim->d_parent->d_inode != dir);
	audit_inode_child(dir, victim, AUDIT_TYPE_CHILD_DELETE);

	error = inode_permission(dir, MAY_WRITE | MAY_EXEC);
	if (error)
		return error;
	if (IS_APPEND(dir))
		return -EPERM;

	if (check_sticky(dir, inode) || IS_APPEND(inode) ||
	    IS_IMMUTABLE(inode) || IS_SWAPFILE(inode))
		return -EPERM;
	if (isdir) {
		if (!d_is_dir(victim))
			return -ENOTDIR;
		if (IS_ROOT(victim))
			return -EBUSY;
	} else if (d_is_dir(victim))
		return -EISDIR;
	if (IS_DEADDIR(dir))
		return -ENOENT;
	if (victim->d_flags & DCACHE_NFSFS_RENAMED)
		return -EBUSY;
	return 0;
}

/*	Check whether we can create an object with dentry child in directory
 *  dir.
 *  1. We can't do it if child already exists (open has special treatment for
 *     this case, but since we are inlined it's OK)
 *  2. We can't do it if dir is read-only (done in permission())
 *  3. We should have write and exec permissions on dir
 *  4. We can't do it if dir is immutable (done in permission())
 */
static inline int may_create(struct inode *dir, struct dentry *child)
{
	audit_inode_child(dir, child, AUDIT_TYPE_CHILD_CREATE);
	if (child->d_inode)
		return -EEXIST;
	if (IS_DEADDIR(dir))
		return -ENOENT;
	return inode_permission(dir, MAY_WRITE | MAY_EXEC);
}

/*
 * p1 and p2 should be directories on the same fs.
 */
struct dentry *lock_rename(struct dentry *p1, struct dentry *p2)
{
	struct dentry *p;

	if (p1 == p2) {
		mutex_lock_nested(&p1->d_inode->i_mutex, I_MUTEX_PARENT);
		return NULL;
	}

	mutex_lock(&p1->d_inode->i_sb->s_vfs_rename_mutex);

	p = d_ancestor(p2, p1);
	if (p) {
		mutex_lock_nested(&p2->d_inode->i_mutex, I_MUTEX_PARENT);
		mutex_lock_nested(&p1->d_inode->i_mutex, I_MUTEX_CHILD);
		return p;
	}

	p = d_ancestor(p1, p2);
	if (p) {
		mutex_lock_nested(&p1->d_inode->i_mutex, I_MUTEX_PARENT);
		mutex_lock_nested(&p2->d_inode->i_mutex, I_MUTEX_CHILD);
		return p;
	}

	mutex_lock_nested(&p1->d_inode->i_mutex, I_MUTEX_PARENT);
	mutex_lock_nested(&p2->d_inode->i_mutex, I_MUTEX_PARENT2);
	return NULL;
}
EXPORT_SYMBOL(lock_rename);

void unlock_rename(struct dentry *p1, struct dentry *p2)
{
	mutex_unlock(&p1->d_inode->i_mutex);
	if (p1 != p2) {
		mutex_unlock(&p2->d_inode->i_mutex);
		mutex_unlock(&p1->d_inode->i_sb->s_vfs_rename_mutex);
	}
}
EXPORT_SYMBOL(unlock_rename);

int vfs_create(struct inode *dir, struct dentry *dentry, umode_t mode,
		bool want_excl)
{
	int error = may_create(dir, dentry);
	if (error)
		return error;

	if (!dir->i_op->create)
		return -EACCES;	/* shouldn't it be ENOSYS? */
	mode &= S_IALLUGO;
	mode |= S_IFREG;
	error = security_inode_create(dir, dentry, mode);
	if (error)
		return error;
	error = dir->i_op->create(dir, dentry, mode, want_excl);
	if (!error)
		fsnotify_create(dir, dentry);
	return error;
}
EXPORT_SYMBOL(vfs_create);

static int may_open(struct path *path, int acc_mode, int flag)
{
	struct dentry *dentry = path->dentry;
	struct inode *inode = dentry->d_inode;
	int error;

	/* O_PATH? */
	if (!acc_mode)
		return 0;

	if (!inode)
		return -ENOENT;

	switch (inode->i_mode & S_IFMT) {
	case S_IFLNK:
		return -ELOOP;
	case S_IFDIR:
		if (acc_mode & MAY_WRITE)
			return -EISDIR;
		break;
	case S_IFBLK:
	case S_IFCHR:
		if (path->mnt->mnt_flags & MNT_NODEV)
			return -EACCES;
		/*FALLTHRU*/
	case S_IFIFO:
	case S_IFSOCK:
		flag &= ~O_TRUNC;
		break;
	}

	error = inode_permission(inode, acc_mode);
	if (error)
		return error;

	/*
	 * An append-only file must be opened in append mode for writing.
	 */
	if (IS_APPEND(inode)) {
		if  ((flag & O_ACCMODE) != O_RDONLY && !(flag & O_APPEND))
			return -EPERM;
		if (flag & O_TRUNC)
			return -EPERM;
	}

	/* O_NOATIME can only be set by the owner or superuser */
	if (flag & O_NOATIME && !inode_owner_or_capable(inode))
		return -EPERM;

	return 0;
}

static int handle_truncate(struct file *filp)
{
	struct path *path = &filp->f_path;
	struct inode *inode = path->dentry->d_inode;
	int error = get_write_access(inode);
	if (error)
		return error;
	/*
	 * Refuse to truncate files with mandatory locks held on them.
	 */
	error = locks_verify_locked(filp);
	if (!error)
		error = security_path_truncate(path);
	if (!error) {
		error = do_truncate(path->dentry, 0,
				    ATTR_MTIME|ATTR_CTIME|ATTR_OPEN,
				    filp);
	}
	put_write_access(inode);
	return error;
}

static inline int open_to_namei_flags(int flag)
{
	if ((flag & O_ACCMODE) == 3)
		flag--;
	return flag;
}

static int may_o_create(struct path *dir, struct dentry *dentry, umode_t mode)
{
	int error = security_path_mknod(dir, dentry, mode, 0);
	if (error)
		return error;

	error = inode_permission(dir->dentry->d_inode, MAY_WRITE | MAY_EXEC);
	if (error)
		return error;

	return security_inode_create(dir->dentry->d_inode, dentry, mode);
}

/*
 * Attempt to atomically look up, create and open a file from a negative
 * dentry.
 *
 * Returns 0 if successful.  The file will have been created and attached to
 * @file by the filesystem calling finish_open().
 *
 * Returns 1 if the file was looked up only or didn't need creating.  The
 * caller will need to perform the open themselves.  @path will have been
 * updated to point to the new dentry.  This may be negative.
 *
 * Returns an error code otherwise.
 */
static int atomic_open(struct nameidata *nd, struct dentry *dentry,
			struct path *path, struct file *file,
			const struct open_flags *op,
			bool got_write, bool need_lookup,
			int *opened)
{
	struct inode *dir =  nd->path.dentry->d_inode;
	unsigned open_flag = open_to_namei_flags(op->open_flag);
	umode_t mode;
	int error;
	int acc_mode;
	int create_error = 0;
	struct dentry *const DENTRY_NOT_SET = (void *) -1UL;
	bool excl;

	BUG_ON(dentry->d_inode);

	/* Don't create child dentry for a dead directory. */
	if (unlikely(IS_DEADDIR(dir))) {
		error = -ENOENT;
		goto out;
	}

	mode = op->mode;
	if ((open_flag & O_CREAT) && !IS_POSIXACL(dir))
		mode &= ~current_umask();

	excl = (open_flag & (O_EXCL | O_CREAT)) == (O_EXCL | O_CREAT);
	if (excl)
		open_flag &= ~O_TRUNC;

	/*
	 * Checking write permission is tricky, bacuse we don't know if we are
	 * going to actually need it: O_CREAT opens should work as long as the
	 * file exists.  But checking existence breaks atomicity.  The trick is
	 * to check access and if not granted clear O_CREAT from the flags.
	 *
	 * Another problem is returing the "right" error value (e.g. for an
	 * O_EXCL open we want to return EEXIST not EROFS).
	 */
	if (((open_flag & (O_CREAT | O_TRUNC)) ||
	    (open_flag & O_ACCMODE) != O_RDONLY) && unlikely(!got_write)) {
		if (!(open_flag & O_CREAT)) {
			/*
			 * No O_CREATE -> atomicity not a requirement -> fall
			 * back to lookup + open
			 */
			goto no_open;
		} else if (open_flag & (O_EXCL | O_TRUNC)) {
			/* Fall back and fail with the right error */
			create_error = -EROFS;
			goto no_open;
		} else {
			/* No side effects, safe to clear O_CREAT */
			create_error = -EROFS;
			open_flag &= ~O_CREAT;
		}
	}

	if (open_flag & O_CREAT) {
		error = may_o_create(&nd->path, dentry, mode);
		if (error) {
			create_error = error;
			if (open_flag & O_EXCL)
				goto no_open;
			open_flag &= ~O_CREAT;
		}
	}

	if (nd->flags & LOOKUP_DIRECTORY)
		open_flag |= O_DIRECTORY;

	file->f_path.dentry = DENTRY_NOT_SET;
	file->f_path.mnt = nd->path.mnt;
	error = dir->i_op->atomic_open(dir, dentry, file, open_flag, mode,
				      opened);
	if (error < 0) {
		if (create_error && error == -ENOENT)
			error = create_error;
		goto out;
	}

	if (error) {	/* returned 1, that is */
		if (WARN_ON(file->f_path.dentry == DENTRY_NOT_SET)) {
			error = -EIO;
			goto out;
		}
		if (file->f_path.dentry) {
			dput(dentry);
			dentry = file->f_path.dentry;
		}
		if (*opened & FILE_CREATED)
			fsnotify_create(dir, dentry);
		if (!dentry->d_inode) {
			WARN_ON(*opened & FILE_CREATED);
			if (create_error) {
				error = create_error;
				goto out;
			}
		} else {
			if (excl && !(*opened & FILE_CREATED)) {
				error = -EEXIST;
				goto out;
			}
		}
		goto looked_up;
	}

	/*
	 * We didn't have the inode before the open, so check open permission
	 * here.
	 */
	acc_mode = op->acc_mode;
	if (*opened & FILE_CREATED) {
		WARN_ON(!(open_flag & O_CREAT));
		fsnotify_create(dir, dentry);
		acc_mode = MAY_OPEN;
	}
	error = may_open(&file->f_path, acc_mode, open_flag);
	if (error)
		fput(file);

out:
	dput(dentry);
	return error;

no_open:
	if (need_lookup) {
		dentry = lookup_real(dir, dentry, nd->flags);
		if (IS_ERR(dentry))
			return PTR_ERR(dentry);

		if (create_error) {
			int open_flag = op->open_flag;

			error = create_error;
			if ((open_flag & O_EXCL)) {
				if (!dentry->d_inode)
					goto out;
			} else if (!dentry->d_inode) {
				goto out;
			} else if ((open_flag & O_TRUNC) &&
				   d_is_reg(dentry)) {
				goto out;
			}
			/* will fail later, go on to get the right error */
		}
	}
looked_up:
	path->dentry = dentry;
	path->mnt = nd->path.mnt;
	return 1;
}

/*
 * Look up and maybe create and open the last component.
 *
 * Must be called with i_mutex held on parent.
 *
 * Returns 0 if the file was successfully atomically created (if necessary) and
 * opened.  In this case the file will be returned attached to @file.
 *
 * Returns 1 if the file was not completely opened at this time, though lookups
 * and creations will have been performed and the dentry returned in @path will
 * be positive upon return if O_CREAT was specified.  If O_CREAT wasn't
 * specified then a negative dentry may be returned.
 *
 * An error code is returned otherwise.
 *
 * FILE_CREATE will be set in @*opened if the dentry was created and will be
 * cleared otherwise prior to returning.
 */
static int lookup_open(struct nameidata *nd, struct path *path,
			struct file *file,
			const struct open_flags *op,
			bool got_write, int *opened)
{
	struct dentry *dir = nd->path.dentry;
	struct inode *dir_inode = dir->d_inode;
	struct dentry *dentry;
	int error;
	bool need_lookup;

	*opened &= ~FILE_CREATED;
	dentry = lookup_dcache(&nd->last, dir, nd->flags, &need_lookup);
	if (IS_ERR(dentry))
		return PTR_ERR(dentry);

	/* Cached positive dentry: will open in f_op->open */
	if (!need_lookup && dentry->d_inode)
		goto out_no_open;

	if ((nd->flags & LOOKUP_OPEN) && dir_inode->i_op->atomic_open) {
		return atomic_open(nd, dentry, path, file, op, got_write,
				   need_lookup, opened);
	}

	if (need_lookup) {
		BUG_ON(dentry->d_inode);

		dentry = lookup_real(dir_inode, dentry, nd->flags);
		if (IS_ERR(dentry))
			return PTR_ERR(dentry);
	}

	/* Negative dentry, just create the file */
	if (!dentry->d_inode && (op->open_flag & O_CREAT)) {
		umode_t mode = op->mode;
		if (!IS_POSIXACL(dir->d_inode))
			mode &= ~current_umask();
		/*
		 * This write is needed to ensure that a
		 * rw->ro transition does not occur between
		 * the time when the file is created and when
		 * a permanent write count is taken through
		 * the 'struct file' in finish_open().
		 */
		if (!got_write) {
			error = -EROFS;
			goto out_dput;
		}
		*opened |= FILE_CREATED;
		error = security_path_mknod(&nd->path, dentry, mode, 0);
		if (error)
			goto out_dput;
		error = vfs_create(dir->d_inode, dentry, mode,
				   nd->flags & LOOKUP_EXCL);
		if (error)
			goto out_dput;
	}
out_no_open:
	path->dentry = dentry;
	path->mnt = nd->path.mnt;
	return 1;

out_dput:
	dput(dentry);
	return error;
}

/*
 * Handle the last step of open()
 */
static int do_last(struct nameidata *nd, struct path *path,
		   struct file *file, const struct open_flags *op,
		   int *opened, struct filename *name)
{
	struct dentry *dir = nd->path.dentry;
	int open_flag = op->open_flag;
	bool will_truncate = (open_flag & O_TRUNC) != 0;
	bool got_write = false;
	int acc_mode = op->acc_mode;
	struct inode *inode;
	bool symlink_ok = false;
	struct path save_parent = { .dentry = NULL, .mnt = NULL };
	bool retried = false;
	int error;

	nd->flags &= ~LOOKUP_PARENT;
	nd->flags |= op->intent;

	if (nd->last_type != LAST_NORM) {
		error = handle_dots(nd, nd->last_type);
		if (error)
			return error;
		goto finish_open;
	}

	if (!(open_flag & O_CREAT)) {
		if (nd->last.name[nd->last.len])
			nd->flags |= LOOKUP_FOLLOW | LOOKUP_DIRECTORY;
		if (open_flag & O_PATH && !(nd->flags & LOOKUP_FOLLOW))
			symlink_ok = true;
		/* we _can_ be in RCU mode here */
		error = lookup_fast(nd, path, &inode);
		if (likely(!error))
			goto finish_lookup;

		if (error < 0)
			goto out;

		BUG_ON(nd->inode != dir->d_inode);
	} else {
		/* create side of things */
		/*
		 * This will *only* deal with leaving RCU mode - LOOKUP_JUMPED
		 * has been cleared when we got to the last component we are
		 * about to look up
		 */
		error = complete_walk(nd);
		if (error)
			return error;

		audit_inode(name, dir, LOOKUP_PARENT);
		error = -EISDIR;
		/* trailing slashes? */
		if (nd->last.name[nd->last.len])
			goto out;
	}

retry_lookup:
	if (op->open_flag & (O_CREAT | O_TRUNC | O_WRONLY | O_RDWR)) {
		error = mnt_want_write(nd->path.mnt);
		if (!error)
			got_write = true;
		/*
		 * do _not_ fail yet - we might not need that or fail with
		 * a different error; let lookup_open() decide; we'll be
		 * dropping this one anyway.
		 */
	}
	mutex_lock(&dir->d_inode->i_mutex);
	error = lookup_open(nd, path, file, op, got_write, opened);
	mutex_unlock(&dir->d_inode->i_mutex);

	if (error <= 0) {
		if (error)
			goto out;

		if ((*opened & FILE_CREATED) ||
		    !S_ISREG(file_inode(file)->i_mode))
			will_truncate = false;

		audit_inode(name, file->f_path.dentry, 0);
		goto opened;
	}

	if (*opened & FILE_CREATED) {
		/* Don't check for write permission, don't truncate */
		open_flag &= ~O_TRUNC;
		will_truncate = false;
		acc_mode = MAY_OPEN;
		path_to_nameidata(path, nd);
		goto finish_open_created;
	}

	/*
	 * create/update audit record if it already exists.
	 */
	if (d_is_positive(path->dentry))
		audit_inode(name, path->dentry, 0);

	/*
	 * If atomic_open() acquired write access it is dropped now due to
	 * possible mount and symlink following (this might be optimized away if
	 * necessary...)
	 */
	if (got_write) {
		mnt_drop_write(nd->path.mnt);
		got_write = false;
	}

	error = -EEXIST;
	if ((open_flag & (O_EXCL | O_CREAT)) == (O_EXCL | O_CREAT))
		goto exit_dput;

	error = follow_managed(path, nd->flags);
	if (error < 0)
		goto exit_dput;

	if (error)
		nd->flags |= LOOKUP_JUMPED;

	BUG_ON(nd->flags & LOOKUP_RCU);
	inode = path->dentry->d_inode;
finish_lookup:
	/* we _can_ be in RCU mode here */
	error = -ENOENT;
	if (!inode || d_is_negative(path->dentry)) {
		path_to_nameidata(path, nd);
		goto out;
	}

	if (should_follow_link(path->dentry, !symlink_ok)) {
		if (nd->flags & LOOKUP_RCU) {
			if (unlikely(unlazy_walk(nd, path->dentry))) {
				error = -ECHILD;
				goto out;
			}
		}
		BUG_ON(inode != path->dentry->d_inode);
		return 1;
	}

	if ((nd->flags & LOOKUP_RCU) || nd->path.mnt != path->mnt) {
		path_to_nameidata(path, nd);
	} else {
		save_parent.dentry = nd->path.dentry;
		save_parent.mnt = mntget(path->mnt);
		nd->path.dentry = path->dentry;

	}
	nd->inode = inode;
	/* Why this, you ask?  _Now_ we might have grown LOOKUP_JUMPED... */
finish_open:
	error = complete_walk(nd);
	if (error) {
		path_put(&save_parent);
		return error;
	}
	audit_inode(name, nd->path.dentry, 0);
	error = -EISDIR;
	if ((open_flag & O_CREAT) && d_is_dir(nd->path.dentry))
		goto out;
	error = -ENOTDIR;
	if ((nd->flags & LOOKUP_DIRECTORY) && !d_can_lookup(nd->path.dentry))
		goto out;
	if (!S_ISREG(nd->inode->i_mode))
		will_truncate = false;

	if (will_truncate) {
		error = mnt_want_write(nd->path.mnt);
		if (error)
			goto out;
		got_write = true;
	}
finish_open_created:
	error = may_open(&nd->path, acc_mode, open_flag);
	if (error)
		goto out;

	BUG_ON(*opened & FILE_OPENED); /* once it's opened, it's opened */
	error = vfs_open(&nd->path, file, current_cred());
	if (!error) {
		*opened |= FILE_OPENED;
	} else {
		if (error == -EOPENSTALE)
			goto stale_open;
		goto out;
	}
opened:
	error = open_check_o_direct(file);
	if (error)
		goto exit_fput;
	error = ima_file_check(file, op->acc_mode, *opened);
	if (error)
		goto exit_fput;

	if (will_truncate) {
		error = handle_truncate(file);
		if (error)
			goto exit_fput;
	}
out:
	if (got_write)
		mnt_drop_write(nd->path.mnt);
	path_put(&save_parent);
	terminate_walk(nd);
	return error;

exit_dput:
	path_put_conditional(path, nd);
	goto out;
exit_fput:
	fput(file);
	goto out;

stale_open:
	/* If no saved parent or already retried then can't retry */
	if (!save_parent.dentry || retried)
		goto out;

	BUG_ON(save_parent.dentry != dir);
	path_put(&nd->path);
	nd->path = save_parent;
	nd->inode = dir->d_inode;
	save_parent.mnt = NULL;
	save_parent.dentry = NULL;
	if (got_write) {
		mnt_drop_write(nd->path.mnt);
		got_write = false;
	}
	retried = true;
	goto retry_lookup;
}

static int do_tmpfile(int dfd, struct filename *pathname,
		struct nameidata *nd, int flags,
		const struct open_flags *op,
		struct file *file, int *opened)
{
	static const struct qstr name = QSTR_INIT("/", 1);
	struct dentry *dentry, *child;
	struct inode *dir;
	int error;

	error = path_lookupat(dfd, pathname->name, flags | LOOKUP_DIRECTORY, nd,
			      &lookup_rights);
	if (unlikely(error))
		return error;
	error = mnt_want_write(nd->path.mnt);
	if (unlikely(error))
		goto out;
	/* we want directory to be writable */
	error = inode_permission(nd->inode, MAY_WRITE | MAY_EXEC);
	if (error)
		goto out2;
	dentry = nd->path.dentry;
	dir = dentry->d_inode;
	if (!dir->i_op->tmpfile) {
		error = -EOPNOTSUPP;
		goto out2;
	}
	child = d_alloc(dentry, &name);
	if (unlikely(!child)) {
		error = -ENOMEM;
		goto out2;
	}
	nd->flags &= ~LOOKUP_DIRECTORY;
	nd->flags |= op->intent;
	dput(nd->path.dentry);
	nd->path.dentry = child;
	error = dir->i_op->tmpfile(dir, nd->path.dentry, op->mode);
	if (error)
		goto out2;
	audit_inode(pathname, nd->path.dentry, 0);
	/* Don't check for other permissions, the inode was just created */
	error = may_open(&nd->path, MAY_OPEN, op->open_flag);
	if (error)
		goto out2;
	file->f_path.mnt = nd->path.mnt;
	error = finish_open(file, nd->path.dentry, NULL, opened);
	if (error)
		goto out2;
	error = open_check_o_direct(file);
	if (error) {
		fput(file);
	} else if (!(op->open_flag & O_EXCL)) {
		struct inode *inode = file_inode(file);
		spin_lock(&inode->i_lock);
		inode->i_state |= I_LINKABLE;
		spin_unlock(&inode->i_lock);
	}
out2:
	mnt_drop_write(nd->path.mnt);
out:
	path_put(&nd->path);
	return error;
}

static void openat_primary_rights(struct capsicum_rights *rights,
				  unsigned int flags)
{
	switch (flags & O_ACCMODE) {
	case O_RDONLY:
		cap_rights_set(rights, CAP_READ);
		break;
	case O_RDWR:
		cap_rights_set(rights, CAP_READ);
		/* FALLTHRU */
	case O_WRONLY:
		cap_rights_set(rights, CAP_WRITE);
		if (!(flags & (O_APPEND | O_TRUNC)))
			cap_rights_set(rights, CAP_SEEK);
		break;
	}
	if (flags & O_CREAT)
		cap_rights_set(rights, CAP_CREATE);
	if (flags & O_TRUNC)
		cap_rights_set(rights, CAP_FTRUNCATE);
	if (flags & (O_DSYNC|FASYNC))
		cap_rights_set(rights, CAP_FSYNC);
	if (flags & __FMODE_EXEC)
		cap_rights_set(rights, CAP_FEXECVE);
}

static struct file *path_openat(int dfd, struct filename *pathname,
		struct nameidata *nd, const struct open_flags *op, int flags)
{
	struct capsicum_rights rights;
	struct file *file;
	struct path path;
	int opened = 0;
	int error;

	cap_rights_init(&rights, CAP_LOOKUP);
	file = get_empty_filp();
	if (IS_ERR(file))
		return file;

	file->f_flags = op->open_flag;

	if (unlikely(file->f_flags & __O_TMPFILE)) {
		error = do_tmpfile(dfd, pathname, nd, flags, op, file, &opened);
		goto out;
	}

	openat_primary_rights(&rights, file->f_flags);
	error = path_init(dfd, pathname->name, flags, &rights, nd);
	if (unlikely(error))
		goto out;

	error = do_last(nd, &path, file, op, &opened, pathname);
	while (unlikely(error > 0)) { /* trailing symlink */
		struct path link = path;
		void *cookie;
		if (!(nd->flags & LOOKUP_FOLLOW)) {
			path_put_conditional(&path, nd);
			path_put(&nd->path);
			error = -ELOOP;
			break;
		}
		error = may_follow_link(&link, nd);
		if (unlikely(error))
			break;
		nd->flags |= LOOKUP_PARENT;
		nd->flags &= ~(LOOKUP_OPEN|LOOKUP_CREATE|LOOKUP_EXCL);
		error = follow_link(&link, nd, &cookie);
		if (unlikely(error))
			break;
		error = do_last(nd, &path, file, op, &opened, pathname);
		put_link(nd, &link, cookie);
	}
	if (!error) {
		struct file *install_file;

		install_file = capsicum_file_install(nd->base_rights, file);
		if (IS_ERR(install_file)) {
			error = PTR_ERR(install_file);
			goto out;
		} else {
			file = install_file;
		}
	}
out:
	path_cleanup(nd);
	if (!(opened & FILE_OPENED)) {
		BUG_ON(!error);
		put_filp(file);
	}
	if (unlikely(error)) {
		if (error == -EOPENSTALE) {
			if (flags & LOOKUP_RCU)
				error = -ECHILD;
			else
				error = -ESTALE;
		}
		file = ERR_PTR(error);
	}
	return file;
}

struct file *do_filp_open(int dfd, struct filename *pathname,
		const struct open_flags *op)
{
	struct nameidata nd;
	int flags = op->lookup_flags;
	struct file *filp;

	filp = path_openat(dfd, pathname, &nd, op, flags | LOOKUP_RCU);
	if (unlikely(filp == ERR_PTR(-ECHILD)))
		filp = path_openat(dfd, pathname, &nd, op, flags);
	if (unlikely(filp == ERR_PTR(-ESTALE)))
		filp = path_openat(dfd, pathname, &nd, op, flags | LOOKUP_REVAL);
	return filp;
}

struct file *do_file_open_root(struct dentry *dentry, struct vfsmount *mnt,
		const char *name, const struct open_flags *op)
{
	struct nameidata nd;
	struct file *file;
	struct filename *filename;
	int flags = op->lookup_flags | LOOKUP_ROOT;

	nd.root.mnt = mnt;
	nd.root.dentry = dentry;

	if (d_is_symlink(dentry) && op->intent & LOOKUP_OPEN)
		return ERR_PTR(-ELOOP);

	filename = getname_kernel(name);
	if (unlikely(IS_ERR(filename)))
		return ERR_CAST(filename);

	file = path_openat(-1, filename, &nd, op, flags | LOOKUP_RCU);
	if (unlikely(file == ERR_PTR(-ECHILD)))
		file = path_openat(-1, filename, &nd, op, flags);
	if (unlikely(file == ERR_PTR(-ESTALE)))
		file = path_openat(-1, filename, &nd, op, flags | LOOKUP_REVAL);
	putname(filename);
	return file;
}

<<<<<<< HEAD
static struct dentry *
kern_path_create_rights(int dfd,
			const char *pathname,
			struct path *path,
			unsigned int lookup_flags,
			const struct capsicum_rights *rights)
=======
static struct dentry *filename_create(int dfd, struct filename *name,
				struct path *path, unsigned int lookup_flags)
>>>>>>> c517d838
{
	struct dentry *dentry = ERR_PTR(-EEXIST);
	struct nameidata nd;
	int err2;
	int error;
	bool is_dir = (lookup_flags & LOOKUP_DIRECTORY);

	/*
	 * Note that only LOOKUP_REVAL and LOOKUP_DIRECTORY matter here. Any
	 * other flags passed in are ignored!
	 */
	lookup_flags &= LOOKUP_REVAL;

<<<<<<< HEAD
	error = do_path_lookup(dfd, pathname, LOOKUP_PARENT|lookup_flags, &nd,
			       rights);
=======
	error = filename_lookup(dfd, name, LOOKUP_PARENT|lookup_flags, &nd);
>>>>>>> c517d838
	if (error)
		return ERR_PTR(error);

	/*
	 * Yucky last component or no last component at all?
	 * (foo/., foo/.., /////)
	 */
	if (nd.last_type != LAST_NORM)
		goto out;
	nd.flags &= ~LOOKUP_PARENT;
	nd.flags |= LOOKUP_CREATE | LOOKUP_EXCL;

	/* don't fail immediately if it's r/o, at least try to report other errors */
	err2 = mnt_want_write(nd.path.mnt);
	/*
	 * Do the final lookup.
	 */
	mutex_lock_nested(&nd.path.dentry->d_inode->i_mutex, I_MUTEX_PARENT);
	dentry = lookup_hash(&nd);
	if (IS_ERR(dentry))
		goto unlock;

	error = -EEXIST;
	if (d_is_positive(dentry))
		goto fail;

	/*
	 * Special case - lookup gave negative, but... we had foo/bar/
	 * From the vfs_mknod() POV we just have a negative dentry -
	 * all is fine. Let's be bastards - you had / on the end, you've
	 * been asking for (non-existent) directory. -ENOENT for you.
	 */
	if (unlikely(!is_dir && nd.last.name[nd.last.len])) {
		error = -ENOENT;
		goto fail;
	}
	if (unlikely(err2)) {
		error = err2;
		goto fail;
	}
	*path = nd.path;
	return dentry;
fail:
	dput(dentry);
	dentry = ERR_PTR(error);
unlock:
	mutex_unlock(&nd.path.dentry->d_inode->i_mutex);
	if (!err2)
		mnt_drop_write(nd.path.mnt);
out:
	path_put(&nd.path);
	return dentry;
}

struct dentry *kern_path_create(int dfd, const char *pathname,
				struct path *path, unsigned int lookup_flags)
{
<<<<<<< HEAD
	return kern_path_create_rights(dfd, pathname, path, lookup_flags,
				       &lookup_rights);
=======
	struct filename *filename = getname_kernel(pathname);
	struct dentry *res;

	if (IS_ERR(filename))
		return ERR_CAST(filename);
	res = filename_create(dfd, filename, path, lookup_flags);
	putname(filename);
	return res;
>>>>>>> c517d838
}
EXPORT_SYMBOL(kern_path_create);

void done_path_create(struct path *path, struct dentry *dentry)
{
	dput(dentry);
	mutex_unlock(&path->dentry->d_inode->i_mutex);
	mnt_drop_write(path->mnt);
	path_put(path);
}
EXPORT_SYMBOL(done_path_create);

static struct dentry *
user_path_create_rights(int dfd,
			const char __user *pathname,
			struct path *path,
			unsigned int lookup_flags,
			const struct capsicum_rights *rights)
{
	struct filename *tmp = getname(pathname);
	struct dentry *res;
	if (IS_ERR(tmp))
		return ERR_CAST(tmp);
<<<<<<< HEAD
	res = kern_path_create_rights(dfd, tmp->name, path, lookup_flags,
				      rights);
=======
	res = filename_create(dfd, tmp, path, lookup_flags);
>>>>>>> c517d838
	putname(tmp);
	return res;
}

struct dentry *user_path_create(int dfd, const char __user *pathname,
				struct path *path, unsigned int lookup_flags)
{
	return user_path_create_rights(dfd, pathname, path, lookup_flags,
				       &lookup_rights);
}
EXPORT_SYMBOL(user_path_create);

int vfs_mknod(struct inode *dir, struct dentry *dentry, umode_t mode, dev_t dev)
{
	int error = may_create(dir, dentry);

	if (error)
		return error;

	if ((S_ISCHR(mode) || S_ISBLK(mode)) && !capable(CAP_MKNOD))
		return -EPERM;

	if (!dir->i_op->mknod)
		return -EPERM;

	error = devcgroup_inode_mknod(mode, dev);
	if (error)
		return error;

	error = security_inode_mknod(dir, dentry, mode, dev);
	if (error)
		return error;

	error = dir->i_op->mknod(dir, dentry, mode, dev);
	if (!error)
		fsnotify_create(dir, dentry);
	return error;
}
EXPORT_SYMBOL(vfs_mknod);

static int may_mknod(umode_t mode)
{
	switch (mode & S_IFMT) {
	case S_IFREG:
	case S_IFCHR:
	case S_IFBLK:
	case S_IFIFO:
	case S_IFSOCK:
	case 0: /* zero mode translates to S_IFREG */
		return 0;
	case S_IFDIR:
		return -EPERM;
	default:
		return -EINVAL;
	}
}

SYSCALL_DEFINE4(mknodat, int, dfd, const char __user *, filename, umode_t, mode,
		unsigned, dev)
{
	struct capsicum_rights rights;
	struct dentry *dentry;
	struct path path;
	int error;
	unsigned int lookup_flags = 0;

	cap_rights_init(&rights, CAP_LOOKUP);
	error = may_mknod(mode);
	if (error)
		return error;

	switch (mode & S_IFMT) {
	case S_IFCHR: case S_IFBLK:
		cap_rights_set(&rights, CAP_MKNODAT);
		break;
	case S_IFIFO:
		cap_rights_set(&rights, CAP_MKFIFOAT);
		break;
	}
retry:
	dentry = user_path_create_rights(dfd, filename, &path, lookup_flags,
					 &rights);
	if (IS_ERR(dentry))
		return PTR_ERR(dentry);

	if (!IS_POSIXACL(path.dentry->d_inode))
		mode &= ~current_umask();
	error = security_path_mknod(&path, dentry, mode, dev);
	if (error)
		goto out;
	switch (mode & S_IFMT) {
		case 0: case S_IFREG:
			error = vfs_create(path.dentry->d_inode,dentry,mode,true);
			break;
		case S_IFCHR: case S_IFBLK:
			error = vfs_mknod(path.dentry->d_inode,dentry,mode,
					new_decode_dev(dev));
			break;
		case S_IFIFO: case S_IFSOCK:
			error = vfs_mknod(path.dentry->d_inode,dentry,mode,0);
			break;
	}
out:
	done_path_create(&path, dentry);
	if (retry_estale(error, lookup_flags)) {
		lookup_flags |= LOOKUP_REVAL;
		goto retry;
	}
	return error;
}

SYSCALL_DEFINE3(mknod, const char __user *, filename, umode_t, mode, unsigned, dev)
{
	return sys_mknodat(AT_FDCWD, filename, mode, dev);
}

int vfs_mkdir(struct inode *dir, struct dentry *dentry, umode_t mode)
{
	int error = may_create(dir, dentry);
	unsigned max_links = dir->i_sb->s_max_links;

	if (error)
		return error;

	if (!dir->i_op->mkdir)
		return -EPERM;

	mode &= (S_IRWXUGO|S_ISVTX);
	error = security_inode_mkdir(dir, dentry, mode);
	if (error)
		return error;

	if (max_links && dir->i_nlink >= max_links)
		return -EMLINK;

	error = dir->i_op->mkdir(dir, dentry, mode);
	if (!error)
		fsnotify_mkdir(dir, dentry);
	return error;
}
EXPORT_SYMBOL(vfs_mkdir);

SYSCALL_DEFINE3(mkdirat, int, dfd, const char __user *, pathname, umode_t, mode)
{
	struct dentry *dentry;
	struct path path;
	int error;
	unsigned int lookup_flags = LOOKUP_DIRECTORY;
	struct capsicum_rights rights;

	cap_rights_init(&rights, CAP_LOOKUP, CAP_MKDIRAT);

retry:
	dentry = user_path_create_rights(dfd, pathname, &path, lookup_flags,
					 &rights);
	if (IS_ERR(dentry))
		return PTR_ERR(dentry);

	if (!IS_POSIXACL(path.dentry->d_inode))
		mode &= ~current_umask();
	error = security_path_mkdir(&path, dentry, mode);
	if (!error)
		error = vfs_mkdir(path.dentry->d_inode, dentry, mode);
	done_path_create(&path, dentry);
	if (retry_estale(error, lookup_flags)) {
		lookup_flags |= LOOKUP_REVAL;
		goto retry;
	}
	return error;
}

SYSCALL_DEFINE2(mkdir, const char __user *, pathname, umode_t, mode)
{
	return sys_mkdirat(AT_FDCWD, pathname, mode);
}

/*
 * The dentry_unhash() helper will try to drop the dentry early: we
 * should have a usage count of 1 if we're the only user of this
 * dentry, and if that is true (possibly after pruning the dcache),
 * then we drop the dentry now.
 *
 * A low-level filesystem can, if it choses, legally
 * do a
 *
 *	if (!d_unhashed(dentry))
 *		return -EBUSY;
 *
 * if it cannot handle the case of removing a directory
 * that is still in use by something else..
 */
void dentry_unhash(struct dentry *dentry)
{
	shrink_dcache_parent(dentry);
	spin_lock(&dentry->d_lock);
	if (dentry->d_lockref.count == 1)
		__d_drop(dentry);
	spin_unlock(&dentry->d_lock);
}
EXPORT_SYMBOL(dentry_unhash);

int vfs_rmdir(struct inode *dir, struct dentry *dentry)
{
	int error = may_delete(dir, dentry, 1);

	if (error)
		return error;

	if (!dir->i_op->rmdir)
		return -EPERM;

	dget(dentry);
	mutex_lock(&dentry->d_inode->i_mutex);

	error = -EBUSY;
	if (is_local_mountpoint(dentry))
		goto out;

	error = security_inode_rmdir(dir, dentry);
	if (error)
		goto out;

	shrink_dcache_parent(dentry);
	error = dir->i_op->rmdir(dir, dentry);
	if (error)
		goto out;

	dentry->d_inode->i_flags |= S_DEAD;
	dont_mount(dentry);
	detach_mounts(dentry);

out:
	mutex_unlock(&dentry->d_inode->i_mutex);
	dput(dentry);
	if (!error)
		d_delete(dentry);
	return error;
}
EXPORT_SYMBOL(vfs_rmdir);

static long do_rmdir(int dfd, const char __user *pathname)
{
	int error = 0;
	struct filename *name;
	struct dentry *dentry;
	struct nameidata nd;
	struct capsicum_rights rights;
	unsigned int lookup_flags = 0;
	cap_rights_init(&rights, CAP_UNLINKAT);
retry:
	name = user_path_parent(dfd, pathname, &nd, lookup_flags, &rights);
	if (IS_ERR(name))
		return PTR_ERR(name);

	switch(nd.last_type) {
	case LAST_DOTDOT:
		error = -ENOTEMPTY;
		goto exit1;
	case LAST_DOT:
		error = -EINVAL;
		goto exit1;
	case LAST_ROOT:
		error = -EBUSY;
		goto exit1;
	}

	nd.flags &= ~LOOKUP_PARENT;
	error = mnt_want_write(nd.path.mnt);
	if (error)
		goto exit1;

	mutex_lock_nested(&nd.path.dentry->d_inode->i_mutex, I_MUTEX_PARENT);
	dentry = lookup_hash(&nd);
	error = PTR_ERR(dentry);
	if (IS_ERR(dentry))
		goto exit2;
	if (!dentry->d_inode) {
		error = -ENOENT;
		goto exit3;
	}
	error = security_path_rmdir(&nd.path, dentry);
	if (error)
		goto exit3;
	error = vfs_rmdir(nd.path.dentry->d_inode, dentry);
exit3:
	dput(dentry);
exit2:
	mutex_unlock(&nd.path.dentry->d_inode->i_mutex);
	mnt_drop_write(nd.path.mnt);
exit1:
	path_put(&nd.path);
	putname(name);
	if (retry_estale(error, lookup_flags)) {
		lookup_flags |= LOOKUP_REVAL;
		goto retry;
	}
	return error;
}

SYSCALL_DEFINE1(rmdir, const char __user *, pathname)
{
	return do_rmdir(AT_FDCWD, pathname);
}

/**
 * vfs_unlink - unlink a filesystem object
 * @dir:	parent directory
 * @dentry:	victim
 * @delegated_inode: returns victim inode, if the inode is delegated.
 *
 * The caller must hold dir->i_mutex.
 *
 * If vfs_unlink discovers a delegation, it will return -EWOULDBLOCK and
 * return a reference to the inode in delegated_inode.  The caller
 * should then break the delegation on that inode and retry.  Because
 * breaking a delegation may take a long time, the caller should drop
 * dir->i_mutex before doing so.
 *
 * Alternatively, a caller may pass NULL for delegated_inode.  This may
 * be appropriate for callers that expect the underlying filesystem not
 * to be NFS exported.
 */
int vfs_unlink(struct inode *dir, struct dentry *dentry, struct inode **delegated_inode)
{
	struct inode *target = dentry->d_inode;
	int error = may_delete(dir, dentry, 0);

	if (error)
		return error;

	if (!dir->i_op->unlink)
		return -EPERM;

	mutex_lock(&target->i_mutex);
	if (is_local_mountpoint(dentry))
		error = -EBUSY;
	else {
		error = security_inode_unlink(dir, dentry);
		if (!error) {
			error = try_break_deleg(target, delegated_inode);
			if (error)
				goto out;
			error = dir->i_op->unlink(dir, dentry);
			if (!error) {
				dont_mount(dentry);
				detach_mounts(dentry);
			}
		}
	}
out:
	mutex_unlock(&target->i_mutex);

	/* We don't d_delete() NFS sillyrenamed files--they still exist. */
	if (!error && !(dentry->d_flags & DCACHE_NFSFS_RENAMED)) {
		fsnotify_link_count(target);
		d_delete(dentry);
	}

	return error;
}
EXPORT_SYMBOL(vfs_unlink);

/*
 * Make sure that the actual truncation of the file will occur outside its
 * directory's i_mutex.  Truncate can take a long time if there is a lot of
 * writeout happening, and we don't want to prevent access to the directory
 * while waiting on the I/O.
 */
static long do_unlinkat(int dfd, const char __user *pathname)
{
	int error;
	struct filename *name;
	struct dentry *dentry;
	struct nameidata nd;
	struct inode *inode = NULL;
	struct inode *delegated_inode = NULL;
	unsigned int lookup_flags = 0;
	struct capsicum_rights rights;

	cap_rights_init(&rights, CAP_UNLINKAT);
retry:
	name = user_path_parent(dfd, pathname, &nd, lookup_flags, &rights);
	if (IS_ERR(name))
		return PTR_ERR(name);

	error = -EISDIR;
	if (nd.last_type != LAST_NORM)
		goto exit1;

	nd.flags &= ~LOOKUP_PARENT;
	error = mnt_want_write(nd.path.mnt);
	if (error)
		goto exit1;
retry_deleg:
	mutex_lock_nested(&nd.path.dentry->d_inode->i_mutex, I_MUTEX_PARENT);
	dentry = lookup_hash(&nd);
	error = PTR_ERR(dentry);
	if (!IS_ERR(dentry)) {
		/* Why not before? Because we want correct error value */
		if (nd.last.name[nd.last.len])
			goto slashes;
		inode = dentry->d_inode;
		if (d_is_negative(dentry))
			goto slashes;
		ihold(inode);
		error = security_path_unlink(&nd.path, dentry);
		if (error)
			goto exit2;
		error = vfs_unlink(nd.path.dentry->d_inode, dentry, &delegated_inode);
exit2:
		dput(dentry);
	}
	mutex_unlock(&nd.path.dentry->d_inode->i_mutex);
	if (inode)
		iput(inode);	/* truncate the inode here */
	inode = NULL;
	if (delegated_inode) {
		error = break_deleg_wait(&delegated_inode);
		if (!error)
			goto retry_deleg;
	}
	mnt_drop_write(nd.path.mnt);
exit1:
	path_put(&nd.path);
	putname(name);
	if (retry_estale(error, lookup_flags)) {
		lookup_flags |= LOOKUP_REVAL;
		inode = NULL;
		goto retry;
	}
	return error;

slashes:
	if (d_is_negative(dentry))
		error = -ENOENT;
	else if (d_is_dir(dentry))
		error = -EISDIR;
	else
		error = -ENOTDIR;
	goto exit2;
}

SYSCALL_DEFINE3(unlinkat, int, dfd, const char __user *, pathname, int, flag)
{
	if ((flag & ~AT_REMOVEDIR) != 0)
		return -EINVAL;

	if (flag & AT_REMOVEDIR)
		return do_rmdir(dfd, pathname);

	return do_unlinkat(dfd, pathname);
}

SYSCALL_DEFINE1(unlink, const char __user *, pathname)
{
	return do_unlinkat(AT_FDCWD, pathname);
}

int vfs_symlink(struct inode *dir, struct dentry *dentry, const char *oldname)
{
	int error = may_create(dir, dentry);

	if (error)
		return error;

	if (!dir->i_op->symlink)
		return -EPERM;

	error = security_inode_symlink(dir, dentry, oldname);
	if (error)
		return error;

	error = dir->i_op->symlink(dir, dentry, oldname);
	if (!error)
		fsnotify_create(dir, dentry);
	return error;
}
EXPORT_SYMBOL(vfs_symlink);

SYSCALL_DEFINE3(symlinkat, const char __user *, oldname,
		int, newdfd, const char __user *, newname)
{
	int error;
	struct filename *from;
	struct dentry *dentry;
	struct path path;
	unsigned int lookup_flags = 0;
	struct capsicum_rights rights;

	from = getname(oldname);
	if (IS_ERR(from))
		return PTR_ERR(from);
	cap_rights_init(&rights, CAP_SYMLINKAT);
retry:
	dentry = user_path_create_rights(newdfd, newname, &path, lookup_flags,
					 &rights);
	error = PTR_ERR(dentry);
	if (IS_ERR(dentry))
		goto out_putname;

	error = security_path_symlink(&path, dentry, from->name);
	if (!error)
		error = vfs_symlink(path.dentry->d_inode, dentry, from->name);
	done_path_create(&path, dentry);
	if (retry_estale(error, lookup_flags)) {
		lookup_flags |= LOOKUP_REVAL;
		goto retry;
	}
out_putname:
	putname(from);
	return error;
}

SYSCALL_DEFINE2(symlink, const char __user *, oldname, const char __user *, newname)
{
	return sys_symlinkat(oldname, AT_FDCWD, newname);
}

/**
 * vfs_link - create a new link
 * @old_dentry:	object to be linked
 * @dir:	new parent
 * @new_dentry:	where to create the new link
 * @delegated_inode: returns inode needing a delegation break
 *
 * The caller must hold dir->i_mutex
 *
 * If vfs_link discovers a delegation on the to-be-linked file in need
 * of breaking, it will return -EWOULDBLOCK and return a reference to the
 * inode in delegated_inode.  The caller should then break the delegation
 * and retry.  Because breaking a delegation may take a long time, the
 * caller should drop the i_mutex before doing so.
 *
 * Alternatively, a caller may pass NULL for delegated_inode.  This may
 * be appropriate for callers that expect the underlying filesystem not
 * to be NFS exported.
 */
int vfs_link(struct dentry *old_dentry, struct inode *dir, struct dentry *new_dentry, struct inode **delegated_inode)
{
	struct inode *inode = old_dentry->d_inode;
	unsigned max_links = dir->i_sb->s_max_links;
	int error;

	if (!inode)
		return -ENOENT;

	error = may_create(dir, new_dentry);
	if (error)
		return error;

	if (dir->i_sb != inode->i_sb)
		return -EXDEV;

	/*
	 * A link to an append-only or immutable file cannot be created.
	 */
	if (IS_APPEND(inode) || IS_IMMUTABLE(inode))
		return -EPERM;
	if (!dir->i_op->link)
		return -EPERM;
	if (S_ISDIR(inode->i_mode))
		return -EPERM;

	error = security_inode_link(old_dentry, dir, new_dentry);
	if (error)
		return error;

	mutex_lock(&inode->i_mutex);
	/* Make sure we don't allow creating hardlink to an unlinked file */
	if (inode->i_nlink == 0 && !(inode->i_state & I_LINKABLE))
		error =  -ENOENT;
	else if (max_links && inode->i_nlink >= max_links)
		error = -EMLINK;
	else {
		error = try_break_deleg(inode, delegated_inode);
		if (!error)
			error = dir->i_op->link(old_dentry, dir, new_dentry);
	}

	if (!error && (inode->i_state & I_LINKABLE)) {
		spin_lock(&inode->i_lock);
		inode->i_state &= ~I_LINKABLE;
		spin_unlock(&inode->i_lock);
	}
	mutex_unlock(&inode->i_mutex);
	if (!error)
		fsnotify_link(dir, inode, new_dentry);
	return error;
}
EXPORT_SYMBOL(vfs_link);

/*
 * Hardlinks are often used in delicate situations.  We avoid
 * security-related surprises by not following symlinks on the
 * newname.  --KAB
 *
 * We don't follow them on the oldname either to be compatible
 * with linux 2.0, and to avoid hard-linking to directories
 * and other special files.  --ADM
 */
SYSCALL_DEFINE5(linkat, int, olddfd, const char __user *, oldname,
		int, newdfd, const char __user *, newname, int, flags)
{
	struct dentry *new_dentry;
	struct path old_path, new_path;
	struct inode *delegated_inode = NULL;
	struct capsicum_rights rights;
	int how = 0;
	int error;

	if ((flags & ~(AT_SYMLINK_FOLLOW | AT_EMPTY_PATH)) != 0)
		return -EINVAL;
	/*
	 * To use null names we require CAP_DAC_READ_SEARCH
	 * This ensures that not everyone will be able to create
	 * handlink using the passed filedescriptor.
	 */
	if (flags & AT_EMPTY_PATH) {
		if (!capable(CAP_DAC_READ_SEARCH))
			return -ENOENT;
		how = LOOKUP_EMPTY;
	}

	if (flags & AT_SYMLINK_FOLLOW)
		how |= LOOKUP_FOLLOW;
	cap_rights_init(&rights, CAP_LINKAT);
retry:
	error = user_path_at(olddfd, oldname, how, &old_path);
	if (error)
		return error;

	new_dentry = user_path_create_rights(newdfd, newname, &new_path,
					     (how & LOOKUP_REVAL), &rights);
	error = PTR_ERR(new_dentry);
	if (IS_ERR(new_dentry))
		goto out;

	error = -EXDEV;
	if (old_path.mnt != new_path.mnt)
		goto out_dput;
	error = may_linkat(&old_path);
	if (unlikely(error))
		goto out_dput;
	error = security_path_link(old_path.dentry, &new_path, new_dentry);
	if (error)
		goto out_dput;
	error = vfs_link(old_path.dentry, new_path.dentry->d_inode, new_dentry, &delegated_inode);
out_dput:
	done_path_create(&new_path, new_dentry);
	if (delegated_inode) {
		error = break_deleg_wait(&delegated_inode);
		if (!error) {
			path_put(&old_path);
			goto retry;
		}
	}
	if (retry_estale(error, how)) {
		path_put(&old_path);
		how |= LOOKUP_REVAL;
		goto retry;
	}
out:
	path_put(&old_path);

	return error;
}

SYSCALL_DEFINE2(link, const char __user *, oldname, const char __user *, newname)
{
	return sys_linkat(AT_FDCWD, oldname, AT_FDCWD, newname, 0);
}

/**
 * vfs_rename - rename a filesystem object
 * @old_dir:	parent of source
 * @old_dentry:	source
 * @new_dir:	parent of destination
 * @new_dentry:	destination
 * @delegated_inode: returns an inode needing a delegation break
 * @flags:	rename flags
 *
 * The caller must hold multiple mutexes--see lock_rename()).
 *
 * If vfs_rename discovers a delegation in need of breaking at either
 * the source or destination, it will return -EWOULDBLOCK and return a
 * reference to the inode in delegated_inode.  The caller should then
 * break the delegation and retry.  Because breaking a delegation may
 * take a long time, the caller should drop all locks before doing
 * so.
 *
 * Alternatively, a caller may pass NULL for delegated_inode.  This may
 * be appropriate for callers that expect the underlying filesystem not
 * to be NFS exported.
 *
 * The worst of all namespace operations - renaming directory. "Perverted"
 * doesn't even start to describe it. Somebody in UCB had a heck of a trip...
 * Problems:
 *	a) we can get into loop creation.
 *	b) race potential - two innocent renames can create a loop together.
 *	   That's where 4.4 screws up. Current fix: serialization on
 *	   sb->s_vfs_rename_mutex. We might be more accurate, but that's another
 *	   story.
 *	c) we have to lock _four_ objects - parents and victim (if it exists),
 *	   and source (if it is not a directory).
 *	   And that - after we got ->i_mutex on parents (until then we don't know
 *	   whether the target exists).  Solution: try to be smart with locking
 *	   order for inodes.  We rely on the fact that tree topology may change
 *	   only under ->s_vfs_rename_mutex _and_ that parent of the object we
 *	   move will be locked.  Thus we can rank directories by the tree
 *	   (ancestors first) and rank all non-directories after them.
 *	   That works since everybody except rename does "lock parent, lookup,
 *	   lock child" and rename is under ->s_vfs_rename_mutex.
 *	   HOWEVER, it relies on the assumption that any object with ->lookup()
 *	   has no more than 1 dentry.  If "hybrid" objects will ever appear,
 *	   we'd better make sure that there's no link(2) for them.
 *	d) conversion from fhandle to dentry may come in the wrong moment - when
 *	   we are removing the target. Solution: we will have to grab ->i_mutex
 *	   in the fhandle_to_dentry code. [FIXME - current nfsfh.c relies on
 *	   ->i_mutex on parents, which works but leads to some truly excessive
 *	   locking].
 */
int vfs_rename(struct inode *old_dir, struct dentry *old_dentry,
	       struct inode *new_dir, struct dentry *new_dentry,
	       struct inode **delegated_inode, unsigned int flags)
{
	int error;
	bool is_dir = d_is_dir(old_dentry);
	const unsigned char *old_name;
	struct inode *source = old_dentry->d_inode;
	struct inode *target = new_dentry->d_inode;
	bool new_is_dir = false;
	unsigned max_links = new_dir->i_sb->s_max_links;

	if (source == target)
		return 0;

	error = may_delete(old_dir, old_dentry, is_dir);
	if (error)
		return error;

	if (!target) {
		error = may_create(new_dir, new_dentry);
	} else {
		new_is_dir = d_is_dir(new_dentry);

		if (!(flags & RENAME_EXCHANGE))
			error = may_delete(new_dir, new_dentry, is_dir);
		else
			error = may_delete(new_dir, new_dentry, new_is_dir);
	}
	if (error)
		return error;

	if (!old_dir->i_op->rename && !old_dir->i_op->rename2)
		return -EPERM;

	if (flags && !old_dir->i_op->rename2)
		return -EINVAL;

	/*
	 * If we are going to change the parent - check write permissions,
	 * we'll need to flip '..'.
	 */
	if (new_dir != old_dir) {
		if (is_dir) {
			error = inode_permission(source, MAY_WRITE);
			if (error)
				return error;
		}
		if ((flags & RENAME_EXCHANGE) && new_is_dir) {
			error = inode_permission(target, MAY_WRITE);
			if (error)
				return error;
		}
	}

	error = security_inode_rename(old_dir, old_dentry, new_dir, new_dentry,
				      flags);
	if (error)
		return error;

	old_name = fsnotify_oldname_init(old_dentry->d_name.name);
	dget(new_dentry);
	if (!is_dir || (flags & RENAME_EXCHANGE))
		lock_two_nondirectories(source, target);
	else if (target)
		mutex_lock(&target->i_mutex);

	error = -EBUSY;
	if (is_local_mountpoint(old_dentry) || is_local_mountpoint(new_dentry))
		goto out;

	if (max_links && new_dir != old_dir) {
		error = -EMLINK;
		if (is_dir && !new_is_dir && new_dir->i_nlink >= max_links)
			goto out;
		if ((flags & RENAME_EXCHANGE) && !is_dir && new_is_dir &&
		    old_dir->i_nlink >= max_links)
			goto out;
	}
	if (is_dir && !(flags & RENAME_EXCHANGE) && target)
		shrink_dcache_parent(new_dentry);
	if (!is_dir) {
		error = try_break_deleg(source, delegated_inode);
		if (error)
			goto out;
	}
	if (target && !new_is_dir) {
		error = try_break_deleg(target, delegated_inode);
		if (error)
			goto out;
	}
	if (!old_dir->i_op->rename2) {
		error = old_dir->i_op->rename(old_dir, old_dentry,
					      new_dir, new_dentry);
	} else {
		WARN_ON(old_dir->i_op->rename != NULL);
		error = old_dir->i_op->rename2(old_dir, old_dentry,
					       new_dir, new_dentry, flags);
	}
	if (error)
		goto out;

	if (!(flags & RENAME_EXCHANGE) && target) {
		if (is_dir)
			target->i_flags |= S_DEAD;
		dont_mount(new_dentry);
		detach_mounts(new_dentry);
	}
	if (!(old_dir->i_sb->s_type->fs_flags & FS_RENAME_DOES_D_MOVE)) {
		if (!(flags & RENAME_EXCHANGE))
			d_move(old_dentry, new_dentry);
		else
			d_exchange(old_dentry, new_dentry);
	}
out:
	if (!is_dir || (flags & RENAME_EXCHANGE))
		unlock_two_nondirectories(source, target);
	else if (target)
		mutex_unlock(&target->i_mutex);
	dput(new_dentry);
	if (!error) {
		fsnotify_move(old_dir, new_dir, old_name, is_dir,
			      !(flags & RENAME_EXCHANGE) ? target : NULL, old_dentry);
		if (flags & RENAME_EXCHANGE) {
			fsnotify_move(new_dir, old_dir, old_dentry->d_name.name,
				      new_is_dir, NULL, new_dentry);
		}
	}
	fsnotify_oldname_free(old_name);

	return error;
}
EXPORT_SYMBOL(vfs_rename);

SYSCALL_DEFINE5(renameat2, int, olddfd, const char __user *, oldname,
		int, newdfd, const char __user *, newname, unsigned int, flags)
{
	struct dentry *old_dir, *new_dir;
	struct dentry *old_dentry, *new_dentry;
	struct dentry *trap;
	struct nameidata oldnd, newnd;
	struct inode *delegated_inode = NULL;
	struct filename *from;
	struct filename *to;
	struct capsicum_rights old_rights;
	struct capsicum_rights new_rights;
	unsigned int lookup_flags = 0;
	bool should_retry = false;
	int error;

	if (flags & ~(RENAME_NOREPLACE | RENAME_EXCHANGE | RENAME_WHITEOUT))
		return -EINVAL;

	if ((flags & (RENAME_NOREPLACE | RENAME_WHITEOUT)) &&
	    (flags & RENAME_EXCHANGE))
		return -EINVAL;

	if ((flags & RENAME_WHITEOUT) && !capable(CAP_MKNOD))
		return -EPERM;

	cap_rights_init(&old_rights, CAP_RENAMEAT);
	cap_rights_init(&new_rights, CAP_LINKAT);

retry:
	from = user_path_parent(olddfd, oldname, &oldnd, lookup_flags,
				&old_rights);
	if (IS_ERR(from)) {
		error = PTR_ERR(from);
		goto exit;
	}

	to = user_path_parent(newdfd, newname, &newnd, lookup_flags,
			      &new_rights);
	if (IS_ERR(to)) {
		error = PTR_ERR(to);
		goto exit1;
	}

	error = -EXDEV;
	if (oldnd.path.mnt != newnd.path.mnt)
		goto exit2;

	old_dir = oldnd.path.dentry;
	error = -EBUSY;
	if (oldnd.last_type != LAST_NORM)
		goto exit2;

	new_dir = newnd.path.dentry;
	if (flags & RENAME_NOREPLACE)
		error = -EEXIST;
	if (newnd.last_type != LAST_NORM)
		goto exit2;

	error = mnt_want_write(oldnd.path.mnt);
	if (error)
		goto exit2;

	oldnd.flags &= ~LOOKUP_PARENT;
	newnd.flags &= ~LOOKUP_PARENT;
	if (!(flags & RENAME_EXCHANGE))
		newnd.flags |= LOOKUP_RENAME_TARGET;

retry_deleg:
	trap = lock_rename(new_dir, old_dir);

	old_dentry = lookup_hash(&oldnd);
	error = PTR_ERR(old_dentry);
	if (IS_ERR(old_dentry))
		goto exit3;
	/* source must exist */
	error = -ENOENT;
	if (d_is_negative(old_dentry))
		goto exit4;
	new_dentry = lookup_hash(&newnd);
	error = PTR_ERR(new_dentry);
	if (IS_ERR(new_dentry))
		goto exit4;
	error = -EEXIST;
	if ((flags & RENAME_NOREPLACE) && d_is_positive(new_dentry))
		goto exit5;
	if (flags & RENAME_EXCHANGE) {
		error = -ENOENT;
		if (d_is_negative(new_dentry))
			goto exit5;

		if (!d_is_dir(new_dentry)) {
			error = -ENOTDIR;
			if (newnd.last.name[newnd.last.len])
				goto exit5;
		}
	}
	/* unless the source is a directory trailing slashes give -ENOTDIR */
	if (!d_is_dir(old_dentry)) {
		error = -ENOTDIR;
		if (oldnd.last.name[oldnd.last.len])
			goto exit5;
		if (!(flags & RENAME_EXCHANGE) && newnd.last.name[newnd.last.len])
			goto exit5;
	}
	/* source should not be ancestor of target */
	error = -EINVAL;
	if (old_dentry == trap)
		goto exit5;
	/* target should not be an ancestor of source */
	if (!(flags & RENAME_EXCHANGE))
		error = -ENOTEMPTY;
	if (new_dentry == trap)
		goto exit5;

	error = security_path_rename(&oldnd.path, old_dentry,
				     &newnd.path, new_dentry, flags);
	if (error)
		goto exit5;
	error = vfs_rename(old_dir->d_inode, old_dentry,
			   new_dir->d_inode, new_dentry,
			   &delegated_inode, flags);
exit5:
	dput(new_dentry);
exit4:
	dput(old_dentry);
exit3:
	unlock_rename(new_dir, old_dir);
	if (delegated_inode) {
		error = break_deleg_wait(&delegated_inode);
		if (!error)
			goto retry_deleg;
	}
	mnt_drop_write(oldnd.path.mnt);
exit2:
	if (retry_estale(error, lookup_flags))
		should_retry = true;
	path_put(&newnd.path);
	putname(to);
exit1:
	path_put(&oldnd.path);
	putname(from);
	if (should_retry) {
		should_retry = false;
		lookup_flags |= LOOKUP_REVAL;
		goto retry;
	}
exit:
	return error;
}

SYSCALL_DEFINE4(renameat, int, olddfd, const char __user *, oldname,
		int, newdfd, const char __user *, newname)
{
	return sys_renameat2(olddfd, oldname, newdfd, newname, 0);
}

SYSCALL_DEFINE2(rename, const char __user *, oldname, const char __user *, newname)
{
	return sys_renameat2(AT_FDCWD, oldname, AT_FDCWD, newname, 0);
}

int vfs_whiteout(struct inode *dir, struct dentry *dentry)
{
	int error = may_create(dir, dentry);
	if (error)
		return error;

	if (!dir->i_op->mknod)
		return -EPERM;

	return dir->i_op->mknod(dir, dentry,
				S_IFCHR | WHITEOUT_MODE, WHITEOUT_DEV);
}
EXPORT_SYMBOL(vfs_whiteout);

int readlink_copy(char __user *buffer, int buflen, const char *link)
{
	int len = PTR_ERR(link);
	if (IS_ERR(link))
		goto out;

	len = strlen(link);
	if (len > (unsigned) buflen)
		len = buflen;
	if (copy_to_user(buffer, link, len))
		len = -EFAULT;
out:
	return len;
}
EXPORT_SYMBOL(readlink_copy);

/*
 * A helper for ->readlink().  This should be used *ONLY* for symlinks that
 * have ->follow_link() touching nd only in nd_set_link().  Using (or not
 * using) it for any given inode is up to filesystem.
 */
int generic_readlink(struct dentry *dentry, char __user *buffer, int buflen)
{
	struct nameidata nd;
	void *cookie;
	int res;

	nd.depth = 0;
	cookie = dentry->d_inode->i_op->follow_link(dentry, &nd);
	if (IS_ERR(cookie))
		return PTR_ERR(cookie);

	res = readlink_copy(buffer, buflen, nd_get_link(&nd));
	if (dentry->d_inode->i_op->put_link)
		dentry->d_inode->i_op->put_link(dentry, &nd, cookie);
	return res;
}
EXPORT_SYMBOL(generic_readlink);

/* get the link contents into pagecache */
static char *page_getlink(struct dentry * dentry, struct page **ppage)
{
	char *kaddr;
	struct page *page;
	struct address_space *mapping = dentry->d_inode->i_mapping;
	page = read_mapping_page(mapping, 0, NULL);
	if (IS_ERR(page))
		return (char*)page;
	*ppage = page;
	kaddr = kmap(page);
	nd_terminate_link(kaddr, dentry->d_inode->i_size, PAGE_SIZE - 1);
	return kaddr;
}

int page_readlink(struct dentry *dentry, char __user *buffer, int buflen)
{
	struct page *page = NULL;
	int res = readlink_copy(buffer, buflen, page_getlink(dentry, &page));
	if (page) {
		kunmap(page);
		page_cache_release(page);
	}
	return res;
}
EXPORT_SYMBOL(page_readlink);

void *page_follow_link_light(struct dentry *dentry, struct nameidata *nd)
{
	struct page *page = NULL;
	nd_set_link(nd, page_getlink(dentry, &page));
	return page;
}
EXPORT_SYMBOL(page_follow_link_light);

void page_put_link(struct dentry *dentry, struct nameidata *nd, void *cookie)
{
	struct page *page = cookie;

	if (page) {
		kunmap(page);
		page_cache_release(page);
	}
}
EXPORT_SYMBOL(page_put_link);

/*
 * The nofs argument instructs pagecache_write_begin to pass AOP_FLAG_NOFS
 */
int __page_symlink(struct inode *inode, const char *symname, int len, int nofs)
{
	struct address_space *mapping = inode->i_mapping;
	struct page *page;
	void *fsdata;
	int err;
	char *kaddr;
	unsigned int flags = AOP_FLAG_UNINTERRUPTIBLE;
	if (nofs)
		flags |= AOP_FLAG_NOFS;

retry:
	err = pagecache_write_begin(NULL, mapping, 0, len-1,
				flags, &page, &fsdata);
	if (err)
		goto fail;

	kaddr = kmap_atomic(page);
	memcpy(kaddr, symname, len-1);
	kunmap_atomic(kaddr);

	err = pagecache_write_end(NULL, mapping, 0, len-1, len-1,
							page, fsdata);
	if (err < 0)
		goto fail;
	if (err < len-1)
		goto retry;

	mark_inode_dirty(inode);
	return 0;
fail:
	return err;
}
EXPORT_SYMBOL(__page_symlink);

int page_symlink(struct inode *inode, const char *symname, int len)
{
	return __page_symlink(inode, symname, len,
			!(mapping_gfp_mask(inode->i_mapping) & __GFP_FS));
}
EXPORT_SYMBOL(page_symlink);

const struct inode_operations page_symlink_inode_operations = {
	.readlink	= generic_readlink,
	.follow_link	= page_follow_link_light,
	.put_link	= page_put_link,
};
EXPORT_SYMBOL(page_symlink_inode_operations);<|MERGE_RESOLUTION|>--- conflicted
+++ resolved
@@ -2100,15 +2100,11 @@
 	struct filename *filename = getname_kernel(name);
 	int retval = PTR_ERR(filename);
 
-<<<<<<< HEAD
-	return filename_lookup(dfd, &filename, flags, nd, rights);
-=======
 	if (!IS_ERR(filename)) {
-		retval = filename_lookup(dfd, filename, flags, nd);
+		retval = filename_lookup(dfd, filename, flags, nd, rights);
 		putname(filename);
 	}
 	return retval;
->>>>>>> c517d838
 }
 
 /* does lookup, returns the object with parent locked */
@@ -2117,23 +2113,16 @@
 	struct filename *filename = getname_kernel(name);
 	struct nameidata nd;
 	struct dentry *d;
-<<<<<<< HEAD
-	int err = do_path_lookup(AT_FDCWD, name, LOOKUP_PARENT, &nd, NULL);
-
-	if (err)
-		return ERR_PTR(err);
-=======
 	int err;
 
 	if (IS_ERR(filename))
 		return ERR_CAST(filename);
 
-	err = filename_lookup(AT_FDCWD, filename, LOOKUP_PARENT, &nd);
+	err = filename_lookup(AT_FDCWD, filename, LOOKUP_PARENT, &nd, NULL);
 	if (err) {
 		d = ERR_PTR(err);
 		goto out;
 	}
->>>>>>> c517d838
 	if (nd.last_type != LAST_NORM) {
 		path_put(&nd.path);
 		d = ERR_PTR(-EINVAL);
@@ -3453,17 +3442,9 @@
 	return file;
 }
 
-<<<<<<< HEAD
-static struct dentry *
-kern_path_create_rights(int dfd,
-			const char *pathname,
-			struct path *path,
-			unsigned int lookup_flags,
-			const struct capsicum_rights *rights)
-=======
-static struct dentry *filename_create(int dfd, struct filename *name,
-				struct path *path, unsigned int lookup_flags)
->>>>>>> c517d838
+static struct dentry *filename_create_rights(int dfd, struct filename *name,
+				struct path *path, unsigned int lookup_flags,
+				const struct capsicum_rights *rights)
 {
 	struct dentry *dentry = ERR_PTR(-EEXIST);
 	struct nameidata nd;
@@ -3477,12 +3458,8 @@
 	 */
 	lookup_flags &= LOOKUP_REVAL;
 
-<<<<<<< HEAD
-	error = do_path_lookup(dfd, pathname, LOOKUP_PARENT|lookup_flags, &nd,
-			       rights);
-=======
-	error = filename_lookup(dfd, name, LOOKUP_PARENT|lookup_flags, &nd);
->>>>>>> c517d838
+	error = filename_lookup(dfd, name, LOOKUP_PARENT|lookup_flags, &nd,
+				rights);
 	if (error)
 		return ERR_PTR(error);
 
@@ -3537,13 +3514,16 @@
 	return dentry;
 }
 
+static struct dentry *filename_create(int dfd, struct filename *name,
+				struct path *path, unsigned int lookup_flags)
+{
+	return filename_create_rights(dfd, name, path, lookup_flags,
+				      &lookup_rights);
+}
+
 struct dentry *kern_path_create(int dfd, const char *pathname,
 				struct path *path, unsigned int lookup_flags)
 {
-<<<<<<< HEAD
-	return kern_path_create_rights(dfd, pathname, path, lookup_flags,
-				       &lookup_rights);
-=======
 	struct filename *filename = getname_kernel(pathname);
 	struct dentry *res;
 
@@ -3552,7 +3532,6 @@
 	res = filename_create(dfd, filename, path, lookup_flags);
 	putname(filename);
 	return res;
->>>>>>> c517d838
 }
 EXPORT_SYMBOL(kern_path_create);
 
@@ -3576,12 +3555,7 @@
 	struct dentry *res;
 	if (IS_ERR(tmp))
 		return ERR_CAST(tmp);
-<<<<<<< HEAD
-	res = kern_path_create_rights(dfd, tmp->name, path, lookup_flags,
-				      rights);
-=======
-	res = filename_create(dfd, tmp, path, lookup_flags);
->>>>>>> c517d838
+	res = filename_create_rights(dfd, tmp, path, lookup_flags, rights);
 	putname(tmp);
 	return res;
 }
