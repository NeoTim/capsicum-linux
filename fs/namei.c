--- conflicted
+++ resolved
@@ -4397,14 +4397,12 @@
 	    (flags & RENAME_EXCHANGE))
 		return -EINVAL;
 
-<<<<<<< HEAD
+	if ((flags & RENAME_WHITEOUT) && !capable(CAP_MKNOD))
+		return -EPERM;
+
 	cap_rights_init(&old_rights, CAP_RENAMEAT);
 	cap_rights_init(&new_rights, CAP_LINKAT);
-=======
-	if ((flags & RENAME_WHITEOUT) && !capable(CAP_MKNOD))
-		return -EPERM;
-
->>>>>>> 206c5f60
+
 retry:
 	from = user_path_parent(olddfd, oldname, &oldnd, lookup_flags,
 				&old_rights);
