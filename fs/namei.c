/*
 *  linux/fs/namei.c
 *
 *  Copyright (C) 1991, 1992  Linus Torvalds
 */

/*
 * Some corrections by tytso.
 */

/* [Feb 1997 T. Schoebel-Theuer] Complete rewrite of the pathname
 * lookup logic.
 */
/* [Feb-Apr 2000, AV] Rewrite to the new namespace architecture.
 */

#include <linux/init.h>
#include <linux/export.h>
#include <linux/kernel.h>
#include <linux/slab.h>
#include <linux/fs.h>
#include <linux/namei.h>
#include <linux/pagemap.h>
#include <linux/fsnotify.h>
#include <linux/personality.h>
#include <linux/security.h>
#include <linux/ima.h>
#include <linux/syscalls.h>
#include <linux/mount.h>
#include <linux/audit.h>
#include <linux/capability.h>
#include <linux/file.h>
#include <linux/fcntl.h>
#include <linux/device_cgroup.h>
#include <linux/fs_struct.h>
#include <linux/posix_acl.h>
#include <linux/capsicum.h>
#include <linux/hash.h>
#include <linux/bitops.h>
#include <linux/init_task.h>
#include <linux/uaccess.h>

#include "internal.h"
#include "mount.h"

/* [Feb-1997 T. Schoebel-Theuer]
 * Fundamental changes in the pathname lookup mechanisms (namei)
 * were necessary because of omirr.  The reason is that omirr needs
 * to know the _real_ pathname, not the user-supplied one, in case
 * of symlinks (and also when transname replacements occur).
 *
 * The new code replaces the old recursive symlink resolution with
 * an iterative one (in case of non-nested symlink chains).  It does
 * this with calls to <fs>_follow_link().
 * As a side effect, dir_namei(), _namei() and follow_link() are now 
 * replaced with a single function lookup_dentry() that can handle all 
 * the special cases of the former code.
 *
 * With the new dcache, the pathname is stored at each inode, at least as
 * long as the refcount of the inode is positive.  As a side effect, the
 * size of the dcache depends on the inode cache and thus is dynamic.
 *
 * [29-Apr-1998 C. Scott Ananian] Updated above description of symlink
 * resolution to correspond with current state of the code.
 *
 * Note that the symlink resolution is not *completely* iterative.
 * There is still a significant amount of tail- and mid- recursion in
 * the algorithm.  Also, note that <fs>_readlink() is not used in
 * lookup_dentry(): lookup_dentry() on the result of <fs>_readlink()
 * may return different results than <fs>_follow_link().  Many virtual
 * filesystems (including /proc) exhibit this behavior.
 */

/* [24-Feb-97 T. Schoebel-Theuer] Side effects caused by new implementation:
 * New symlink semantics: when open() is called with flags O_CREAT | O_EXCL
 * and the name already exists in form of a symlink, try to create the new
 * name indicated by the symlink. The old code always complained that the
 * name already exists, due to not following the symlink even if its target
 * is nonexistent.  The new semantics affects also mknod() and link() when
 * the name is a symlink pointing to a non-existent name.
 *
 * I don't know which semantics is the right one, since I have no access
 * to standards. But I found by trial that HP-UX 9.0 has the full "new"
 * semantics implemented, while SunOS 4.1.1 and Solaris (SunOS 5.4) have the
 * "old" one. Personally, I think the new semantics is much more logical.
 * Note that "ln old new" where "new" is a symlink pointing to a non-existing
 * file does succeed in both HP-UX and SunOs, but not in Solaris
 * and in the old Linux semantics.
 */

/* [16-Dec-97 Kevin Buhr] For security reasons, we change some symlink
 * semantics.  See the comments in "open_namei" and "do_link" below.
 *
 * [10-Sep-98 Alan Modra] Another symlink change.
 */

/* [Feb-Apr 2000 AV] Complete rewrite. Rules for symlinks:
 *	inside the path - always follow.
 *	in the last component in creation/removal/renaming - never follow.
 *	if LOOKUP_FOLLOW passed - follow.
 *	if the pathname has trailing slashes - follow.
 *	otherwise - don't follow.
 * (applied in that order).
 *
 * [Jun 2000 AV] Inconsistent behaviour of open() in case if flags==O_CREAT
 * restored for 2.4. This is the last surviving part of old 4.2BSD bug.
 * During the 2.4 we need to fix the userland stuff depending on it -
 * hopefully we will be able to get rid of that wart in 2.5. So far only
 * XEmacs seems to be relying on it...
 */
/*
 * [Sep 2001 AV] Single-semaphore locking scheme (kudos to David Holland)
 * implemented.  Let's see if raised priority of ->s_vfs_rename_mutex gives
 * any extra contention...
 */

/* In order to reduce some races, while at the same time doing additional
 * checking and hopefully speeding things up, we copy filenames to the
 * kernel data space before using them..
 *
 * POSIX.1 2.4: an empty pathname is invalid (ENOENT).
 * PATH_MAX includes the nul terminator --RR.
 */

#define EMBEDDED_NAME_MAX	(PATH_MAX - offsetof(struct filename, iname))

struct filename *
getname_flags(const char __user *filename, int flags, int *empty)
{
	struct filename *result;
	char *kname;
	int len;

	result = audit_reusename(filename);
	if (result)
		return result;

	result = __getname();
	if (unlikely(!result))
		return ERR_PTR(-ENOMEM);

	/*
	 * First, try to embed the struct filename inside the names_cache
	 * allocation
	 */
	kname = (char *)result->iname;
	result->name = kname;

	len = strncpy_from_user(kname, filename, EMBEDDED_NAME_MAX);
	if (unlikely(len < 0)) {
		__putname(result);
		return ERR_PTR(len);
	}

	/*
	 * Uh-oh. We have a name that's approaching PATH_MAX. Allocate a
	 * separate struct filename so we can dedicate the entire
	 * names_cache allocation for the pathname, and re-do the copy from
	 * userland.
	 */
	if (unlikely(len == EMBEDDED_NAME_MAX)) {
		const size_t size = offsetof(struct filename, iname[1]);
		kname = (char *)result;

		/*
		 * size is chosen that way we to guarantee that
		 * result->iname[0] is within the same object and that
		 * kname can't be equal to result->iname, no matter what.
		 */
		result = kzalloc(size, GFP_KERNEL);
		if (unlikely(!result)) {
			__putname(kname);
			return ERR_PTR(-ENOMEM);
		}
		result->name = kname;
		len = strncpy_from_user(kname, filename, PATH_MAX);
		if (unlikely(len < 0)) {
			__putname(kname);
			kfree(result);
			return ERR_PTR(len);
		}
		if (unlikely(len == PATH_MAX)) {
			__putname(kname);
			kfree(result);
			return ERR_PTR(-ENAMETOOLONG);
		}
	}

	result->refcnt = 1;
	/* The empty path is special. */
	if (unlikely(!len)) {
		if (empty)
			*empty = 1;
		if (!(flags & LOOKUP_EMPTY)) {
			putname(result);
			return ERR_PTR(-ENOENT);
		}
	}

	result->uptr = filename;
	result->aname = NULL;
	audit_getname(result);
	return result;
}

struct filename *
getname(const char __user * filename)
{
	return getname_flags(filename, 0, NULL);
}

struct filename *
getname_kernel(const char * filename)
{
	struct filename *result;
	int len = strlen(filename) + 1;

	result = __getname();
	if (unlikely(!result))
		return ERR_PTR(-ENOMEM);

	if (len <= EMBEDDED_NAME_MAX) {
		result->name = (char *)result->iname;
	} else if (len <= PATH_MAX) {
		struct filename *tmp;

		tmp = kmalloc(sizeof(*tmp), GFP_KERNEL);
		if (unlikely(!tmp)) {
			__putname(result);
			return ERR_PTR(-ENOMEM);
		}
		tmp->name = (char *)result;
		result = tmp;
	} else {
		__putname(result);
		return ERR_PTR(-ENAMETOOLONG);
	}
	memcpy((char *)result->name, filename, len);
	result->uptr = NULL;
	result->aname = NULL;
	result->refcnt = 1;
	audit_getname(result);

	return result;
}

void putname(struct filename *name)
{
	BUG_ON(name->refcnt <= 0);

	if (--name->refcnt > 0)
		return;

	if (name->name != name->iname) {
		__putname(name->name);
		kfree(name);
	} else
		__putname(name);
}

static int check_acl(struct inode *inode, int mask)
{
#ifdef CONFIG_FS_POSIX_ACL
	struct posix_acl *acl;

	if (mask & MAY_NOT_BLOCK) {
		acl = get_cached_acl_rcu(inode, ACL_TYPE_ACCESS);
	        if (!acl)
	                return -EAGAIN;
		/* no ->get_acl() calls in RCU mode... */
		if (is_uncached_acl(acl))
			return -ECHILD;
	        return posix_acl_permission(inode, acl, mask & ~MAY_NOT_BLOCK);
	}

	acl = get_acl(inode, ACL_TYPE_ACCESS);
	if (IS_ERR(acl))
		return PTR_ERR(acl);
	if (acl) {
	        int error = posix_acl_permission(inode, acl, mask);
	        posix_acl_release(acl);
	        return error;
	}
#endif

	return -EAGAIN;
}

/*
 * This does the basic permission checking
 */
static int acl_permission_check(struct inode *inode, int mask)
{
	unsigned int mode = inode->i_mode;

	if (likely(uid_eq(current_fsuid(), inode->i_uid)))
		mode >>= 6;
	else {
		if (IS_POSIXACL(inode) && (mode & S_IRWXG)) {
			int error = check_acl(inode, mask);
			if (error != -EAGAIN)
				return error;
		}

		if (in_group_p(inode->i_gid))
			mode >>= 3;
	}

	/*
	 * If the DACs are ok we don't need any capability check.
	 */
	if ((mask & ~mode & (MAY_READ | MAY_WRITE | MAY_EXEC)) == 0)
		return 0;
	return -EACCES;
}

/**
 * generic_permission -  check for access rights on a Posix-like filesystem
 * @inode:	inode to check access rights for
 * @mask:	right to check for (%MAY_READ, %MAY_WRITE, %MAY_EXEC, ...)
 *
 * Used to check for read/write/execute permissions on a file.
 * We use "fsuid" for this, letting us set arbitrary permissions
 * for filesystem access without changing the "normal" uids which
 * are used for other things.
 *
 * generic_permission is rcu-walk aware. It returns -ECHILD in case an rcu-walk
 * request cannot be satisfied (eg. requires blocking or too much complexity).
 * It would then be called again in ref-walk mode.
 */
int generic_permission(struct inode *inode, int mask)
{
	int ret;

	/*
	 * Do the basic permission checks.
	 */
	ret = acl_permission_check(inode, mask);
	if (ret != -EACCES)
		return ret;

	if (S_ISDIR(inode->i_mode)) {
		/* DACs are overridable for directories */
		if (capable_wrt_inode_uidgid(inode, CAP_DAC_OVERRIDE))
			return 0;
		if (!(mask & MAY_WRITE))
			if (capable_wrt_inode_uidgid(inode,
						     CAP_DAC_READ_SEARCH))
				return 0;
		return -EACCES;
	}
	/*
	 * Read/write DACs are always overridable.
	 * Executable DACs are overridable when there is
	 * at least one exec bit set.
	 */
	if (!(mask & MAY_EXEC) || (inode->i_mode & S_IXUGO))
		if (capable_wrt_inode_uidgid(inode, CAP_DAC_OVERRIDE))
			return 0;

	/*
	 * Searching includes executable on directories, else just read.
	 */
	mask &= MAY_READ | MAY_WRITE | MAY_EXEC;
	if (mask == MAY_READ)
		if (capable_wrt_inode_uidgid(inode, CAP_DAC_READ_SEARCH))
			return 0;

	return -EACCES;
}
EXPORT_SYMBOL(generic_permission);

/*
 * We _really_ want to just do "generic_permission()" without
 * even looking at the inode->i_op values. So we keep a cache
 * flag in inode->i_opflags, that says "this has not special
 * permission function, use the fast case".
 */
static inline int do_inode_permission(struct inode *inode, int mask)
{
	if (unlikely(!(inode->i_opflags & IOP_FASTPERM))) {
		if (likely(inode->i_op->permission))
			return inode->i_op->permission(inode, mask);

		/* This gets set once for the inode lifetime */
		spin_lock(&inode->i_lock);
		inode->i_opflags |= IOP_FASTPERM;
		spin_unlock(&inode->i_lock);
	}
	return generic_permission(inode, mask);
}

/**
 * __inode_permission - Check for access rights to a given inode
 * @inode: Inode to check permission on
 * @mask: Right to check for (%MAY_READ, %MAY_WRITE, %MAY_EXEC)
 *
 * Check for read/write/execute permissions on an inode.
 *
 * When checking for MAY_APPEND, MAY_WRITE must also be set in @mask.
 *
 * This does not check for a read-only file system.  You probably want
 * inode_permission().
 */
int __inode_permission(struct inode *inode, int mask)
{
	int retval;

	if (unlikely(mask & MAY_WRITE)) {
		/*
		 * Nobody gets write access to an immutable file.
		 */
		if (IS_IMMUTABLE(inode))
			return -EPERM;

		/*
		 * Updating mtime will likely cause i_uid and i_gid to be
		 * written back improperly if their true value is unknown
		 * to the vfs.
		 */
		if (HAS_UNMAPPED_ID(inode))
			return -EACCES;
	}

	retval = do_inode_permission(inode, mask);
	if (retval)
		return retval;

	retval = devcgroup_inode_permission(inode, mask);
	if (retval)
		return retval;

	return security_inode_permission(inode, mask);
}
EXPORT_SYMBOL(__inode_permission);

/**
 * sb_permission - Check superblock-level permissions
 * @sb: Superblock of inode to check permission on
 * @inode: Inode to check permission on
 * @mask: Right to check for (%MAY_READ, %MAY_WRITE, %MAY_EXEC)
 *
 * Separate out file-system wide checks from inode-specific permission checks.
 */
static int sb_permission(struct super_block *sb, struct inode *inode, int mask)
{
	if (unlikely(mask & MAY_WRITE)) {
		umode_t mode = inode->i_mode;

		/* Nobody gets write access to a read-only fs. */
		if ((sb->s_flags & MS_RDONLY) &&
		    (S_ISREG(mode) || S_ISDIR(mode) || S_ISLNK(mode)))
			return -EROFS;
	}
	return 0;
}

/**
 * inode_permission - Check for access rights to a given inode
 * @inode: Inode to check permission on
 * @mask: Right to check for (%MAY_READ, %MAY_WRITE, %MAY_EXEC)
 *
 * Check for read/write/execute permissions on an inode.  We use fs[ug]id for
 * this, letting us set arbitrary permissions for filesystem access without
 * changing the "normal" UIDs which are used for other things.
 *
 * When checking for MAY_APPEND, MAY_WRITE must also be set in @mask.
 */
int inode_permission(struct inode *inode, int mask)
{
	int retval;

	retval = sb_permission(inode->i_sb, inode, mask);
	if (retval)
		return retval;
	return __inode_permission(inode, mask);
}
EXPORT_SYMBOL(inode_permission);

/**
 * path_get - get a reference to a path
 * @path: path to get the reference to
 *
 * Given a path increment the reference count to the dentry and the vfsmount.
 */
void path_get(const struct path *path)
{
	mntget(path->mnt);
	dget(path->dentry);
}
EXPORT_SYMBOL(path_get);

/**
 * path_put - put a reference to a path
 * @path: path to put the reference to
 *
 * Given a path decrement the reference count to the dentry and the vfsmount.
 */
void path_put(const struct path *path)
{
	dput(path->dentry);
	mntput(path->mnt);
}
EXPORT_SYMBOL(path_put);

#define EMBEDDED_LEVELS 2
struct nameidata {
	struct path	path;
	struct qstr	last;
	struct path	root;
	struct inode	*inode; /* path.dentry.d_inode */
	unsigned int	flags;
	unsigned	seq, m_seq;
	int		last_type;
	unsigned	depth;
	int		total_link_count;
	struct saved {
		struct path link;
		struct delayed_call done;
		const char *name;
		unsigned seq;
	} *stack, internal[EMBEDDED_LEVELS];
	struct filename	*name;
	struct nameidata *saved;
	struct inode	*link_inode;
	unsigned	root_seq;
	int		dfd;
	const struct capsicum_rights *rights;
	struct fd	dfd_cap;
};

static void set_nameidata(struct nameidata *p, int dfd, struct filename *name,
			  const struct capsicum_rights *rights)
{
	struct nameidata *old = current->nameidata;
	p->stack = p->internal;
	p->dfd = dfd;
	p->name = name;
	p->rights = rights;
	p->total_link_count = old ? old->total_link_count : 0;
	p->saved = old;
	current->nameidata = p;
}

static void restore_nameidata(void)
{
	struct nameidata *now = current->nameidata, *old = now->saved;

	current->nameidata = old;
	if (old)
		old->total_link_count = now->total_link_count;
	if (now->stack != now->internal)
		kfree(now->stack);
}

static int __nd_alloc_stack(struct nameidata *nd)
{
	struct saved *p;

	if (nd->flags & LOOKUP_RCU) {
		p= kmalloc(MAXSYMLINKS * sizeof(struct saved),
				  GFP_ATOMIC);
		if (unlikely(!p))
			return -ECHILD;
	} else {
		p= kmalloc(MAXSYMLINKS * sizeof(struct saved),
				  GFP_KERNEL);
		if (unlikely(!p))
			return -ENOMEM;
	}
	memcpy(p, nd->internal, sizeof(nd->internal));
	nd->stack = p;
	return 0;
}

/**
 * path_connected - Verify that a path->dentry is below path->mnt.mnt_root
 * @path: nameidate to verify
 *
 * Rename can sometimes move a file or directory outside of a bind
 * mount, path_connected allows those cases to be detected.
 */
static bool path_connected(const struct path *path)
{
	struct vfsmount *mnt = path->mnt;

	/* Only bind mounts can have disconnected paths */
	if (mnt->mnt_root == mnt->mnt_sb->s_root)
		return true;

	return is_subdir(path->dentry, mnt->mnt_root);
}

static inline int nd_alloc_stack(struct nameidata *nd)
{
	if (likely(nd->depth != EMBEDDED_LEVELS))
		return 0;
	if (likely(nd->stack != nd->internal))
		return 0;
	return __nd_alloc_stack(nd);
}

static void drop_links(struct nameidata *nd)
{
	int i = nd->depth;
	while (i--) {
		struct saved *last = nd->stack + i;
		do_delayed_call(&last->done);
		clear_delayed_call(&last->done);
	}
}

static void terminate_walk(struct nameidata *nd)
{
	drop_links(nd);
	fdput(nd->dfd_cap);
	if (!(nd->flags & LOOKUP_RCU)) {
		int i;
		path_put(&nd->path);
		for (i = 0; i < nd->depth; i++)
			path_put(&nd->stack[i].link);
		if (nd->root.mnt && !(nd->flags & LOOKUP_ROOT)) {
			path_put(&nd->root);
			nd->root.mnt = NULL;
		}
	} else {
		nd->flags &= ~LOOKUP_RCU;
		if (!(nd->flags & LOOKUP_ROOT))
			nd->root.mnt = NULL;
		rcu_read_unlock();
	}
	nd->depth = 0;
}

/* path_put is needed afterwards regardless of success or failure */
static bool legitimize_path(struct nameidata *nd,
			    struct path *path, unsigned seq)
{
	int res = __legitimize_mnt(path->mnt, nd->m_seq);
	if (unlikely(res)) {
		if (res > 0)
			path->mnt = NULL;
		path->dentry = NULL;
		return false;
	}
	if (unlikely(!lockref_get_not_dead(&path->dentry->d_lockref))) {
		path->dentry = NULL;
		return false;
	}
	return !read_seqcount_retry(&path->dentry->d_seq, seq);
}

static bool legitimize_links(struct nameidata *nd)
{
	int i;
	for (i = 0; i < nd->depth; i++) {
		struct saved *last = nd->stack + i;
		if (unlikely(!legitimize_path(nd, &last->link, last->seq))) {
			drop_links(nd);
			nd->depth = i + 1;
			return false;
		}
	}
	return true;
}

/*
 * Path walking has 2 modes, rcu-walk and ref-walk (see
 * Documentation/filesystems/path-lookup.txt).  In situations when we can't
 * continue in RCU mode, we attempt to drop out of rcu-walk mode and grab
 * normal reference counts on dentries and vfsmounts to transition to ref-walk
 * mode.  Refcounts are grabbed at the last known good point before rcu-walk
 * got stuck, so ref-walk may continue from there. If this is not successful
 * (eg. a seqcount has changed), then failure is returned and it's up to caller
 * to restart the path walk from the beginning in ref-walk mode.
 */

/**
 * unlazy_walk - try to switch to ref-walk mode.
 * @nd: nameidata pathwalk data
 * Returns: 0 on success, -ECHILD on failure
 *
 * unlazy_walk attempts to legitimize the current nd->path and nd->root
 * for ref-walk mode.
 * Must be called from rcu-walk context.
 * Nothing should touch nameidata between unlazy_walk() failure and
 * terminate_walk().
 */
static int unlazy_walk(struct nameidata *nd)
{
	struct dentry *parent = nd->path.dentry;

	BUG_ON(!(nd->flags & LOOKUP_RCU));

	nd->flags &= ~LOOKUP_RCU;
	if (unlikely(!legitimize_links(nd)))
		goto out2;
	if (unlikely(!legitimize_path(nd, &nd->path, nd->seq)))
		goto out1;
	if (nd->root.mnt && !(nd->flags & LOOKUP_ROOT)) {
		if (unlikely(!legitimize_path(nd, &nd->root, nd->root_seq)))
			goto out;
	}
	rcu_read_unlock();
	BUG_ON(nd->inode != parent->d_inode);
	return 0;

out2:
	nd->path.mnt = NULL;
	nd->path.dentry = NULL;
out1:
	if (!(nd->flags & LOOKUP_ROOT))
		nd->root.mnt = NULL;
out:
	rcu_read_unlock();
	return -ECHILD;
}

/**
 * unlazy_child - try to switch to ref-walk mode.
 * @nd: nameidata pathwalk data
 * @dentry: child of nd->path.dentry
 * @seq: seq number to check dentry against
 * Returns: 0 on success, -ECHILD on failure
 *
 * unlazy_child attempts to legitimize the current nd->path, nd->root and dentry
 * for ref-walk mode.  @dentry must be a path found by a do_lookup call on
 * @nd.  Must be called from rcu-walk context.
 * Nothing should touch nameidata between unlazy_child() failure and
 * terminate_walk().
 */
static int unlazy_child(struct nameidata *nd, struct dentry *dentry, unsigned seq)
{
	BUG_ON(!(nd->flags & LOOKUP_RCU));

	nd->flags &= ~LOOKUP_RCU;
	if (unlikely(!legitimize_links(nd)))
		goto out2;
	if (unlikely(!legitimize_mnt(nd->path.mnt, nd->m_seq)))
		goto out2;
	if (unlikely(!lockref_get_not_dead(&nd->path.dentry->d_lockref)))
		goto out1;

	/*
	 * We need to move both the parent and the dentry from the RCU domain
	 * to be properly refcounted. And the sequence number in the dentry
	 * validates *both* dentry counters, since we checked the sequence
	 * number of the parent after we got the child sequence number. So we
	 * know the parent must still be valid if the child sequence number is
	 */
	if (unlikely(!lockref_get_not_dead(&dentry->d_lockref)))
		goto out;
	if (unlikely(read_seqcount_retry(&dentry->d_seq, seq))) {
		rcu_read_unlock();
		dput(dentry);
		goto drop_root_mnt;
	}
	/*
	 * Sequence counts matched. Now make sure that the root is
	 * still valid and get it if required.
	 */
	if (nd->root.mnt && !(nd->flags & LOOKUP_ROOT)) {
		if (unlikely(!legitimize_path(nd, &nd->root, nd->root_seq))) {
			rcu_read_unlock();
			dput(dentry);
			return -ECHILD;
		}
	}

	rcu_read_unlock();
	return 0;

out2:
	nd->path.mnt = NULL;
out1:
	nd->path.dentry = NULL;
out:
	rcu_read_unlock();
drop_root_mnt:
	if (!(nd->flags & LOOKUP_ROOT))
		nd->root.mnt = NULL;
	return -ECHILD;
}

static inline int d_revalidate(struct dentry *dentry, unsigned int flags)
{
	if (unlikely(dentry->d_flags & DCACHE_OP_REVALIDATE))
		return dentry->d_op->d_revalidate(dentry, flags);
	else
		return 1;
}

/**
 * complete_walk - successful completion of path walk
 * @nd:  pointer nameidata
 *
 * If we had been in RCU mode, drop out of it and legitimize nd->path.
 * Revalidate the final result, unless we'd already done that during
 * the path walk or the filesystem doesn't ask for it.  Return 0 on
 * success, -error on failure.  In case of failure caller does not
 * need to drop nd->path.
 */
static int complete_walk(struct nameidata *nd)
{
	struct dentry *dentry = nd->path.dentry;
	int status;

	if (nd->flags & LOOKUP_RCU) {
		if (!(nd->flags & LOOKUP_ROOT))
			nd->root.mnt = NULL;
		if (unlikely(unlazy_walk(nd)))
			return -ECHILD;
	}

	if (likely(!(nd->flags & LOOKUP_JUMPED)))
		return 0;

	if (likely(!(dentry->d_flags & DCACHE_OP_WEAK_REVALIDATE)))
		return 0;

	status = dentry->d_op->d_weak_revalidate(dentry, nd->flags);
	if (status > 0)
		return 0;

	if (!status)
		status = -ESTALE;

	return status;
}

static void set_root(struct nameidata *nd)
{
	struct fs_struct *fs = current->fs;

	if (nd->flags & LOOKUP_RCU) {
		unsigned seq;

		do {
			seq = read_seqcount_begin(&fs->seq);
			nd->root = fs->root;
			nd->root_seq = __read_seqcount_begin(&nd->root.dentry->d_seq);
		} while (read_seqcount_retry(&fs->seq, seq));
	} else {
		get_fs_root(fs, &nd->root);
	}
}

/*
 * Retrieval of files against a directory file descriptor requires
 * CAP_LOOKUP. As this is common in this file, set up the required rights once
 * and for all.
 */
static struct capsicum_rights lookup_rights;
static int __init init_lookup_rights(void)
{
	cap_rights_init(&lookup_rights, CAP_LOOKUP);
	return 0;
}
fs_initcall(init_lookup_rights);

static void path_put_conditional(struct path *path, struct nameidata *nd)
{
	dput(path->dentry);
	if (path->mnt != nd->path.mnt)
		mntput(path->mnt);
}

static inline void path_to_nameidata(const struct path *path,
					struct nameidata *nd)
{
	if (!(nd->flags & LOOKUP_RCU)) {
		dput(nd->path.dentry);
		if (nd->path.mnt != path->mnt)
			mntput(nd->path.mnt);
	}
	nd->path.mnt = path->mnt;
	nd->path.dentry = path->dentry;
}

static int nd_jump_root(struct nameidata *nd)
{
	if (nd->flags & LOOKUP_RCU) {
		struct dentry *d;
		nd->path = nd->root;
		d = nd->path.dentry;
		nd->inode = d->d_inode;
		nd->seq = nd->root_seq;
		if (unlikely(read_seqcount_retry(&d->d_seq, nd->seq)))
			return -ECHILD;
	} else {
		path_put(&nd->path);
		nd->path = nd->root;
		path_get(&nd->path);
		nd->inode = nd->path.dentry->d_inode;
	}
	nd->flags |= LOOKUP_JUMPED;
	return 0;
}

/*
 * Helper to directly jump to a known parsed path from ->get_link,
 * caller must have taken a reference to path beforehand.
 */
int nd_jump_link(struct path *path)
{
	struct nameidata *nd = current->nameidata;

	if (nd->flags & LOOKUP_BENEATH)
		return -ENOTBENEATH;
	path_put(&nd->path);

	nd->path = *path;
	nd->inode = nd->path.dentry->d_inode;
	nd->flags |= LOOKUP_JUMPED;
	return 0;
}

static inline void put_link(struct nameidata *nd)
{
	struct saved *last = nd->stack + --nd->depth;
	do_delayed_call(&last->done);
	if (!(nd->flags & LOOKUP_RCU))
		path_put(&last->link);
}

int sysctl_protected_symlinks __read_mostly = 0;
int sysctl_protected_hardlinks __read_mostly = 0;

/**
 * may_follow_link - Check symlink following for unsafe situations
 * @nd: nameidata pathwalk data
 *
 * In the case of the sysctl_protected_symlinks sysctl being enabled,
 * CAP_DAC_OVERRIDE needs to be specifically ignored if the symlink is
 * in a sticky world-writable directory. This is to protect privileged
 * processes from failing races against path names that may change out
 * from under them by way of other users creating malicious symlinks.
 * It will permit symlinks to be followed only when outside a sticky
 * world-writable directory, or when the uid of the symlink and follower
 * match, or when the directory owner matches the symlink's owner.
 *
 * Returns 0 if following the symlink is allowed, -ve on error.
 */
static inline int may_follow_link(struct nameidata *nd)
{
	const struct inode *inode;
	const struct inode *parent;
	kuid_t puid;

	if (!sysctl_protected_symlinks)
		return 0;

	/* Allowed if owner and follower match. */
	inode = nd->link_inode;
	if (uid_eq(current_cred()->fsuid, inode->i_uid))
		return 0;

	/* Allowed if parent directory not sticky and world-writable. */
	parent = nd->inode;
	if ((parent->i_mode & (S_ISVTX|S_IWOTH)) != (S_ISVTX|S_IWOTH))
		return 0;

	/* Allowed if parent directory and link owner match. */
	puid = parent->i_uid;
	if (uid_valid(puid) && uid_eq(puid, inode->i_uid))
		return 0;

	if (nd->flags & LOOKUP_RCU)
		return -ECHILD;

	audit_log_link_denied("follow_link", &nd->stack[0].link);
	return -EACCES;
}

/**
 * safe_hardlink_source - Check for safe hardlink conditions
 * @inode: the source inode to hardlink from
 *
 * Return false if at least one of the following conditions:
 *    - inode is not a regular file
 *    - inode is setuid
 *    - inode is setgid and group-exec
 *    - access failure for read and write
 *
 * Otherwise returns true.
 */
static bool safe_hardlink_source(struct inode *inode)
{
	umode_t mode = inode->i_mode;

	/* Special files should not get pinned to the filesystem. */
	if (!S_ISREG(mode))
		return false;

	/* Setuid files should not get pinned to the filesystem. */
	if (mode & S_ISUID)
		return false;

	/* Executable setgid files should not get pinned to the filesystem. */
	if ((mode & (S_ISGID | S_IXGRP)) == (S_ISGID | S_IXGRP))
		return false;

	/* Hardlinking to unreadable or unwritable sources is dangerous. */
	if (inode_permission(inode, MAY_READ | MAY_WRITE))
		return false;

	return true;
}

/**
 * may_linkat - Check permissions for creating a hardlink
 * @link: the source to hardlink from
 *
 * Block hardlink when all of:
 *  - sysctl_protected_hardlinks enabled
 *  - fsuid does not match inode
 *  - hardlink source is unsafe (see safe_hardlink_source() above)
 *  - not CAP_FOWNER in a namespace with the inode owner uid mapped
 *
 * Returns 0 if successful, -ve on error.
 */
static int may_linkat(struct path *link)
{
	struct inode *inode;

	if (!sysctl_protected_hardlinks)
		return 0;

	inode = link->dentry->d_inode;

	/* Source inode owner (or CAP_FOWNER) can hardlink all they like,
	 * otherwise, it must be a safe source.
	 */
	if (inode_owner_or_capable(inode) || safe_hardlink_source(inode))
		return 0;

	audit_log_link_denied("linkat", link);
	return -EPERM;
}

static __always_inline
const char *get_link(struct nameidata *nd)
{
	struct saved *last = nd->stack + nd->depth - 1;
	struct dentry *dentry = last->link.dentry;
	struct inode *inode = nd->link_inode;
	int error;
	const char *res;

	if (!(nd->flags & LOOKUP_RCU)) {
		touch_atime(&last->link);
		cond_resched();
	} else if (atime_needs_update_rcu(&last->link, inode)) {
		if (unlikely(unlazy_walk(nd)))
			return ERR_PTR(-ECHILD);
		touch_atime(&last->link);
	}

	error = security_inode_follow_link(dentry, inode,
					   nd->flags & LOOKUP_RCU);
	if (unlikely(error))
		return ERR_PTR(error);

	nd->last_type = LAST_BIND;
	res = inode->i_link;
	if (!res) {
		const char * (*get)(struct dentry *, struct inode *,
				struct delayed_call *);
		get = inode->i_op->get_link;
		if (nd->flags & LOOKUP_RCU) {
			res = get(NULL, inode, &last->done);
			if (res == ERR_PTR(-ECHILD)) {
				if (unlikely(unlazy_walk(nd)))
					return ERR_PTR(-ECHILD);
				res = get(dentry, inode, &last->done);
			}
		} else {
			res = get(dentry, inode, &last->done);
		}
		if (IS_ERR_OR_NULL(res))
			return res;
	}
	if (*res == '/') {
		if (nd->flags & LOOKUP_BENEATH)
			return ERR_PTR(-ENOTBENEATH);
		if (!nd->root.mnt)
			set_root(nd);
		if (unlikely(nd_jump_root(nd)))
			return ERR_PTR(-ECHILD);
		while (unlikely(*++res == '/'))
			;
	}
	if (!*res)
		res = NULL;
	return res;
}

/*
 * follow_up - Find the mountpoint of path's vfsmount
 *
 * Given a path, find the mountpoint of its source file system.
 * Replace @path with the path of the mountpoint in the parent mount.
 * Up is towards /.
 *
 * Return 1 if we went up a level and 0 if we were already at the
 * root.
 */
int follow_up(struct path *path)
{
	struct mount *mnt = real_mount(path->mnt);
	struct mount *parent;
	struct dentry *mountpoint;

	read_seqlock_excl(&mount_lock);
	parent = mnt->mnt_parent;
	if (parent == mnt) {
		read_sequnlock_excl(&mount_lock);
		return 0;
	}
	mntget(&parent->mnt);
	mountpoint = dget(mnt->mnt_mountpoint);
	read_sequnlock_excl(&mount_lock);
	dput(path->dentry);
	path->dentry = mountpoint;
	mntput(path->mnt);
	path->mnt = &parent->mnt;
	return 1;
}
EXPORT_SYMBOL(follow_up);

/*
 * Perform an automount
 * - return -EISDIR to tell follow_managed() to stop and return the path we
 *   were called with.
 */
static int follow_automount(struct path *path, struct nameidata *nd,
			    bool *need_mntput)
{
	struct vfsmount *mnt;
	int err;

	if (!path->dentry->d_op || !path->dentry->d_op->d_automount)
		return -EREMOTE;

	/* We don't want to mount if someone's just doing a stat -
	 * unless they're stat'ing a directory and appended a '/' to
	 * the name.
	 *
	 * We do, however, want to mount if someone wants to open or
	 * create a file of any type under the mountpoint, wants to
	 * traverse through the mountpoint or wants to open the
	 * mounted directory.  Also, autofs may mark negative dentries
	 * as being automount points.  These will need the attentions
	 * of the daemon to instantiate them before they can be used.
	 */
	if (!(nd->flags & (LOOKUP_PARENT | LOOKUP_DIRECTORY |
			   LOOKUP_OPEN | LOOKUP_CREATE | LOOKUP_AUTOMOUNT)) &&
	    path->dentry->d_inode)
		return -EISDIR;

	if (path->dentry->d_sb->s_user_ns != &init_user_ns)
		return -EACCES;

	nd->total_link_count++;
	if (nd->total_link_count >= 40)
		return -ELOOP;

	mnt = path->dentry->d_op->d_automount(path);
	if (IS_ERR(mnt)) {
		/*
		 * The filesystem is allowed to return -EISDIR here to indicate
		 * it doesn't want to automount.  For instance, autofs would do
		 * this so that its userspace daemon can mount on this dentry.
		 *
		 * However, we can only permit this if it's a terminal point in
		 * the path being looked up; if it wasn't then the remainder of
		 * the path is inaccessible and we should say so.
		 */
		if (PTR_ERR(mnt) == -EISDIR && (nd->flags & LOOKUP_PARENT))
			return -EREMOTE;
		return PTR_ERR(mnt);
	}

	if (!mnt) /* mount collision */
		return 0;

	if (!*need_mntput) {
		/* lock_mount() may release path->mnt on error */
		mntget(path->mnt);
		*need_mntput = true;
	}
	err = finish_automount(mnt, path);

	switch (err) {
	case -EBUSY:
		/* Someone else made a mount here whilst we were busy */
		return 0;
	case 0:
		path_put(path);
		path->mnt = mnt;
		path->dentry = dget(mnt->mnt_root);
		return 0;
	default:
		return err;
	}

}

/*
 * Handle a dentry that is managed in some way.
 * - Flagged for transit management (autofs)
 * - Flagged as mountpoint
 * - Flagged as automount point
 *
 * This may only be called in refwalk mode.
 *
 * Serialization is taken care of in namespace.c
 */
static int follow_managed(struct path *path, struct nameidata *nd)
{
	struct vfsmount *mnt = path->mnt; /* held by caller, must be left alone */
	unsigned managed;
	bool need_mntput = false;
	int ret = 0;

	/* Given that we're not holding a lock here, we retain the value in a
	 * local variable for each dentry as we look at it so that we don't see
	 * the components of that value change under us */
	while (managed = ACCESS_ONCE(path->dentry->d_flags),
	       managed &= DCACHE_MANAGED_DENTRY,
	       unlikely(managed != 0)) {
		/* Allow the filesystem to manage the transit without i_mutex
		 * being held. */
		if (managed & DCACHE_MANAGE_TRANSIT) {
			BUG_ON(!path->dentry->d_op);
			BUG_ON(!path->dentry->d_op->d_manage);
			ret = path->dentry->d_op->d_manage(path, false);
			if (ret < 0)
				break;
		}

		/* Transit to a mounted filesystem. */
		if (managed & DCACHE_MOUNTED) {
			struct vfsmount *mounted = lookup_mnt(path);
			if (mounted) {
				dput(path->dentry);
				if (need_mntput)
					mntput(path->mnt);
				path->mnt = mounted;
				path->dentry = dget(mounted->mnt_root);
				need_mntput = true;
				continue;
			}

			/* Something is mounted on this dentry in another
			 * namespace and/or whatever was mounted there in this
			 * namespace got unmounted before lookup_mnt() could
			 * get it */
		}

		/* Handle an automount point */
		if (managed & DCACHE_NEED_AUTOMOUNT) {
			ret = follow_automount(path, nd, &need_mntput);
			if (ret < 0)
				break;
			continue;
		}

		/* We didn't change the current path point */
		break;
	}

	if (need_mntput && path->mnt == mnt)
		mntput(path->mnt);
	if (ret == -EISDIR || !ret)
		ret = 1;
	if (need_mntput)
		nd->flags |= LOOKUP_JUMPED;
	if (unlikely(ret < 0))
		path_put_conditional(path, nd);
	return ret;
}

int follow_down_one(struct path *path)
{
	struct vfsmount *mounted;

	mounted = lookup_mnt(path);
	if (mounted) {
		dput(path->dentry);
		mntput(path->mnt);
		path->mnt = mounted;
		path->dentry = dget(mounted->mnt_root);
		return 1;
	}
	return 0;
}
EXPORT_SYMBOL(follow_down_one);

static inline int managed_dentry_rcu(const struct path *path)
{
	return (path->dentry->d_flags & DCACHE_MANAGE_TRANSIT) ?
		path->dentry->d_op->d_manage(path, true) : 0;
}

/*
 * Try to skip to top of mountpoint pile in rcuwalk mode.  Fail if
 * we meet a managed dentry that would need blocking.
 */
static bool __follow_mount_rcu(struct nameidata *nd, struct path *path,
			       struct inode **inode, unsigned *seqp)
{
	for (;;) {
		struct mount *mounted;
		/*
		 * Don't forget we might have a non-mountpoint managed dentry
		 * that wants to block transit.
		 */
		switch (managed_dentry_rcu(path)) {
		case -ECHILD:
		default:
			return false;
		case -EISDIR:
			return true;
		case 0:
			break;
		}

		if (!d_mountpoint(path->dentry))
			return !(path->dentry->d_flags & DCACHE_NEED_AUTOMOUNT);

		mounted = __lookup_mnt(path->mnt, path->dentry);
		if (!mounted)
			break;
		path->mnt = &mounted->mnt;
		path->dentry = mounted->mnt.mnt_root;
		nd->flags |= LOOKUP_JUMPED;
		*seqp = read_seqcount_begin(&path->dentry->d_seq);
		/*
		 * Update the inode too. We don't need to re-check the
		 * dentry sequence number here after this d_inode read,
		 * because a mount-point is always pinned.
		 */
		*inode = path->dentry->d_inode;
	}
	return !read_seqretry(&mount_lock, nd->m_seq) &&
		!(path->dentry->d_flags & DCACHE_NEED_AUTOMOUNT);
}

static int follow_dotdot_rcu(struct nameidata *nd)
{
	struct inode *inode = nd->inode;

	while (1) {
		if (path_equal(&nd->path, &nd->root))
			break;
		if (nd->path.dentry != nd->path.mnt->mnt_root) {
			struct dentry *old = nd->path.dentry;
			struct dentry *parent = old->d_parent;
			unsigned seq;

			inode = parent->d_inode;
			seq = read_seqcount_begin(&parent->d_seq);
			if (unlikely(read_seqcount_retry(&old->d_seq, nd->seq)))
				return -ECHILD;
			nd->path.dentry = parent;
			nd->seq = seq;
			if (unlikely(!path_connected(&nd->path)))
				return -ENOENT;
			break;
		} else {
			struct mount *mnt = real_mount(nd->path.mnt);
			struct mount *mparent = mnt->mnt_parent;
			struct dentry *mountpoint = mnt->mnt_mountpoint;
			struct inode *inode2 = mountpoint->d_inode;
			unsigned seq = read_seqcount_begin(&mountpoint->d_seq);
			if (unlikely(read_seqretry(&mount_lock, nd->m_seq)))
				return -ECHILD;
			if (&mparent->mnt == nd->path.mnt)
				break;
			/* we know that mountpoint was pinned */
			nd->path.dentry = mountpoint;
			nd->path.mnt = &mparent->mnt;
			inode = inode2;
			nd->seq = seq;
		}
	}
	while (unlikely(d_mountpoint(nd->path.dentry))) {
		struct mount *mounted;
		mounted = __lookup_mnt(nd->path.mnt, nd->path.dentry);
		if (unlikely(read_seqretry(&mount_lock, nd->m_seq)))
			return -ECHILD;
		if (!mounted)
			break;
		nd->path.mnt = &mounted->mnt;
		nd->path.dentry = mounted->mnt.mnt_root;
		inode = nd->path.dentry->d_inode;
		nd->seq = read_seqcount_begin(&nd->path.dentry->d_seq);
	}
	nd->inode = inode;
	return 0;
}

/*
 * Follow down to the covering mount currently visible to userspace.  At each
 * point, the filesystem owning that dentry may be queried as to whether the
 * caller is permitted to proceed or not.
 */
int follow_down(struct path *path)
{
	unsigned managed;
	int ret;

	while (managed = ACCESS_ONCE(path->dentry->d_flags),
	       unlikely(managed & DCACHE_MANAGED_DENTRY)) {
		/* Allow the filesystem to manage the transit without i_mutex
		 * being held.
		 *
		 * We indicate to the filesystem if someone is trying to mount
		 * something here.  This gives autofs the chance to deny anyone
		 * other than its daemon the right to mount on its
		 * superstructure.
		 *
		 * The filesystem may sleep at this point.
		 */
		if (managed & DCACHE_MANAGE_TRANSIT) {
			BUG_ON(!path->dentry->d_op);
			BUG_ON(!path->dentry->d_op->d_manage);
			ret = path->dentry->d_op->d_manage(path, false);
			if (ret < 0)
				return ret == -EISDIR ? 0 : ret;
		}

		/* Transit to a mounted filesystem. */
		if (managed & DCACHE_MOUNTED) {
			struct vfsmount *mounted = lookup_mnt(path);
			if (!mounted)
				break;
			dput(path->dentry);
			mntput(path->mnt);
			path->mnt = mounted;
			path->dentry = dget(mounted->mnt_root);
			continue;
		}

		/* Don't handle automount points here */
		break;
	}
	return 0;
}
EXPORT_SYMBOL(follow_down);

/*
 * Skip to top of mountpoint pile in refwalk mode for follow_dotdot()
 */
static void follow_mount(struct path *path)
{
	while (d_mountpoint(path->dentry)) {
		struct vfsmount *mounted = lookup_mnt(path);
		if (!mounted)
			break;
		dput(path->dentry);
		mntput(path->mnt);
		path->mnt = mounted;
		path->dentry = dget(mounted->mnt_root);
	}
}

static int path_parent_directory(struct path *path)
{
	struct dentry *old = path->dentry;
	/* rare case of legitimate dget_parent()... */
	path->dentry = dget_parent(path->dentry);
	dput(old);
	if (unlikely(!path_connected(path)))
		return -ENOENT;
	return 0;
}

static int follow_dotdot(struct nameidata *nd)
{
	while(1) {
		if (nd->path.dentry == nd->root.dentry &&
		    nd->path.mnt == nd->root.mnt) {
			break;
		}
		if (nd->path.dentry != nd->path.mnt->mnt_root) {
			int ret = path_parent_directory(&nd->path);
			if (ret)
				return ret;
			break;
		}
		if (!follow_up(&nd->path))
			break;
	}
	follow_mount(&nd->path);
	nd->inode = nd->path.dentry->d_inode;
	return 0;
}

/*
 * This looks up the name in dcache and possibly revalidates the found dentry.
 * NULL is returned if the dentry does not exist in the cache.
 */
static struct dentry *lookup_dcache(const struct qstr *name,
				    struct dentry *dir,
				    unsigned int flags)
{
	struct dentry *dentry = d_lookup(dir, name);
	if (dentry) {
		int error = d_revalidate(dentry, flags);
		if (unlikely(error <= 0)) {
			if (!error)
				d_invalidate(dentry);
			dput(dentry);
			return ERR_PTR(error);
		}
	}
	return dentry;
}

/*
 * Call i_op->lookup on the dentry.  The dentry must be negative and
 * unhashed.
 *
 * dir->d_inode->i_mutex must be held
 */
static struct dentry *lookup_real(struct inode *dir, struct dentry *dentry,
				  unsigned int flags)
{
	struct dentry *old;

	/* Don't create child dentry for a dead directory. */
	if (unlikely(IS_DEADDIR(dir))) {
		dput(dentry);
		return ERR_PTR(-ENOENT);
	}

	old = dir->i_op->lookup(dir, dentry, flags);
	if (unlikely(old)) {
		dput(dentry);
		dentry = old;
	}
	return dentry;
}

static struct dentry *__lookup_hash(const struct qstr *name,
		struct dentry *base, unsigned int flags)
{
	struct dentry *dentry = lookup_dcache(name, base, flags);

	if (dentry)
		return dentry;

	dentry = d_alloc(base, name);
	if (unlikely(!dentry))
		return ERR_PTR(-ENOMEM);

	return lookup_real(base->d_inode, dentry, flags);
}

static int lookup_fast(struct nameidata *nd,
		       struct path *path, struct inode **inode,
		       unsigned *seqp)
{
	struct vfsmount *mnt = nd->path.mnt;
	struct dentry *dentry, *parent = nd->path.dentry;
	int status = 1;
	int err;

	/*
	 * Rename seqlock is not required here because in the off chance
	 * of a false negative due to a concurrent rename, the caller is
	 * going to fall back to non-racy lookup.
	 */
	if (nd->flags & LOOKUP_RCU) {
		unsigned seq;
		bool negative;
		dentry = __d_lookup_rcu(parent, &nd->last, &seq);
		if (unlikely(!dentry)) {
			if (unlazy_walk(nd))
				return -ECHILD;
			return 0;
		}

		/*
		 * This sequence count validates that the inode matches
		 * the dentry name information from lookup.
		 */
		*inode = d_backing_inode(dentry);
		negative = d_is_negative(dentry);
		if (unlikely(read_seqcount_retry(&dentry->d_seq, seq)))
			return -ECHILD;

		/*
		 * This sequence count validates that the parent had no
		 * changes while we did the lookup of the dentry above.
		 *
		 * The memory barrier in read_seqcount_begin of child is
		 *  enough, we can use __read_seqcount_retry here.
		 */
		if (unlikely(__read_seqcount_retry(&parent->d_seq, nd->seq)))
			return -ECHILD;

		*seqp = seq;
		status = d_revalidate(dentry, nd->flags);
		if (likely(status > 0)) {
			/*
			 * Note: do negative dentry check after revalidation in
			 * case that drops it.
			 */
			if (unlikely(negative))
				return -ENOENT;
			path->mnt = mnt;
			path->dentry = dentry;
			if (likely(__follow_mount_rcu(nd, path, inode, seqp)))
				return 1;
		}
		if (unlazy_child(nd, dentry, seq))
			return -ECHILD;
		if (unlikely(status == -ECHILD))
			/* we'd been told to redo it in non-rcu mode */
			status = d_revalidate(dentry, nd->flags);
	} else {
		dentry = __d_lookup(parent, &nd->last);
		if (unlikely(!dentry))
			return 0;
		status = d_revalidate(dentry, nd->flags);
	}
	if (unlikely(status <= 0)) {
		if (!status)
			d_invalidate(dentry);
		dput(dentry);
		return status;
	}
	if (unlikely(d_is_negative(dentry))) {
		dput(dentry);
		return -ENOENT;
	}

	path->mnt = mnt;
	path->dentry = dentry;
	err = follow_managed(path, nd);
	if (likely(err > 0))
		*inode = d_backing_inode(path->dentry);
	return err;
}

/* Fast lookup failed, do it the slow way */
static struct dentry *lookup_slow(const struct qstr *name,
				  struct dentry *dir,
				  unsigned int flags)
{
	struct dentry *dentry = ERR_PTR(-ENOENT), *old;
	struct inode *inode = dir->d_inode;
	DECLARE_WAIT_QUEUE_HEAD_ONSTACK(wq);

	inode_lock_shared(inode);
	/* Don't go there if it's already dead */
	if (unlikely(IS_DEADDIR(inode)))
		goto out;
again:
	dentry = d_alloc_parallel(dir, name, &wq);
	if (IS_ERR(dentry))
		goto out;
	if (unlikely(!d_in_lookup(dentry))) {
		if (!(flags & LOOKUP_NO_REVAL)) {
			int error = d_revalidate(dentry, flags);
			if (unlikely(error <= 0)) {
				if (!error) {
					d_invalidate(dentry);
					dput(dentry);
					goto again;
				}
				dput(dentry);
				dentry = ERR_PTR(error);
			}
		}
	} else {
		old = inode->i_op->lookup(inode, dentry, flags);
		d_lookup_done(dentry);
		if (unlikely(old)) {
			dput(dentry);
			dentry = old;
		}
	}
out:
	inode_unlock_shared(inode);
	return dentry;
}

static inline int may_lookup(struct nameidata *nd)
{
	if (nd->flags & LOOKUP_RCU) {
		int err = inode_permission(nd->inode, MAY_EXEC|MAY_NOT_BLOCK);
		if (err != -ECHILD)
			return err;
		if (unlazy_walk(nd))
			return -ECHILD;
	}
	return inode_permission(nd->inode, MAY_EXEC);
}

static inline int handle_dots(struct nameidata *nd, int type)
{
	if (type == LAST_DOTDOT) {
		if (!nd->root.mnt)
			set_root(nd);
		if (nd->flags & LOOKUP_RCU) {
			return follow_dotdot_rcu(nd);
		} else
			return follow_dotdot(nd);
	}
	return 0;
}

static int pick_link(struct nameidata *nd, struct path *link,
		     struct inode *inode, unsigned seq)
{
	int error;
	struct saved *last;
	if (unlikely(nd->total_link_count++ >= MAXSYMLINKS)) {
		path_to_nameidata(link, nd);
		return -ELOOP;
	}
	if (!(nd->flags & LOOKUP_RCU)) {
		if (link->mnt == nd->path.mnt)
			mntget(link->mnt);
	}
	error = nd_alloc_stack(nd);
	if (unlikely(error)) {
		if (error == -ECHILD) {
			if (unlikely(!legitimize_path(nd, link, seq))) {
				drop_links(nd);
				nd->depth = 0;
				nd->flags &= ~LOOKUP_RCU;
				nd->path.mnt = NULL;
				nd->path.dentry = NULL;
				if (!(nd->flags & LOOKUP_ROOT))
					nd->root.mnt = NULL;
				rcu_read_unlock();
			} else if (likely(unlazy_walk(nd)) == 0)
				error = nd_alloc_stack(nd);
		}
		if (error) {
			path_put(link);
			return error;
		}
	}

	last = nd->stack + nd->depth++;
	last->link = *link;
	clear_delayed_call(&last->done);
	nd->link_inode = inode;
	last->seq = seq;
	return 1;
}

enum {WALK_FOLLOW = 1, WALK_MORE = 2};

/*
 * Do we need to follow links? We _really_ want to be able
 * to do this check without having to look at inode->i_op,
 * so we keep a cache of "no, this doesn't need follow_link"
 * for the common case.
 */
static inline int step_into(struct nameidata *nd, struct path *path,
			    int flags, struct inode *inode, unsigned seq)
{
	if (!(flags & WALK_MORE) && nd->depth)
		put_link(nd);
	if (likely(!d_is_symlink(path->dentry)) ||
	   !(flags & WALK_FOLLOW || nd->flags & LOOKUP_FOLLOW)) {
		/* not a symlink or should not follow */
		path_to_nameidata(path, nd);
		nd->inode = inode;
		nd->seq = seq;
		return 0;
	}
	/* make sure that d_is_symlink above matches inode */
	if (nd->flags & LOOKUP_RCU) {
		if (read_seqcount_retry(&path->dentry->d_seq, seq))
			return -ECHILD;
	}
	return pick_link(nd, path, inode, seq);
}

static int walk_component(struct nameidata *nd, int flags)
{
	struct path path;
	struct inode *inode;
	unsigned seq;
	int err;
	/*
	 * "." and ".." are special - ".." especially so because it has
	 * to be able to know about the current root directory and
	 * parent relationships.
	 */
	if (unlikely(nd->last_type != LAST_NORM)) {
		err = handle_dots(nd, nd->last_type);
		if (!(flags & WALK_MORE) && nd->depth)
			put_link(nd);
		return err;
	}
	err = lookup_fast(nd, &path, &inode, &seq);
	if (unlikely(err <= 0)) {
		if (err < 0)
			return err;
		path.dentry = lookup_slow(&nd->last, nd->path.dentry,
					  nd->flags);
		if (IS_ERR(path.dentry))
			return PTR_ERR(path.dentry);

		path.mnt = nd->path.mnt;
		err = follow_managed(&path, nd);
		if (unlikely(err < 0))
			return err;

		if (unlikely(d_is_negative(path.dentry))) {
			path_to_nameidata(&path, nd);
			return -ENOENT;
		}

		seq = 0;	/* we are already out of RCU mode */
		inode = d_backing_inode(path.dentry);
	}

	return step_into(nd, &path, flags, inode, seq);
}

/*
 * We can do the critical dentry name comparison and hashing
 * operations one word at a time, but we are limited to:
 *
 * - Architectures with fast unaligned word accesses. We could
 *   do a "get_unaligned()" if this helps and is sufficiently
 *   fast.
 *
 * - non-CONFIG_DEBUG_PAGEALLOC configurations (so that we
 *   do not trap on the (extremely unlikely) case of a page
 *   crossing operation.
 *
 * - Furthermore, we need an efficient 64-bit compile for the
 *   64-bit case in order to generate the "number of bytes in
 *   the final mask". Again, that could be replaced with a
 *   efficient population count instruction or similar.
 */
#ifdef CONFIG_DCACHE_WORD_ACCESS

#include <asm/word-at-a-time.h>

#ifdef HASH_MIX

/* Architecture provides HASH_MIX and fold_hash() in <asm/hash.h> */

#elif defined(CONFIG_64BIT)
/*
 * Register pressure in the mixing function is an issue, particularly
 * on 32-bit x86, but almost any function requires one state value and
 * one temporary.  Instead, use a function designed for two state values
 * and no temporaries.
 *
 * This function cannot create a collision in only two iterations, so
 * we have two iterations to achieve avalanche.  In those two iterations,
 * we have six layers of mixing, which is enough to spread one bit's
 * influence out to 2^6 = 64 state bits.
 *
 * Rotate constants are scored by considering either 64 one-bit input
 * deltas or 64*63/2 = 2016 two-bit input deltas, and finding the
 * probability of that delta causing a change to each of the 128 output
 * bits, using a sample of random initial states.
 *
 * The Shannon entropy of the computed probabilities is then summed
 * to produce a score.  Ideally, any input change has a 50% chance of
 * toggling any given output bit.
 *
 * Mixing scores (in bits) for (12,45):
 * Input delta: 1-bit      2-bit
 * 1 round:     713.3    42542.6
 * 2 rounds:   2753.7   140389.8
 * 3 rounds:   5954.1   233458.2
 * 4 rounds:   7862.6   256672.2
 * Perfect:    8192     258048
 *            (64*128) (64*63/2 * 128)
 */
#define HASH_MIX(x, y, a)	\
	(	x ^= (a),	\
	y ^= x,	x = rol64(x,12),\
	x += y,	y = rol64(y,45),\
	y *= 9			)

/*
 * Fold two longs into one 32-bit hash value.  This must be fast, but
 * latency isn't quite as critical, as there is a fair bit of additional
 * work done before the hash value is used.
 */
static inline unsigned int fold_hash(unsigned long x, unsigned long y)
{
	y ^= x * GOLDEN_RATIO_64;
	y *= GOLDEN_RATIO_64;
	return y >> 32;
}

#else	/* 32-bit case */

/*
 * Mixing scores (in bits) for (7,20):
 * Input delta: 1-bit      2-bit
 * 1 round:     330.3     9201.6
 * 2 rounds:   1246.4    25475.4
 * 3 rounds:   1907.1    31295.1
 * 4 rounds:   2042.3    31718.6
 * Perfect:    2048      31744
 *            (32*64)   (32*31/2 * 64)
 */
#define HASH_MIX(x, y, a)	\
	(	x ^= (a),	\
	y ^= x,	x = rol32(x, 7),\
	x += y,	y = rol32(y,20),\
	y *= 9			)

static inline unsigned int fold_hash(unsigned long x, unsigned long y)
{
	/* Use arch-optimized multiply if one exists */
	return __hash_32(y ^ __hash_32(x));
}

#endif

/*
 * Return the hash of a string of known length.  This is carfully
 * designed to match hash_name(), which is the more critical function.
 * In particular, we must end by hashing a final word containing 0..7
 * payload bytes, to match the way that hash_name() iterates until it
 * finds the delimiter after the name.
 */
unsigned int full_name_hash(const void *salt, const char *name, unsigned int len)
{
	unsigned long a, x = 0, y = (unsigned long)salt;

	for (;;) {
		if (!len)
			goto done;
		a = load_unaligned_zeropad(name);
		if (len < sizeof(unsigned long))
			break;
		HASH_MIX(x, y, a);
		name += sizeof(unsigned long);
		len -= sizeof(unsigned long);
	}
	x ^= a & bytemask_from_count(len);
done:
	return fold_hash(x, y);
}
EXPORT_SYMBOL(full_name_hash);

/* Return the "hash_len" (hash and length) of a null-terminated string */
u64 hashlen_string(const void *salt, const char *name)
{
	unsigned long a = 0, x = 0, y = (unsigned long)salt;
	unsigned long adata, mask, len;
	const struct word_at_a_time constants = WORD_AT_A_TIME_CONSTANTS;

	len = 0;
	goto inside;

	do {
		HASH_MIX(x, y, a);
		len += sizeof(unsigned long);
inside:
		a = load_unaligned_zeropad(name+len);
	} while (!has_zero(a, &adata, &constants));

	adata = prep_zero_mask(a, adata, &constants);
	mask = create_zero_mask(adata);
	x ^= a & zero_bytemask(mask);

	return hashlen_create(fold_hash(x, y), len + find_zero(mask));
}
EXPORT_SYMBOL(hashlen_string);

/*
 * Calculate the length and hash of the path component, and
 * return the "hash_len" as the result.
 */
static inline u64 hash_name(const void *salt, const char *name)
{
	unsigned long a = 0, b, x = 0, y = (unsigned long)salt;
	unsigned long adata, bdata, mask, len;
	const struct word_at_a_time constants = WORD_AT_A_TIME_CONSTANTS;

	len = 0;
	goto inside;

	do {
		HASH_MIX(x, y, a);
		len += sizeof(unsigned long);
inside:
		a = load_unaligned_zeropad(name+len);
		b = a ^ REPEAT_BYTE('/');
	} while (!(has_zero(a, &adata, &constants) | has_zero(b, &bdata, &constants)));

	adata = prep_zero_mask(a, adata, &constants);
	bdata = prep_zero_mask(b, bdata, &constants);
	mask = create_zero_mask(adata | bdata);
	x ^= a & zero_bytemask(mask);

	return hashlen_create(fold_hash(x, y), len + find_zero(mask));
}

#else	/* !CONFIG_DCACHE_WORD_ACCESS: Slow, byte-at-a-time version */

/* Return the hash of a string of known length */
unsigned int full_name_hash(const void *salt, const char *name, unsigned int len)
{
	unsigned long hash = init_name_hash(salt);
	while (len--)
		hash = partial_name_hash((unsigned char)*name++, hash);
	return end_name_hash(hash);
}
EXPORT_SYMBOL(full_name_hash);

/* Return the "hash_len" (hash and length) of a null-terminated string */
u64 hashlen_string(const void *salt, const char *name)
{
	unsigned long hash = init_name_hash(salt);
	unsigned long len = 0, c;

	c = (unsigned char)*name;
	while (c) {
		len++;
		hash = partial_name_hash(c, hash);
		c = (unsigned char)name[len];
	}
	return hashlen_create(end_name_hash(hash), len);
}
EXPORT_SYMBOL(hashlen_string);

/*
 * We know there's a real path component here of at least
 * one character.
 */
static inline u64 hash_name(const void *salt, const char *name)
{
	unsigned long hash = init_name_hash(salt);
	unsigned long len = 0, c;

	c = (unsigned char)*name;
	do {
		len++;
		hash = partial_name_hash(c, hash);
		c = (unsigned char)name[len];
	} while (c && c != '/');
	return hashlen_create(end_name_hash(hash), len);
}

#endif

/*
 * Name resolution.
 * This is the basic name resolution function, turning a pathname into
 * the final dentry. We expect 'base' to be positive and a directory.
 *
 * Returns 0 and nd will have valid dentry and mnt on success.
 * Returns error and drops reference to input namei data on failure.
 */
static int link_path_walk(const char *name, struct nameidata *nd)
{
	int err;

	while (*name=='/')
		name++;
	if (!*name)
		return 0;

	/* At this point we know we have a real path component. */
	for(;;) {
		u64 hash_len;
		int type;

		err = may_lookup(nd);
		if (err)
			return err;

		hash_len = hash_name(nd->path.dentry, name);

		type = LAST_NORM;
		if (name[0] == '.') switch (hashlen_len(hash_len)) {
			case 2:
				if (name[1] == '.') {
					if (nd->flags & LOOKUP_BENEATH)
						return -ENOTBENEATH;
					type = LAST_DOTDOT;
					nd->flags |= LOOKUP_JUMPED;
				}
				break;
			case 1:
				type = LAST_DOT;
		}
		if (likely(type == LAST_NORM)) {
			struct dentry *parent = nd->path.dentry;
			nd->flags &= ~LOOKUP_JUMPED;
			if (unlikely(parent->d_flags & DCACHE_OP_HASH)) {
				struct qstr this = { { .hash_len = hash_len }, .name = name };
				err = parent->d_op->d_hash(parent, &this);
				if (err < 0)
					return err;
				hash_len = this.hash_len;
				name = this.name;
			}
		}

		nd->last.hash_len = hash_len;
		nd->last.name = name;
		nd->last_type = type;

		name += hashlen_len(hash_len);
		if (!*name)
			goto OK;
		/*
		 * If it wasn't NUL, we know it was '/'. Skip that
		 * slash, and continue until no more slashes.
		 */
		do {
			name++;
		} while (unlikely(*name == '/'));
		if (unlikely(!*name)) {
OK:
			/* pathname body, done */
			if (!nd->depth)
				return 0;
			name = nd->stack[nd->depth - 1].name;
			/* trailing symlink, done */
			if (!name)
				return 0;
			/* last component of nested symlink */
			err = walk_component(nd, WALK_FOLLOW);
		} else {
			/* not the last component */
			err = walk_component(nd, WALK_FOLLOW | WALK_MORE);
		}
		if (err < 0)
			return err;

		if (err) {
			const char *s = get_link(nd);

			if (IS_ERR(s))
				return PTR_ERR(s);
			err = 0;
			if (unlikely(!s)) {
				/* jumped */
				put_link(nd);
			} else {
				nd->stack[nd->depth - 1].name = name;
				name = s;
				continue;
			}
		}
		if (unlikely(!d_can_lookup(nd->path.dentry))) {
			if (nd->flags & LOOKUP_RCU) {
				if (unlazy_walk(nd))
					return -ECHILD;
			}
			return -ENOTDIR;
		}
	}
}

static const char *path_init(struct nameidata *nd, unsigned flags)
{
	int retval = 0;
	const char *s = nd->name->name;

	if (!*s)
		flags &= ~LOOKUP_RCU;

	nd->last_type = LAST_ROOT; /* if there are only slashes... */
	nd->flags = flags | LOOKUP_JUMPED | LOOKUP_PARENT;
	nd->depth = 0;
	nd->dfd_cap.file = NULL;
	nd->dfd_cap.flags = 0;
	if (task_openat_beneath(current))
		nd->flags |= LOOKUP_BENEATH;

	if (flags & LOOKUP_ROOT) {
		struct dentry *root = nd->root.dentry;
		struct inode *inode = root->d_inode;
		if (*s) {
			if (!d_can_lookup(root))
				return ERR_PTR(-ENOTDIR);
			retval = inode_permission(inode, MAY_EXEC);
			if (retval)
				return ERR_PTR(retval);
		}
		nd->path = nd->root;
		nd->inode = inode;
		if (flags & LOOKUP_RCU) {
			rcu_read_lock();
			nd->seq = __read_seqcount_begin(&nd->path.dentry->d_seq);
			nd->root_seq = nd->seq;
			nd->m_seq = read_seqbegin(&mount_lock);
		} else {
			path_get(&nd->path);
		}
		return s;
	}

	nd->root.mnt = NULL;
	nd->path.mnt = NULL;
	nd->path.dentry = NULL;

	nd->m_seq = read_seqbegin(&mount_lock);
	if (*s == '/') {
		if (nd->flags & LOOKUP_BENEATH)
			return ERR_PTR(-ENOTBENEATH);
		if (flags & LOOKUP_RCU)
			rcu_read_lock();
		set_root(nd);
		if (likely(!nd_jump_root(nd)))
			return s;
		nd->root.mnt = NULL;
		rcu_read_unlock();
		return ERR_PTR(-ECHILD);
	} else if (nd->dfd == AT_FDCWD) {
		if (flags & LOOKUP_RCU) {
			struct fs_struct *fs = current->fs;
			unsigned seq;

			rcu_read_lock();

			do {
				seq = read_seqcount_begin(&fs->seq);
				nd->path = fs->pwd;
				nd->inode = nd->path.dentry->d_inode;
				nd->seq = __read_seqcount_begin(&nd->path.dentry->d_seq);
			} while (read_seqcount_retry(&fs->seq, seq));
		} else {
			get_fs_pwd(current->fs, &nd->path);
			nd->inode = nd->path.dentry->d_inode;
		}
		return s;
	} else {
		/* Caller must check execute permissions on the starting path component */
		struct fd f = fdget_raw(nd->dfd);
		const struct capsicum_rights *dfd_rights;
		struct file *underlying = file_unwrap(f.file, nd->rights,
						      &dfd_rights, false);
		struct dentry *dentry;

		if (!f.file)
			return ERR_PTR(-EBADF);
		if (IS_ERR(underlying)) {
			fdput(f);
			return ERR_PTR(PTR_ERR(underlying));
		}

		dentry = underlying->f_path.dentry;

		if (*s) {
			if (!d_can_lookup(dentry)) {
				fdput(f);
				return ERR_PTR(-ENOTDIR);
			}
		}

		if (!cap_rights_is_all(dfd_rights)) {
			/* Hold dfd to allow access to rights later */
			nd->dfd_cap = f;
			nd->flags |= LOOKUP_BENEATH;
		}

		nd->path = underlying->f_path;
		if (flags & LOOKUP_RCU) {
			rcu_read_lock();
			nd->inode = nd->path.dentry->d_inode;
			nd->seq = read_seqcount_begin(&nd->path.dentry->d_seq);
		} else {
			path_get(&nd->path);
			nd->inode = nd->path.dentry->d_inode;
		}

		if (!nd->dfd_cap.file)
			fdput(f);
		return s;
	}
}

static const char *trailing_symlink(struct nameidata *nd)
{
	const char *s;
	int error = may_follow_link(nd);
	if (unlikely(error))
		return ERR_PTR(error);
	nd->flags |= LOOKUP_PARENT;
	nd->stack[0].name = NULL;
	s = get_link(nd);
	return s ? s : "";
}

static inline int lookup_last(struct nameidata *nd)
{
	if (nd->last_type == LAST_NORM && nd->last.name[nd->last.len])
		nd->flags |= LOOKUP_FOLLOW | LOOKUP_DIRECTORY;

	nd->flags &= ~LOOKUP_PARENT;
	return walk_component(nd, 0);
}

/* Returns 0 and nd will be valid on success; Retuns error, otherwise. */
static int path_lookupat(struct nameidata *nd, unsigned flags, struct path *path)
{
	const char *s = path_init(nd, flags);
	int err;

	if (IS_ERR(s))
		return PTR_ERR(s);
	while (!(err = link_path_walk(s, nd))
		&& ((err = lookup_last(nd)) > 0)) {
		s = trailing_symlink(nd);
		if (IS_ERR(s)) {
			err = PTR_ERR(s);
			break;
		}
	}
	if (!err)
		err = complete_walk(nd);

	if (!err && nd->flags & LOOKUP_DIRECTORY)
		if (!d_can_lookup(nd->path.dentry))
			err = -ENOTDIR;
	if (!err) {
		*path = nd->path;
		nd->path.mnt = NULL;
		nd->path.dentry = NULL;
	}
	terminate_walk(nd);
	return err;
}

static int filename_lookup(int dfd, struct filename *name, unsigned flags,
			struct path *path, struct path *root,
			const struct capsicum_rights *rights)
{
	int retval;
	struct nameidata nd;
	if (IS_ERR(name))
		return PTR_ERR(name);
	if (unlikely(root)) {
		nd.root = *root;
		flags |= LOOKUP_ROOT;
	}
	set_nameidata(&nd, dfd, name, rights);
	retval = path_lookupat(&nd, flags | LOOKUP_RCU, path);
	if (unlikely(retval == -ECHILD))
		retval = path_lookupat(&nd, flags, path);
	if (unlikely(retval == -ESTALE))
		retval = path_lookupat(&nd, flags | LOOKUP_REVAL, path);

	if (likely(!retval))
		audit_inode(name, path->dentry, flags & LOOKUP_PARENT);
	restore_nameidata();
	putname(name);
	return retval;
}

/* Returns 0 and nd will be valid on success; Retuns error, otherwise. */
static int path_parentat(struct nameidata *nd, unsigned flags,
			 struct path *parent)
{
	const char *s = path_init(nd, flags);
	int err;
	if (IS_ERR(s))
		return PTR_ERR(s);
	err = link_path_walk(s, nd);
	if (!err)
		err = complete_walk(nd);
	if (!err) {
		*parent = nd->path;
		nd->path.mnt = NULL;
		nd->path.dentry = NULL;
	}
	terminate_walk(nd);
	return err;
}

static struct filename *filename_parentat(int dfd, struct filename *name,
					unsigned int flags, struct path *parent,
					struct qstr *last, int *type,
					const struct capsicum_rights *rights)
{
	int retval;
	struct nameidata nd;

	if (IS_ERR(name))
		return name;
	set_nameidata(&nd, dfd, name, rights);
	retval = path_parentat(&nd, flags | LOOKUP_RCU, parent);
	if (unlikely(retval == -ECHILD))
		retval = path_parentat(&nd, flags, parent);
	if (unlikely(retval == -ESTALE))
		retval = path_parentat(&nd, flags | LOOKUP_REVAL, parent);
	if (likely(!retval)) {
		*last = nd.last;
		*type = nd.last_type;
		audit_inode(name, parent->dentry, LOOKUP_PARENT);
	} else {
		putname(name);
		name = ERR_PTR(retval);
	}
	restore_nameidata();
	return name;
}

/* does lookup, returns the object with parent locked */
struct dentry *kern_path_locked(const char *name, struct path *path)
{
	struct filename *filename;
	struct dentry *d;
	struct qstr last;
	int type;

	filename = filename_parentat(AT_FDCWD, getname_kernel(name), 0, path,
				&last, &type, NULL);
	if (IS_ERR(filename))
		return ERR_CAST(filename);
	if (unlikely(type != LAST_NORM)) {
		path_put(path);
		putname(filename);
		return ERR_PTR(-EINVAL);
	}
	inode_lock_nested(path->dentry->d_inode, I_MUTEX_PARENT);
	d = __lookup_hash(&last, path->dentry, 0);
	if (IS_ERR(d)) {
		inode_unlock(path->dentry->d_inode);
		path_put(path);
	}
	putname(filename);
	return d;
}

int kern_path(const char *name, unsigned int flags, struct path *path)
{
	return filename_lookup(AT_FDCWD, getname_kernel(name),
			flags, path, NULL, NULL);
}
EXPORT_SYMBOL(kern_path);

/**
 * vfs_path_lookup - lookup a file path relative to a dentry-vfsmount pair
 * @dentry:  pointer to dentry of the base directory
 * @mnt: pointer to vfs mount of the base directory
 * @name: pointer to file name
 * @flags: lookup flags
 * @path: pointer to struct path to fill
 */
int vfs_path_lookup(struct dentry *dentry, struct vfsmount *mnt,
		    const char *name, unsigned int flags,
		    struct path *path)
{
	struct path root = {.mnt = mnt, .dentry = dentry};
	/* the first argument of filename_lookup() is ignored with root */
	return filename_lookup(AT_FDCWD, getname_kernel(name),
			       flags, path, &root, NULL);
}
EXPORT_SYMBOL(vfs_path_lookup);

/**
 * lookup_one_len - filesystem helper to lookup single pathname component
 * @name:	pathname component to lookup
 * @base:	base directory to lookup from
 * @len:	maximum length @len should be interpreted to
 *
 * Note that this routine is purely a helper for filesystem usage and should
 * not be called by generic code.
 *
 * The caller must hold base->i_mutex.
 */
struct dentry *lookup_one_len(const char *name, struct dentry *base, int len)
{
	struct qstr this;
	unsigned int c;
	int err;

	WARN_ON_ONCE(!inode_is_locked(base->d_inode));

	this.name = name;
	this.len = len;
	this.hash = full_name_hash(base, name, len);
	if (!len)
		return ERR_PTR(-EACCES);

	if (unlikely(name[0] == '.')) {
		if (len < 2 || (len == 2 && name[1] == '.'))
			return ERR_PTR(-EACCES);
	}

	while (len--) {
		c = *(const unsigned char *)name++;
		if (c == '/' || c == '\0')
			return ERR_PTR(-EACCES);
	}
	/*
	 * See if the low-level filesystem might want
	 * to use its own hash..
	 */
	if (base->d_flags & DCACHE_OP_HASH) {
		int err = base->d_op->d_hash(base, &this);
		if (err < 0)
			return ERR_PTR(err);
	}

	err = inode_permission(base->d_inode, MAY_EXEC);
	if (err)
		return ERR_PTR(err);

	return __lookup_hash(&this, base, 0);
}
EXPORT_SYMBOL(lookup_one_len);

/**
 * lookup_one_len_unlocked - filesystem helper to lookup single pathname component
 * @name:	pathname component to lookup
 * @base:	base directory to lookup from
 * @len:	maximum length @len should be interpreted to
 *
 * Note that this routine is purely a helper for filesystem usage and should
 * not be called by generic code.
 *
 * Unlike lookup_one_len, it should be called without the parent
 * i_mutex held, and will take the i_mutex itself if necessary.
 */
struct dentry *lookup_one_len_unlocked(const char *name,
				       struct dentry *base, int len)
{
	struct qstr this;
	unsigned int c;
	int err;
	struct dentry *ret;

	this.name = name;
	this.len = len;
	this.hash = full_name_hash(base, name, len);
	if (!len)
		return ERR_PTR(-EACCES);

	if (unlikely(name[0] == '.')) {
		if (len < 2 || (len == 2 && name[1] == '.'))
			return ERR_PTR(-EACCES);
	}

	while (len--) {
		c = *(const unsigned char *)name++;
		if (c == '/' || c == '\0')
			return ERR_PTR(-EACCES);
	}
	/*
	 * See if the low-level filesystem might want
	 * to use its own hash..
	 */
	if (base->d_flags & DCACHE_OP_HASH) {
		int err = base->d_op->d_hash(base, &this);
		if (err < 0)
			return ERR_PTR(err);
	}

	err = inode_permission(base->d_inode, MAY_EXEC);
	if (err)
		return ERR_PTR(err);

	ret = lookup_dcache(&this, base, 0);
	if (!ret)
		ret = lookup_slow(&this, base, 0);
	return ret;
}
EXPORT_SYMBOL(lookup_one_len_unlocked);

#ifdef CONFIG_UNIX98_PTYS
int path_pts(struct path *path)
{
	/* Find something mounted on "pts" in the same directory as
	 * the input path.
	 */
	struct dentry *child, *parent;
	struct qstr this;
	int ret;

	ret = path_parent_directory(path);
	if (ret)
		return ret;

	parent = path->dentry;
	this.name = "pts";
	this.len = 3;
	child = d_hash_and_lookup(parent, &this);
	if (!child)
		return -ENOENT;

	path->dentry = child;
	dput(parent);
	follow_mount(path);
	return 0;
}
#endif

static int user_path_at_empty_rights(int dfd,
				const char __user *name,
				unsigned flags,
				struct path *path,
				int *empty,
				const struct capsicum_rights *rights)
{
	return filename_lookup(dfd, getname_flags(name, flags, empty),
			flags, path, NULL, rights);
}

int user_path_at_empty(int dfd, const char __user *name, unsigned flags,
		 struct path *path, int *empty)
{
	return user_path_at_empty_rights(dfd, name, flags, path, empty,
					&lookup_rights);
}
EXPORT_SYMBOL(user_path_at_empty);

<<<<<<< HEAD
#ifdef CONFIG_SECURITY_CAPSICUM
int _user_path_atr(int dfd,
		   const char __user *name,
		   unsigned flags,
		   struct path *path,
		   ...)
{
	struct capsicum_rights rights;
	int rc;
	va_list ap;

	va_start(ap, path);
	rc = user_path_at_empty_rights(dfd, name, flags, path, NULL,
				       cap_rights_vinit(&rights, ap));
	va_end(ap);
	return rc;
}
#endif

/*
 * NB: most callers don't do anything directly with the reference to the
 *     to struct filename, but the nd->last pointer points into the name string
 *     allocated by getname. So we must hold the reference to it until all
 *     path-walking is complete.
 */
static inline struct filename *
user_path_parent(int dfd, const char __user *path,
		 struct path *parent,
		 struct qstr *last,
		 int *type,
		 unsigned int flags,
		 const struct capsicum_rights *rights)
{
	/* only LOOKUP_REVAL is allowed in extra flags */
	return filename_parentat(dfd, getname(path), flags & LOOKUP_REVAL,
				parent, last, type, rights);
}

=======
>>>>>>> 4f7d029b
/**
 * mountpoint_last - look up last component for umount
 * @nd:   pathwalk nameidata - currently pointing at parent directory of "last"
 *
 * This is a special lookup_last function just for umount. In this case, we
 * need to resolve the path without doing any revalidation.
 *
 * The nameidata should be the result of doing a LOOKUP_PARENT pathwalk. Since
 * mountpoints are always pinned in the dcache, their ancestors are too. Thus,
 * in almost all cases, this lookup will be served out of the dcache. The only
 * cases where it won't are if nd->last refers to a symlink or the path is
 * bogus and it doesn't exist.
 *
 * Returns:
 * -error: if there was an error during lookup. This includes -ENOENT if the
 *         lookup found a negative dentry.
 *
 * 0:      if we successfully resolved nd->last and found it to not to be a
 *         symlink that needs to be followed.
 *
 * 1:      if we successfully resolved nd->last and found it to be a symlink
 *         that needs to be followed.
 */
static int
mountpoint_last(struct nameidata *nd)
{
	int error = 0;
	struct dentry *dir = nd->path.dentry;
	struct path path;

	/* If we're in rcuwalk, drop out of it to handle last component */
	if (nd->flags & LOOKUP_RCU) {
		if (unlazy_walk(nd))
			return -ECHILD;
	}

	nd->flags &= ~LOOKUP_PARENT;

	if (unlikely(nd->last_type != LAST_NORM)) {
		error = handle_dots(nd, nd->last_type);
		if (error)
			return error;
		path.dentry = dget(nd->path.dentry);
	} else {
		path.dentry = d_lookup(dir, &nd->last);
		if (!path.dentry) {
			/*
			 * No cached dentry. Mounted dentries are pinned in the
			 * cache, so that means that this dentry is probably
			 * a symlink or the path doesn't actually point
			 * to a mounted dentry.
			 */
			path.dentry = lookup_slow(&nd->last, dir,
					     nd->flags | LOOKUP_NO_REVAL);
			if (IS_ERR(path.dentry))
				return PTR_ERR(path.dentry);
		}
	}
	if (d_is_negative(path.dentry)) {
		dput(path.dentry);
		return -ENOENT;
	}
	path.mnt = nd->path.mnt;
	return step_into(nd, &path, 0, d_backing_inode(path.dentry), 0);
}

/**
 * path_mountpoint - look up a path to be umounted
 * @nd:		lookup context
 * @flags:	lookup flags
 * @path:	pointer to container for result
 *
 * Look up the given name, but don't attempt to revalidate the last component.
 * Returns 0 and "path" will be valid on success; Returns error otherwise.
 */
static int
path_mountpoint(struct nameidata *nd, unsigned flags, struct path *path)
{
	const char *s = path_init(nd, flags);
	int err;
	if (IS_ERR(s))
		return PTR_ERR(s);
	while (!(err = link_path_walk(s, nd)) &&
		(err = mountpoint_last(nd)) > 0) {
		s = trailing_symlink(nd);
		if (IS_ERR(s)) {
			err = PTR_ERR(s);
			break;
		}
	}
	if (!err) {
		*path = nd->path;
		nd->path.mnt = NULL;
		nd->path.dentry = NULL;
		follow_mount(path);
	}
	terminate_walk(nd);
	return err;
}

static int
filename_mountpoint(int dfd, struct filename *name, struct path *path,
			unsigned int flags)
{
	struct nameidata nd;
	int error;
	if (IS_ERR(name))
		return PTR_ERR(name);
	set_nameidata(&nd, dfd, name, &lookup_rights);
	error = path_mountpoint(&nd, flags | LOOKUP_RCU, path);
	if (unlikely(error == -ECHILD))
		error = path_mountpoint(&nd, flags, path);
	if (unlikely(error == -ESTALE))
		error = path_mountpoint(&nd, flags | LOOKUP_REVAL, path);
	if (likely(!error))
		audit_inode(name, path->dentry, 0);
	restore_nameidata();
	putname(name);
	return error;
}

/**
 * user_path_mountpoint_at - lookup a path from userland in order to umount it
 * @dfd:	directory file descriptor
 * @name:	pathname from userland
 * @flags:	lookup flags
 * @path:	pointer to container to hold result
 *
 * A umount is a special case for path walking. We're not actually interested
 * in the inode in this situation, and ESTALE errors can be a problem. We
 * simply want track down the dentry and vfsmount attached at the mountpoint
 * and avoid revalidating the last component.
 *
 * Returns 0 and populates "path" on success.
 */
int
user_path_mountpoint_at(int dfd, const char __user *name, unsigned int flags,
			struct path *path)
{
	return filename_mountpoint(dfd, getname(name), path, flags);
}

int
kern_path_mountpoint(int dfd, const char *name, struct path *path,
			unsigned int flags)
{
	return filename_mountpoint(dfd, getname_kernel(name), path, flags);
}
EXPORT_SYMBOL(kern_path_mountpoint);

int __check_sticky(struct inode *dir, struct inode *inode)
{
	kuid_t fsuid = current_fsuid();

	if (uid_eq(inode->i_uid, fsuid))
		return 0;
	if (uid_eq(dir->i_uid, fsuid))
		return 0;
	return !capable_wrt_inode_uidgid(inode, CAP_FOWNER);
}
EXPORT_SYMBOL(__check_sticky);

/*
 *	Check whether we can remove a link victim from directory dir, check
 *  whether the type of victim is right.
 *  1. We can't do it if dir is read-only (done in permission())
 *  2. We should have write and exec permissions on dir
 *  3. We can't remove anything from append-only dir
 *  4. We can't do anything with immutable dir (done in permission())
 *  5. If the sticky bit on dir is set we should either
 *	a. be owner of dir, or
 *	b. be owner of victim, or
 *	c. have CAP_FOWNER capability
 *  6. If the victim is append-only or immutable we can't do antyhing with
 *     links pointing to it.
 *  7. If the victim has an unknown uid or gid we can't change the inode.
 *  8. If we were asked to remove a directory and victim isn't one - ENOTDIR.
 *  9. If we were asked to remove a non-directory and victim isn't one - EISDIR.
 * 10. We can't remove a root or mountpoint.
 * 11. We don't allow removal of NFS sillyrenamed files; it's handled by
 *     nfs_async_unlink().
 */
static int may_delete(struct inode *dir, struct dentry *victim, bool isdir)
{
	struct inode *inode = d_backing_inode(victim);
	int error;

	if (d_is_negative(victim))
		return -ENOENT;
	BUG_ON(!inode);

	BUG_ON(victim->d_parent->d_inode != dir);
	audit_inode_child(dir, victim, AUDIT_TYPE_CHILD_DELETE);

	error = inode_permission(dir, MAY_WRITE | MAY_EXEC);
	if (error)
		return error;
	if (IS_APPEND(dir))
		return -EPERM;

	if (check_sticky(dir, inode) || IS_APPEND(inode) ||
	    IS_IMMUTABLE(inode) || IS_SWAPFILE(inode) || HAS_UNMAPPED_ID(inode))
		return -EPERM;
	if (isdir) {
		if (!d_is_dir(victim))
			return -ENOTDIR;
		if (IS_ROOT(victim))
			return -EBUSY;
	} else if (d_is_dir(victim))
		return -EISDIR;
	if (IS_DEADDIR(dir))
		return -ENOENT;
	if (victim->d_flags & DCACHE_NFSFS_RENAMED)
		return -EBUSY;
	return 0;
}

/*	Check whether we can create an object with dentry child in directory
 *  dir.
 *  1. We can't do it if child already exists (open has special treatment for
 *     this case, but since we are inlined it's OK)
 *  2. We can't do it if dir is read-only (done in permission())
 *  3. We can't do it if the fs can't represent the fsuid or fsgid.
 *  4. We should have write and exec permissions on dir
 *  5. We can't do it if dir is immutable (done in permission())
 */
static inline int may_create(struct inode *dir, struct dentry *child)
{
	struct user_namespace *s_user_ns;
	audit_inode_child(dir, child, AUDIT_TYPE_CHILD_CREATE);
	if (child->d_inode)
		return -EEXIST;
	if (IS_DEADDIR(dir))
		return -ENOENT;
	s_user_ns = dir->i_sb->s_user_ns;
	if (!kuid_has_mapping(s_user_ns, current_fsuid()) ||
	    !kgid_has_mapping(s_user_ns, current_fsgid()))
		return -EOVERFLOW;
	return inode_permission(dir, MAY_WRITE | MAY_EXEC);
}

/*
 * p1 and p2 should be directories on the same fs.
 */
struct dentry *lock_rename(struct dentry *p1, struct dentry *p2)
{
	struct dentry *p;

	if (p1 == p2) {
		inode_lock_nested(p1->d_inode, I_MUTEX_PARENT);
		return NULL;
	}

	mutex_lock(&p1->d_sb->s_vfs_rename_mutex);

	p = d_ancestor(p2, p1);
	if (p) {
		inode_lock_nested(p2->d_inode, I_MUTEX_PARENT);
		inode_lock_nested(p1->d_inode, I_MUTEX_CHILD);
		return p;
	}

	p = d_ancestor(p1, p2);
	if (p) {
		inode_lock_nested(p1->d_inode, I_MUTEX_PARENT);
		inode_lock_nested(p2->d_inode, I_MUTEX_CHILD);
		return p;
	}

	inode_lock_nested(p1->d_inode, I_MUTEX_PARENT);
	inode_lock_nested(p2->d_inode, I_MUTEX_PARENT2);
	return NULL;
}
EXPORT_SYMBOL(lock_rename);

void unlock_rename(struct dentry *p1, struct dentry *p2)
{
	inode_unlock(p1->d_inode);
	if (p1 != p2) {
		inode_unlock(p2->d_inode);
		mutex_unlock(&p1->d_sb->s_vfs_rename_mutex);
	}
}
EXPORT_SYMBOL(unlock_rename);

int vfs_create(struct inode *dir, struct dentry *dentry, umode_t mode,
		bool want_excl)
{
	int error = may_create(dir, dentry);
	if (error)
		return error;

	if (!dir->i_op->create)
		return -EACCES;	/* shouldn't it be ENOSYS? */
	mode &= S_IALLUGO;
	mode |= S_IFREG;
	error = security_inode_create(dir, dentry, mode);
	if (error)
		return error;
	error = dir->i_op->create(dir, dentry, mode, want_excl);
	if (!error)
		fsnotify_create(dir, dentry);
	return error;
}
EXPORT_SYMBOL(vfs_create);

bool may_open_dev(const struct path *path)
{
	return !(path->mnt->mnt_flags & MNT_NODEV) &&
		!(path->mnt->mnt_sb->s_iflags & SB_I_NODEV);
}

static int may_open(const struct path *path, int acc_mode, int flag)
{
	struct dentry *dentry = path->dentry;
	struct inode *inode = dentry->d_inode;
	int error;

	if (!inode)
		return -ENOENT;

	switch (inode->i_mode & S_IFMT) {
	case S_IFLNK:
		return -ELOOP;
	case S_IFDIR:
		if (acc_mode & MAY_WRITE)
			return -EISDIR;
		break;
	case S_IFBLK:
	case S_IFCHR:
		if (!may_open_dev(path))
			return -EACCES;
		/*FALLTHRU*/
	case S_IFIFO:
	case S_IFSOCK:
		flag &= ~O_TRUNC;
		break;
	}

	error = inode_permission(inode, MAY_OPEN | acc_mode);
	if (error)
		return error;

	/*
	 * An append-only file must be opened in append mode for writing.
	 */
	if (IS_APPEND(inode)) {
		if  ((flag & O_ACCMODE) != O_RDONLY && !(flag & O_APPEND))
			return -EPERM;
		if (flag & O_TRUNC)
			return -EPERM;
	}

	/* O_NOATIME can only be set by the owner or superuser */
	if (flag & O_NOATIME && !inode_owner_or_capable(inode))
		return -EPERM;

	return 0;
}

static int handle_truncate(struct file *filp)
{
	const struct path *path = &filp->f_path;
	struct inode *inode = path->dentry->d_inode;
	int error = get_write_access(inode);
	if (error)
		return error;
	/*
	 * Refuse to truncate files with mandatory locks held on them.
	 */
	error = locks_verify_locked(filp);
	if (!error)
		error = security_path_truncate(path);
	if (!error) {
		error = do_truncate(path->dentry, 0,
				    ATTR_MTIME|ATTR_CTIME|ATTR_OPEN,
				    filp);
	}
	put_write_access(inode);
	return error;
}

static inline int open_to_namei_flags(int flag)
{
	if ((flag & O_ACCMODE) == 3)
		flag--;
	return flag;
}

static int may_o_create(const struct path *dir, struct dentry *dentry, umode_t mode)
{
	struct user_namespace *s_user_ns;
	int error = security_path_mknod(dir, dentry, mode, 0);
	if (error)
		return error;

	s_user_ns = dir->dentry->d_sb->s_user_ns;
	if (!kuid_has_mapping(s_user_ns, current_fsuid()) ||
	    !kgid_has_mapping(s_user_ns, current_fsgid()))
		return -EOVERFLOW;

	error = inode_permission(dir->dentry->d_inode, MAY_WRITE | MAY_EXEC);
	if (error)
		return error;

	return security_inode_create(dir->dentry->d_inode, dentry, mode);
}

/*
 * Attempt to atomically look up, create and open a file from a negative
 * dentry.
 *
 * Returns 0 if successful.  The file will have been created and attached to
 * @file by the filesystem calling finish_open().
 *
 * Returns 1 if the file was looked up only or didn't need creating.  The
 * caller will need to perform the open themselves.  @path will have been
 * updated to point to the new dentry.  This may be negative.
 *
 * Returns an error code otherwise.
 */
static int atomic_open(struct nameidata *nd, struct dentry *dentry,
			struct path *path, struct file *file,
			const struct open_flags *op,
			int open_flag, umode_t mode,
			int *opened)
{
	struct dentry *const DENTRY_NOT_SET = (void *) -1UL;
	struct inode *dir =  nd->path.dentry->d_inode;
	int error;

	if (!(~open_flag & (O_EXCL | O_CREAT)))	/* both O_EXCL and O_CREAT */
		open_flag &= ~O_TRUNC;

	if (nd->flags & LOOKUP_DIRECTORY)
		open_flag |= O_DIRECTORY;

	file->f_path.dentry = DENTRY_NOT_SET;
	file->f_path.mnt = nd->path.mnt;
	error = dir->i_op->atomic_open(dir, dentry, file,
				       open_to_namei_flags(open_flag),
				       mode, opened);
	d_lookup_done(dentry);
	if (!error) {
		/*
		 * We didn't have the inode before the open, so check open
		 * permission here.
		 */
		int acc_mode = op->acc_mode;
		if (*opened & FILE_CREATED) {
			WARN_ON(!(open_flag & O_CREAT));
			fsnotify_create(dir, dentry);
			acc_mode = 0;
		}
		error = may_open(&file->f_path, acc_mode, open_flag);
		if (WARN_ON(error > 0))
			error = -EINVAL;
	} else if (error > 0) {
		if (WARN_ON(file->f_path.dentry == DENTRY_NOT_SET)) {
			error = -EIO;
		} else {
			if (file->f_path.dentry) {
				dput(dentry);
				dentry = file->f_path.dentry;
			}
			if (*opened & FILE_CREATED)
				fsnotify_create(dir, dentry);
			if (unlikely(d_is_negative(dentry))) {
				error = -ENOENT;
			} else {
				path->dentry = dentry;
				path->mnt = nd->path.mnt;
				return 1;
			}
		}
	}
	dput(dentry);
	return error;
}

/*
 * Look up and maybe create and open the last component.
 *
 * Must be called with i_mutex held on parent.
 *
 * Returns 0 if the file was successfully atomically created (if necessary) and
 * opened.  In this case the file will be returned attached to @file.
 *
 * Returns 1 if the file was not completely opened at this time, though lookups
 * and creations will have been performed and the dentry returned in @path will
 * be positive upon return if O_CREAT was specified.  If O_CREAT wasn't
 * specified then a negative dentry may be returned.
 *
 * An error code is returned otherwise.
 *
 * FILE_CREATE will be set in @*opened if the dentry was created and will be
 * cleared otherwise prior to returning.
 */
static int lookup_open(struct nameidata *nd, struct path *path,
			struct file *file,
			const struct open_flags *op,
			bool got_write, int *opened)
{
	struct dentry *dir = nd->path.dentry;
	struct inode *dir_inode = dir->d_inode;
	int open_flag = op->open_flag;
	struct dentry *dentry;
	int error, create_error = 0;
	umode_t mode = op->mode;
	DECLARE_WAIT_QUEUE_HEAD_ONSTACK(wq);

	if (unlikely(IS_DEADDIR(dir_inode)))
		return -ENOENT;

	*opened &= ~FILE_CREATED;
	dentry = d_lookup(dir, &nd->last);
	for (;;) {
		if (!dentry) {
			dentry = d_alloc_parallel(dir, &nd->last, &wq);
			if (IS_ERR(dentry))
				return PTR_ERR(dentry);
		}
		if (d_in_lookup(dentry))
			break;

		error = d_revalidate(dentry, nd->flags);
		if (likely(error > 0))
			break;
		if (error)
			goto out_dput;
		d_invalidate(dentry);
		dput(dentry);
		dentry = NULL;
	}
	if (dentry->d_inode) {
		/* Cached positive dentry: will open in f_op->open */
		goto out_no_open;
	}

	/*
	 * Checking write permission is tricky, bacuse we don't know if we are
	 * going to actually need it: O_CREAT opens should work as long as the
	 * file exists.  But checking existence breaks atomicity.  The trick is
	 * to check access and if not granted clear O_CREAT from the flags.
	 *
	 * Another problem is returing the "right" error value (e.g. for an
	 * O_EXCL open we want to return EEXIST not EROFS).
	 */
	if (open_flag & O_CREAT) {
		if (!IS_POSIXACL(dir->d_inode))
			mode &= ~current_umask();
		if (unlikely(!got_write)) {
			create_error = -EROFS;
			open_flag &= ~O_CREAT;
			if (open_flag & (O_EXCL | O_TRUNC))
				goto no_open;
			/* No side effects, safe to clear O_CREAT */
		} else {
			create_error = may_o_create(&nd->path, dentry, mode);
			if (create_error) {
				open_flag &= ~O_CREAT;
				if (open_flag & O_EXCL)
					goto no_open;
			}
		}
	} else if ((open_flag & (O_TRUNC|O_WRONLY|O_RDWR)) &&
		   unlikely(!got_write)) {
		/*
		 * No O_CREATE -> atomicity not a requirement -> fall
		 * back to lookup + open
		 */
		goto no_open;
	}

	if (dir_inode->i_op->atomic_open) {
		error = atomic_open(nd, dentry, path, file, op, open_flag,
				    mode, opened);
		if (unlikely(error == -ENOENT) && create_error)
			error = create_error;
		return error;
	}

no_open:
	if (d_in_lookup(dentry)) {
		struct dentry *res = dir_inode->i_op->lookup(dir_inode, dentry,
							     nd->flags);
		d_lookup_done(dentry);
		if (unlikely(res)) {
			if (IS_ERR(res)) {
				error = PTR_ERR(res);
				goto out_dput;
			}
			dput(dentry);
			dentry = res;
		}
	}

	/* Negative dentry, just create the file */
	if (!dentry->d_inode && (open_flag & O_CREAT)) {
		*opened |= FILE_CREATED;
		audit_inode_child(dir_inode, dentry, AUDIT_TYPE_CHILD_CREATE);
		if (!dir_inode->i_op->create) {
			error = -EACCES;
			goto out_dput;
		}
		error = dir_inode->i_op->create(dir_inode, dentry, mode,
						open_flag & O_EXCL);
		if (error)
			goto out_dput;
		fsnotify_create(dir_inode, dentry);
	}
	if (unlikely(create_error) && !dentry->d_inode) {
		error = create_error;
		goto out_dput;
	}
out_no_open:
	path->dentry = dentry;
	path->mnt = nd->path.mnt;
	return 1;

out_dput:
	dput(dentry);
	return error;
}

/*
 * Handle the last step of open()
 */
static int do_last(struct nameidata *nd,
		   struct file *file, const struct open_flags *op,
		   int *opened)
{
	struct dentry *dir = nd->path.dentry;
	int open_flag = op->open_flag;
	bool will_truncate = (open_flag & O_TRUNC) != 0;
	bool got_write = false;
	int acc_mode = op->acc_mode;
	unsigned seq;
	struct inode *inode;
	struct path path;
	int error;

	nd->flags &= ~LOOKUP_PARENT;
	nd->flags |= op->intent;

	if (nd->last_type != LAST_NORM) {
		error = handle_dots(nd, nd->last_type);
		if (unlikely(error))
			return error;
		goto finish_open;
	}

	if (!(open_flag & O_CREAT)) {
		if (nd->last.name[nd->last.len])
			nd->flags |= LOOKUP_FOLLOW | LOOKUP_DIRECTORY;
		/* we _can_ be in RCU mode here */
		error = lookup_fast(nd, &path, &inode, &seq);
		if (likely(error > 0))
			goto finish_lookup;

		if (error < 0)
			return error;

		BUG_ON(nd->inode != dir->d_inode);
		BUG_ON(nd->flags & LOOKUP_RCU);
	} else {
		/* create side of things */
		/*
		 * This will *only* deal with leaving RCU mode - LOOKUP_JUMPED
		 * has been cleared when we got to the last component we are
		 * about to look up
		 */
		error = complete_walk(nd);
		if (error)
			return error;

		audit_inode(nd->name, dir, LOOKUP_PARENT);
		/* trailing slashes? */
		if (unlikely(nd->last.name[nd->last.len]))
			return -EISDIR;
	}

	if (open_flag & (O_CREAT | O_TRUNC | O_WRONLY | O_RDWR)) {
		error = mnt_want_write(nd->path.mnt);
		if (!error)
			got_write = true;
		/*
		 * do _not_ fail yet - we might not need that or fail with
		 * a different error; let lookup_open() decide; we'll be
		 * dropping this one anyway.
		 */
	}
	if (open_flag & O_CREAT)
		inode_lock(dir->d_inode);
	else
		inode_lock_shared(dir->d_inode);
	error = lookup_open(nd, &path, file, op, got_write, opened);
	if (open_flag & O_CREAT)
		inode_unlock(dir->d_inode);
	else
		inode_unlock_shared(dir->d_inode);

	if (error <= 0) {
		if (error)
			goto out;

		if ((*opened & FILE_CREATED) ||
		    !S_ISREG(file_inode(file)->i_mode))
			will_truncate = false;

		audit_inode(nd->name, file->f_path.dentry, 0);
		goto opened;
	}

	if (*opened & FILE_CREATED) {
		/* Don't check for write permission, don't truncate */
		open_flag &= ~O_TRUNC;
		will_truncate = false;
		acc_mode = 0;
		path_to_nameidata(&path, nd);
		goto finish_open_created;
	}

	/*
	 * If atomic_open() acquired write access it is dropped now due to
	 * possible mount and symlink following (this might be optimized away if
	 * necessary...)
	 */
	if (got_write) {
		mnt_drop_write(nd->path.mnt);
		got_write = false;
	}

	error = follow_managed(&path, nd);
	if (unlikely(error < 0))
		return error;

	if (unlikely(d_is_negative(path.dentry))) {
		path_to_nameidata(&path, nd);
		return -ENOENT;
	}

	/*
	 * create/update audit record if it already exists.
	 */
	audit_inode(nd->name, path.dentry, 0);

	if (unlikely((open_flag & (O_EXCL | O_CREAT)) == (O_EXCL | O_CREAT))) {
		path_to_nameidata(&path, nd);
		return -EEXIST;
	}

	seq = 0;	/* out of RCU mode, so the value doesn't matter */
	inode = d_backing_inode(path.dentry);
finish_lookup:
	error = step_into(nd, &path, 0, inode, seq);
	if (unlikely(error))
		return error;
finish_open:
	/* Why this, you ask?  _Now_ we might have grown LOOKUP_JUMPED... */
	error = complete_walk(nd);
	if (error)
		return error;
	audit_inode(nd->name, nd->path.dentry, 0);
	error = -EISDIR;
	if ((open_flag & O_CREAT) && d_is_dir(nd->path.dentry))
		goto out;
	error = -ENOTDIR;
	if ((nd->flags & LOOKUP_DIRECTORY) && !d_can_lookup(nd->path.dentry))
		goto out;
	if (!d_is_reg(nd->path.dentry))
		will_truncate = false;

	if (will_truncate) {
		error = mnt_want_write(nd->path.mnt);
		if (error)
			goto out;
		got_write = true;
	}
finish_open_created:
	error = may_open(&nd->path, acc_mode, open_flag);
	if (error)
		goto out;
	BUG_ON(*opened & FILE_OPENED); /* once it's opened, it's opened */
	error = vfs_open(&nd->path, file, current_cred());
	if (error)
		goto out;
	*opened |= FILE_OPENED;
opened:
	error = open_check_o_direct(file);
	if (!error)
		error = ima_file_check(file, op->acc_mode, *opened);
	if (!error && will_truncate)
		error = handle_truncate(file);
out:
	if (unlikely(error) && (*opened & FILE_OPENED))
		fput(file);
	if (unlikely(error > 0)) {
		WARN_ON(1);
		error = -EINVAL;
	}
	if (got_write)
		mnt_drop_write(nd->path.mnt);
	return error;
}

struct dentry *vfs_tmpfile(struct dentry *dentry, umode_t mode, int open_flag)
{
	static const struct qstr name = QSTR_INIT("/", 1);
	struct dentry *child = NULL;
	struct inode *dir = dentry->d_inode;
	struct inode *inode;
	int error;

	/* we want directory to be writable */
	error = inode_permission(dir, MAY_WRITE | MAY_EXEC);
	if (error)
		goto out_err;
	error = -EOPNOTSUPP;
	if (!dir->i_op->tmpfile)
		goto out_err;
	error = -ENOMEM;
	child = d_alloc(dentry, &name);
	if (unlikely(!child))
		goto out_err;
	error = dir->i_op->tmpfile(dir, child, mode);
	if (error)
		goto out_err;
	error = -ENOENT;
	inode = child->d_inode;
	if (unlikely(!inode))
		goto out_err;
	if (!(open_flag & O_EXCL)) {
		spin_lock(&inode->i_lock);
		inode->i_state |= I_LINKABLE;
		spin_unlock(&inode->i_lock);
	}
	return child;

out_err:
	dput(child);
	return ERR_PTR(error);
}
EXPORT_SYMBOL(vfs_tmpfile);

static int do_tmpfile(struct nameidata *nd, unsigned flags,
		const struct open_flags *op,
		struct file *file, int *opened)
{
	struct dentry *child;
	struct path path;
	int error = path_lookupat(nd, flags | LOOKUP_DIRECTORY, &path);

	if (unlikely(error))
		return error;
	error = mnt_want_write(path.mnt);
	if (unlikely(error))
		goto out;
	child = vfs_tmpfile(path.dentry, op->mode, op->open_flag);
	error = PTR_ERR(child);
	if (unlikely(IS_ERR(child)))
		goto out2;
	dput(path.dentry);
	path.dentry = child;
	audit_inode(nd->name, child, 0);
	/* Don't check for other permissions, the inode was just created */
	error = may_open(&path, 0, op->open_flag);
	if (error)
		goto out2;
	file->f_path.mnt = path.mnt;
	error = finish_open(file, child, NULL, opened);
	if (error)
		goto out2;
	error = open_check_o_direct(file);
	if (error)
		fput(file);
out2:
	mnt_drop_write(path.mnt);
out:
	path_put(&path);
	return error;
}

static int do_o_path(struct nameidata *nd, unsigned flags, struct file *file)
{
	struct path path;
	int error = path_lookupat(nd, flags, &path);
	if (!error) {
		audit_inode(nd->name, path.dentry, 0);
		error = vfs_open(&path, file, current_cred());
		path_put(&path);
	}
	return error;
}

/* Initialize the set of rights needed for the given open operation */
static void openat_rights_init(struct capsicum_rights *rights,
			       unsigned int flags)
{
	cap_rights_init(rights, CAP_LOOKUP);
	switch (flags & O_ACCMODE) {
	case O_RDONLY:
		cap_rights_set(rights, CAP_READ);
		break;
	case O_RDWR:
		cap_rights_set(rights, CAP_READ);
		/* FALLTHRU */
	case O_WRONLY:
		cap_rights_set(rights, CAP_WRITE);
		if (!(flags & (O_APPEND | O_TRUNC)))
			cap_rights_set(rights, CAP_SEEK);
		break;
	}
	if (flags & O_CREAT)
		cap_rights_set(rights, CAP_CREATE);
	if (flags & O_TRUNC)
		cap_rights_set(rights, CAP_FTRUNCATE);
	if (flags & (O_DSYNC|FASYNC))
		cap_rights_set(rights, CAP_FSYNC);
	if (flags & __FMODE_EXEC)
		cap_rights_set(rights, CAP_FEXECVE);
}

static struct file *path_openat(struct nameidata *nd,
			const struct open_flags *op, unsigned flags)
{
	const char *s;
	struct file *file;
	int opened = 0;
	int error;

	file = get_empty_filp();
	if (IS_ERR(file))
		return file;

	file->f_flags = op->open_flag;

	if (unlikely(file->f_flags & __O_TMPFILE)) {
		error = do_tmpfile(nd, flags, op, file, &opened);
		goto out2;
	}

	if (unlikely(file->f_flags & O_PATH)) {
		error = do_o_path(nd, flags, file);
		if (!error)
			opened |= FILE_OPENED;
		goto out2;
	}

	s = path_init(nd, flags);
	if (IS_ERR(s)) {
		put_filp(file);
		return ERR_CAST(s);
	}
	while (!(error = link_path_walk(s, nd)) &&
		(error = do_last(nd, file, op, &opened)) > 0) {
		nd->flags &= ~(LOOKUP_OPEN|LOOKUP_CREATE|LOOKUP_EXCL);
		s = trailing_symlink(nd);
		if (IS_ERR(s)) {
			error = PTR_ERR(s);
			break;
		}
	}

	if (!error && nd->dfd_cap.file) {
		struct file *install_file;
		const struct capsicum_rights *dfd_rights;

		/*
		 * This new file was derived from an existing dfd with
		 * restricted rights, so should also have restricted rights and
		 * a Capsicum wrapper.
		 */
		file_unwrap(nd->dfd_cap.file, NULL, &dfd_rights, false);
		install_file = capsicum_file_install(dfd_rights, file);
		if (IS_ERR(install_file))
			error = PTR_ERR(install_file);
		else
			file = install_file;
	}
	terminate_walk(nd);
out2:
	if (!(opened & FILE_OPENED)) {
		BUG_ON(!error);
		put_filp(file);
	}
	if (unlikely(error)) {
		if (error == -EOPENSTALE) {
			if (flags & LOOKUP_RCU)
				error = -ECHILD;
			else
				error = -ESTALE;
		}
		file = ERR_PTR(error);
	}
	return file;
}

struct file *do_filp_open(int dfd, struct filename *pathname,
		const struct open_flags *op)
{
	struct capsicum_rights rights;
	struct nameidata nd;
	int flags = op->lookup_flags;
	struct file *filp;

	openat_rights_init(&rights, op->open_flag);
	set_nameidata(&nd, dfd, pathname, &rights);
	filp = path_openat(&nd, op, flags | LOOKUP_RCU);
	if (unlikely(filp == ERR_PTR(-ECHILD)))
		filp = path_openat(&nd, op, flags);
	if (unlikely(filp == ERR_PTR(-ESTALE)))
		filp = path_openat(&nd, op, flags | LOOKUP_REVAL);
	restore_nameidata();
	return filp;
}

struct file *do_file_open_root(struct dentry *dentry, struct vfsmount *mnt,
		const char *name, const struct open_flags *op)
{
	struct capsicum_rights rights;
	struct nameidata nd;
	struct file *file;
	struct filename *filename;
	int flags = op->lookup_flags | LOOKUP_ROOT;

	nd.root.mnt = mnt;
	nd.root.dentry = dentry;

	if (d_is_symlink(dentry) && op->intent & LOOKUP_OPEN)
		return ERR_PTR(-ELOOP);

	filename = getname_kernel(name);
	if (IS_ERR(filename))
		return ERR_CAST(filename);

	openat_rights_init(&rights, op->open_flag);
	set_nameidata(&nd, -1, filename, &rights);
	file = path_openat(&nd, op, flags | LOOKUP_RCU);
	if (unlikely(file == ERR_PTR(-ECHILD)))
		file = path_openat(&nd, op, flags);
	if (unlikely(file == ERR_PTR(-ESTALE)))
		file = path_openat(&nd, op, flags | LOOKUP_REVAL);
	restore_nameidata();
	putname(filename);
	return file;
}

static struct dentry *filename_create(int dfd, struct filename *name,
				struct path *path, unsigned int lookup_flags,
				const struct capsicum_rights *rights)
{
	struct dentry *dentry = ERR_PTR(-EEXIST);
	struct qstr last;
	int type;
	int err2;
	int error;
	bool is_dir = (lookup_flags & LOOKUP_DIRECTORY);

	/*
	 * Note that only LOOKUP_REVAL and LOOKUP_DIRECTORY matter here. Any
	 * other flags passed in are ignored!
	 */
	lookup_flags &= LOOKUP_REVAL;

	name = filename_parentat(dfd, name, lookup_flags, path,
				 &last, &type, rights);
	if (IS_ERR(name))
		return ERR_CAST(name);

	/*
	 * Yucky last component or no last component at all?
	 * (foo/., foo/.., /////)
	 */
	if (unlikely(type != LAST_NORM))
		goto out;

	/* don't fail immediately if it's r/o, at least try to report other errors */
	err2 = mnt_want_write(path->mnt);
	/*
	 * Do the final lookup.
	 */
	lookup_flags |= LOOKUP_CREATE | LOOKUP_EXCL;
	inode_lock_nested(path->dentry->d_inode, I_MUTEX_PARENT);
	dentry = __lookup_hash(&last, path->dentry, lookup_flags);
	if (IS_ERR(dentry))
		goto unlock;

	error = -EEXIST;
	if (d_is_positive(dentry))
		goto fail;

	/*
	 * Special case - lookup gave negative, but... we had foo/bar/
	 * From the vfs_mknod() POV we just have a negative dentry -
	 * all is fine. Let's be bastards - you had / on the end, you've
	 * been asking for (non-existent) directory. -ENOENT for you.
	 */
	if (unlikely(!is_dir && last.name[last.len])) {
		error = -ENOENT;
		goto fail;
	}
	if (unlikely(err2)) {
		error = err2;
		goto fail;
	}
	putname(name);
	return dentry;
fail:
	dput(dentry);
	dentry = ERR_PTR(error);
unlock:
	inode_unlock(path->dentry->d_inode);
	if (!err2)
		mnt_drop_write(path->mnt);
out:
	path_put(path);
	putname(name);
	return dentry;
}

struct dentry *kern_path_create(int dfd, const char *pathname,
				struct path *path, unsigned int lookup_flags)
{
	return filename_create(dfd, getname_kernel(pathname),
			path, lookup_flags, &lookup_rights);
}
EXPORT_SYMBOL(kern_path_create);

void done_path_create(struct path *path, struct dentry *dentry)
{
	dput(dentry);
	inode_unlock(path->dentry->d_inode);
	mnt_drop_write(path->mnt);
	path_put(path);
}
EXPORT_SYMBOL(done_path_create);

inline struct dentry *user_path_create_rights(int dfd,
					const char __user *pathname,
					struct path *path,
					unsigned int lookup_flags,
					const struct capsicum_rights *rights)
{
	return filename_create(dfd, getname(pathname), path,
			       lookup_flags, rights);
}
EXPORT_SYMBOL(user_path_create_rights);

inline struct dentry *user_path_create(int dfd, const char __user *pathname,
				struct path *path, unsigned int lookup_flags)
{
	return filename_create(dfd, getname(pathname), path,
			       lookup_flags, &lookup_rights);
}
EXPORT_SYMBOL(user_path_create);

int vfs_mknod(struct inode *dir, struct dentry *dentry, umode_t mode, dev_t dev)
{
	int error = may_create(dir, dentry);

	if (error)
		return error;

	if ((S_ISCHR(mode) || S_ISBLK(mode)) && !capable(CAP_MKNOD))
		return -EPERM;

	if (!dir->i_op->mknod)
		return -EPERM;

	error = devcgroup_inode_mknod(mode, dev);
	if (error)
		return error;

	error = security_inode_mknod(dir, dentry, mode, dev);
	if (error)
		return error;

	error = dir->i_op->mknod(dir, dentry, mode, dev);
	if (!error)
		fsnotify_create(dir, dentry);
	return error;
}
EXPORT_SYMBOL(vfs_mknod);

static int may_mknod(umode_t mode)
{
	switch (mode & S_IFMT) {
	case S_IFREG:
	case S_IFCHR:
	case S_IFBLK:
	case S_IFIFO:
	case S_IFSOCK:
	case 0: /* zero mode translates to S_IFREG */
		return 0;
	case S_IFDIR:
		return -EPERM;
	default:
		return -EINVAL;
	}
}

SYSCALL_DEFINE4(mknodat, int, dfd, const char __user *, filename, umode_t, mode,
		unsigned, dev)
{
	struct capsicum_rights rights;
	struct dentry *dentry;
	struct path path;
	int error;
	unsigned int lookup_flags = 0;

	error = may_mknod(mode);
	if (error)
		return error;

	cap_rights_init(&rights, CAP_LOOKUP);
	switch (mode & S_IFMT) {
	case 0: case S_IFREG:
		cap_rights_set(&rights, CAP_CREATE);
		break;
	case S_IFCHR: case S_IFBLK:
		cap_rights_set(&rights, CAP_MKNODAT);
		break;
	case S_IFIFO:
		cap_rights_set(&rights, CAP_MKFIFOAT);
		break;
	case S_IFSOCK:
		cap_rights_set(&rights, CAP_BIND);
		break;
	}

retry:
	dentry = user_path_create_rights(dfd, filename, &path,
					 lookup_flags, &rights);
	if (IS_ERR(dentry))
		return PTR_ERR(dentry);

	if (!IS_POSIXACL(path.dentry->d_inode))
		mode &= ~current_umask();
	error = security_path_mknod(&path, dentry, mode, dev);
	if (error)
		goto out;
	switch (mode & S_IFMT) {
		case 0: case S_IFREG:
			error = vfs_create(path.dentry->d_inode,dentry,mode,true);
			if (!error)
				ima_post_path_mknod(dentry);
			break;
		case S_IFCHR: case S_IFBLK:
			error = vfs_mknod(path.dentry->d_inode,dentry,mode,
					new_decode_dev(dev));
			break;
		case S_IFIFO: case S_IFSOCK:
			error = vfs_mknod(path.dentry->d_inode,dentry,mode,0);
			break;
	}
out:
	done_path_create(&path, dentry);
	if (retry_estale(error, lookup_flags)) {
		lookup_flags |= LOOKUP_REVAL;
		goto retry;
	}
	return error;
}

SYSCALL_DEFINE3(mknod, const char __user *, filename, umode_t, mode, unsigned, dev)
{
	return sys_mknodat(AT_FDCWD, filename, mode, dev);
}

int vfs_mkdir(struct inode *dir, struct dentry *dentry, umode_t mode)
{
	int error = may_create(dir, dentry);
	unsigned max_links = dir->i_sb->s_max_links;

	if (error)
		return error;

	if (!dir->i_op->mkdir)
		return -EPERM;

	mode &= (S_IRWXUGO|S_ISVTX);
	error = security_inode_mkdir(dir, dentry, mode);
	if (error)
		return error;

	if (max_links && dir->i_nlink >= max_links)
		return -EMLINK;

	error = dir->i_op->mkdir(dir, dentry, mode);
	if (!error)
		fsnotify_mkdir(dir, dentry);
	return error;
}
EXPORT_SYMBOL(vfs_mkdir);

SYSCALL_DEFINE3(mkdirat, int, dfd, const char __user *, pathname, umode_t, mode)
{
	struct dentry *dentry;
	struct path path;
	int error;
	unsigned int lookup_flags = LOOKUP_DIRECTORY;
	struct capsicum_rights rights;

	cap_rights_init(&rights, CAP_LOOKUP, CAP_MKDIRAT);

retry:
	dentry = user_path_create_rights(dfd, pathname, &path,
					 lookup_flags, &rights);
	if (IS_ERR(dentry))
		return PTR_ERR(dentry);

	if (!IS_POSIXACL(path.dentry->d_inode))
		mode &= ~current_umask();
	error = security_path_mkdir(&path, dentry, mode);
	if (!error)
		error = vfs_mkdir(path.dentry->d_inode, dentry, mode);
	done_path_create(&path, dentry);
	if (retry_estale(error, lookup_flags)) {
		lookup_flags |= LOOKUP_REVAL;
		goto retry;
	}
	return error;
}

SYSCALL_DEFINE2(mkdir, const char __user *, pathname, umode_t, mode)
{
	return sys_mkdirat(AT_FDCWD, pathname, mode);
}

int vfs_rmdir(struct inode *dir, struct dentry *dentry)
{
	int error = may_delete(dir, dentry, 1);

	if (error)
		return error;

	if (!dir->i_op->rmdir)
		return -EPERM;

	dget(dentry);
	inode_lock(dentry->d_inode);

	error = -EBUSY;
	if (is_local_mountpoint(dentry))
		goto out;

	error = security_inode_rmdir(dir, dentry);
	if (error)
		goto out;

	shrink_dcache_parent(dentry);
	error = dir->i_op->rmdir(dir, dentry);
	if (error)
		goto out;

	dentry->d_inode->i_flags |= S_DEAD;
	dont_mount(dentry);
	detach_mounts(dentry);

out:
	inode_unlock(dentry->d_inode);
	dput(dentry);
	if (!error)
		d_delete(dentry);
	return error;
}
EXPORT_SYMBOL(vfs_rmdir);

static long do_rmdir(int dfd, const char __user *pathname)
{
	int error = 0;
	struct filename *name;
	struct dentry *dentry;
	struct capsicum_rights rights;
	struct path path;
	struct qstr last;
	int type;
	unsigned int lookup_flags = 0;

	cap_rights_init(&rights, CAP_UNLINKAT);
retry:
<<<<<<< HEAD
	name = user_path_parent(dfd, pathname,
				&path, &last, &type, lookup_flags, &rights);
=======
	name = filename_parentat(dfd, getname(pathname), lookup_flags,
				&path, &last, &type);
>>>>>>> 4f7d029b
	if (IS_ERR(name))
		return PTR_ERR(name);

	switch (type) {
	case LAST_DOTDOT:
		error = -ENOTEMPTY;
		goto exit1;
	case LAST_DOT:
		error = -EINVAL;
		goto exit1;
	case LAST_ROOT:
		error = -EBUSY;
		goto exit1;
	}

	error = mnt_want_write(path.mnt);
	if (error)
		goto exit1;

	inode_lock_nested(path.dentry->d_inode, I_MUTEX_PARENT);
	dentry = __lookup_hash(&last, path.dentry, lookup_flags);
	error = PTR_ERR(dentry);
	if (IS_ERR(dentry))
		goto exit2;
	if (!dentry->d_inode) {
		error = -ENOENT;
		goto exit3;
	}
	error = security_path_rmdir(&path, dentry);
	if (error)
		goto exit3;
	error = vfs_rmdir(path.dentry->d_inode, dentry);
exit3:
	dput(dentry);
exit2:
	inode_unlock(path.dentry->d_inode);
	mnt_drop_write(path.mnt);
exit1:
	path_put(&path);
	putname(name);
	if (retry_estale(error, lookup_flags)) {
		lookup_flags |= LOOKUP_REVAL;
		goto retry;
	}
	return error;
}

SYSCALL_DEFINE1(rmdir, const char __user *, pathname)
{
	return do_rmdir(AT_FDCWD, pathname);
}

/**
 * vfs_unlink - unlink a filesystem object
 * @dir:	parent directory
 * @dentry:	victim
 * @delegated_inode: returns victim inode, if the inode is delegated.
 *
 * The caller must hold dir->i_mutex.
 *
 * If vfs_unlink discovers a delegation, it will return -EWOULDBLOCK and
 * return a reference to the inode in delegated_inode.  The caller
 * should then break the delegation on that inode and retry.  Because
 * breaking a delegation may take a long time, the caller should drop
 * dir->i_mutex before doing so.
 *
 * Alternatively, a caller may pass NULL for delegated_inode.  This may
 * be appropriate for callers that expect the underlying filesystem not
 * to be NFS exported.
 */
int vfs_unlink(struct inode *dir, struct dentry *dentry, struct inode **delegated_inode)
{
	struct inode *target = dentry->d_inode;
	int error = may_delete(dir, dentry, 0);

	if (error)
		return error;

	if (!dir->i_op->unlink)
		return -EPERM;

	inode_lock(target);
	if (is_local_mountpoint(dentry))
		error = -EBUSY;
	else {
		error = security_inode_unlink(dir, dentry);
		if (!error) {
			error = try_break_deleg(target, delegated_inode);
			if (error)
				goto out;
			error = dir->i_op->unlink(dir, dentry);
			if (!error) {
				dont_mount(dentry);
				detach_mounts(dentry);
			}
		}
	}
out:
	inode_unlock(target);

	/* We don't d_delete() NFS sillyrenamed files--they still exist. */
	if (!error && !(dentry->d_flags & DCACHE_NFSFS_RENAMED)) {
		fsnotify_link_count(target);
		d_delete(dentry);
	}

	return error;
}
EXPORT_SYMBOL(vfs_unlink);

/*
 * Make sure that the actual truncation of the file will occur outside its
 * directory's i_mutex.  Truncate can take a long time if there is a lot of
 * writeout happening, and we don't want to prevent access to the directory
 * while waiting on the I/O.
 */
static long do_unlinkat(int dfd, const char __user *pathname)
{
	int error;
	struct filename *name;
	struct dentry *dentry;
	struct path path;
	struct qstr last;
	int type;
	struct inode *inode = NULL;
	struct inode *delegated_inode = NULL;
	unsigned int lookup_flags = 0;
	struct capsicum_rights rights;

	cap_rights_init(&rights, CAP_UNLINKAT);
retry:
<<<<<<< HEAD
	name = user_path_parent(dfd, pathname,
				&path, &last, &type, lookup_flags, &rights);
=======
	name = filename_parentat(dfd, getname(pathname), lookup_flags,
				&path, &last, &type);
>>>>>>> 4f7d029b
	if (IS_ERR(name))
		return PTR_ERR(name);

	error = -EISDIR;
	if (type != LAST_NORM)
		goto exit1;

	error = mnt_want_write(path.mnt);
	if (error)
		goto exit1;
retry_deleg:
	inode_lock_nested(path.dentry->d_inode, I_MUTEX_PARENT);
	dentry = __lookup_hash(&last, path.dentry, lookup_flags);
	error = PTR_ERR(dentry);
	if (!IS_ERR(dentry)) {
		/* Why not before? Because we want correct error value */
		if (last.name[last.len])
			goto slashes;
		inode = dentry->d_inode;
		if (d_is_negative(dentry))
			goto slashes;
		ihold(inode);
		error = security_path_unlink(&path, dentry);
		if (error)
			goto exit2;
		error = vfs_unlink(path.dentry->d_inode, dentry, &delegated_inode);
exit2:
		dput(dentry);
	}
	inode_unlock(path.dentry->d_inode);
	if (inode)
		iput(inode);	/* truncate the inode here */
	inode = NULL;
	if (delegated_inode) {
		error = break_deleg_wait(&delegated_inode);
		if (!error)
			goto retry_deleg;
	}
	mnt_drop_write(path.mnt);
exit1:
	path_put(&path);
	putname(name);
	if (retry_estale(error, lookup_flags)) {
		lookup_flags |= LOOKUP_REVAL;
		inode = NULL;
		goto retry;
	}
	return error;

slashes:
	if (d_is_negative(dentry))
		error = -ENOENT;
	else if (d_is_dir(dentry))
		error = -EISDIR;
	else
		error = -ENOTDIR;
	goto exit2;
}

SYSCALL_DEFINE3(unlinkat, int, dfd, const char __user *, pathname, int, flag)
{
	if ((flag & ~AT_REMOVEDIR) != 0)
		return -EINVAL;

	if (flag & AT_REMOVEDIR)
		return do_rmdir(dfd, pathname);

	return do_unlinkat(dfd, pathname);
}

SYSCALL_DEFINE1(unlink, const char __user *, pathname)
{
	return do_unlinkat(AT_FDCWD, pathname);
}

int vfs_symlink(struct inode *dir, struct dentry *dentry, const char *oldname)
{
	int error = may_create(dir, dentry);

	if (error)
		return error;

	if (!dir->i_op->symlink)
		return -EPERM;

	error = security_inode_symlink(dir, dentry, oldname);
	if (error)
		return error;

	error = dir->i_op->symlink(dir, dentry, oldname);
	if (!error)
		fsnotify_create(dir, dentry);
	return error;
}
EXPORT_SYMBOL(vfs_symlink);

SYSCALL_DEFINE3(symlinkat, const char __user *, oldname,
		int, newdfd, const char __user *, newname)
{
	int error;
	struct filename *from;
	struct dentry *dentry;
	struct path path;
	unsigned int lookup_flags = 0;
	struct capsicum_rights rights;

	from = getname(oldname);
	if (IS_ERR(from))
		return PTR_ERR(from);
	cap_rights_init(&rights, CAP_SYMLINKAT);
retry:
	dentry = user_path_create_rights(newdfd, newname, &path,
					 lookup_flags, &rights);
	error = PTR_ERR(dentry);
	if (IS_ERR(dentry))
		goto out_putname;

	error = security_path_symlink(&path, dentry, from->name);
	if (!error)
		error = vfs_symlink(path.dentry->d_inode, dentry, from->name);
	done_path_create(&path, dentry);
	if (retry_estale(error, lookup_flags)) {
		lookup_flags |= LOOKUP_REVAL;
		goto retry;
	}
out_putname:
	putname(from);
	return error;
}

SYSCALL_DEFINE2(symlink, const char __user *, oldname, const char __user *, newname)
{
	return sys_symlinkat(oldname, AT_FDCWD, newname);
}

/**
 * vfs_link - create a new link
 * @old_dentry:	object to be linked
 * @dir:	new parent
 * @new_dentry:	where to create the new link
 * @delegated_inode: returns inode needing a delegation break
 *
 * The caller must hold dir->i_mutex
 *
 * If vfs_link discovers a delegation on the to-be-linked file in need
 * of breaking, it will return -EWOULDBLOCK and return a reference to the
 * inode in delegated_inode.  The caller should then break the delegation
 * and retry.  Because breaking a delegation may take a long time, the
 * caller should drop the i_mutex before doing so.
 *
 * Alternatively, a caller may pass NULL for delegated_inode.  This may
 * be appropriate for callers that expect the underlying filesystem not
 * to be NFS exported.
 */
int vfs_link(struct dentry *old_dentry, struct inode *dir, struct dentry *new_dentry, struct inode **delegated_inode)
{
	struct inode *inode = old_dentry->d_inode;
	unsigned max_links = dir->i_sb->s_max_links;
	int error;

	if (!inode)
		return -ENOENT;

	error = may_create(dir, new_dentry);
	if (error)
		return error;

	if (dir->i_sb != inode->i_sb)
		return -EXDEV;

	/*
	 * A link to an append-only or immutable file cannot be created.
	 */
	if (IS_APPEND(inode) || IS_IMMUTABLE(inode))
		return -EPERM;
	/*
	 * Updating the link count will likely cause i_uid and i_gid to
	 * be writen back improperly if their true value is unknown to
	 * the vfs.
	 */
	if (HAS_UNMAPPED_ID(inode))
		return -EPERM;
	if (!dir->i_op->link)
		return -EPERM;
	if (S_ISDIR(inode->i_mode))
		return -EPERM;

	error = security_inode_link(old_dentry, dir, new_dentry);
	if (error)
		return error;

	inode_lock(inode);
	/* Make sure we don't allow creating hardlink to an unlinked file */
	if (inode->i_nlink == 0 && !(inode->i_state & I_LINKABLE))
		error =  -ENOENT;
	else if (max_links && inode->i_nlink >= max_links)
		error = -EMLINK;
	else {
		error = try_break_deleg(inode, delegated_inode);
		if (!error)
			error = dir->i_op->link(old_dentry, dir, new_dentry);
	}

	if (!error && (inode->i_state & I_LINKABLE)) {
		spin_lock(&inode->i_lock);
		inode->i_state &= ~I_LINKABLE;
		spin_unlock(&inode->i_lock);
	}
	inode_unlock(inode);
	if (!error)
		fsnotify_link(dir, inode, new_dentry);
	return error;
}
EXPORT_SYMBOL(vfs_link);

/*
 * Hardlinks are often used in delicate situations.  We avoid
 * security-related surprises by not following symlinks on the
 * newname.  --KAB
 *
 * We don't follow them on the oldname either to be compatible
 * with linux 2.0, and to avoid hard-linking to directories
 * and other special files.  --ADM
 */
SYSCALL_DEFINE5(linkat, int, olddfd, const char __user *, oldname,
		int, newdfd, const char __user *, newname, int, flags)
{
	struct dentry *new_dentry;
	struct path old_path, new_path;
	struct inode *delegated_inode = NULL;
	struct capsicum_rights old_rights;
	struct capsicum_rights new_rights;
	int how = 0;
	int error;

	if ((flags & ~(AT_SYMLINK_FOLLOW | AT_EMPTY_PATH)) != 0)
		return -EINVAL;
	/*
	 * To use null names we require CAP_DAC_READ_SEARCH
	 * This ensures that not everyone will be able to create
	 * handlink using the passed filedescriptor.
	 */
	if (flags & AT_EMPTY_PATH) {
		if (!capable(CAP_DAC_READ_SEARCH))
			return -ENOENT;
		how = LOOKUP_EMPTY;
	}

	if (flags & AT_SYMLINK_FOLLOW)
		how |= LOOKUP_FOLLOW;
	cap_rights_init(&old_rights, CAP_LINKAT_SOURCE);
	cap_rights_init(&new_rights, CAP_LINKAT_TARGET);
retry:
	error = user_path_at_empty_rights(olddfd, oldname, how, &old_path,
					  NULL, &old_rights);
	if (error)
		return error;

	new_dentry = user_path_create_rights(newdfd, newname, &new_path,
					     (how & LOOKUP_REVAL), &new_rights);
	error = PTR_ERR(new_dentry);
	if (IS_ERR(new_dentry))
		goto out;

	error = -EXDEV;
	if (old_path.mnt != new_path.mnt)
		goto out_dput;
	error = may_linkat(&old_path);
	if (unlikely(error))
		goto out_dput;
	error = security_path_link(old_path.dentry, &new_path, new_dentry);
	if (error)
		goto out_dput;
	error = vfs_link(old_path.dentry, new_path.dentry->d_inode, new_dentry, &delegated_inode);
out_dput:
	done_path_create(&new_path, new_dentry);
	if (delegated_inode) {
		error = break_deleg_wait(&delegated_inode);
		if (!error) {
			path_put(&old_path);
			goto retry;
		}
	}
	if (retry_estale(error, how)) {
		path_put(&old_path);
		how |= LOOKUP_REVAL;
		goto retry;
	}
out:
	path_put(&old_path);

	return error;
}

SYSCALL_DEFINE2(link, const char __user *, oldname, const char __user *, newname)
{
	return sys_linkat(AT_FDCWD, oldname, AT_FDCWD, newname, 0);
}

/**
 * vfs_rename - rename a filesystem object
 * @old_dir:	parent of source
 * @old_dentry:	source
 * @new_dir:	parent of destination
 * @new_dentry:	destination
 * @delegated_inode: returns an inode needing a delegation break
 * @flags:	rename flags
 *
 * The caller must hold multiple mutexes--see lock_rename()).
 *
 * If vfs_rename discovers a delegation in need of breaking at either
 * the source or destination, it will return -EWOULDBLOCK and return a
 * reference to the inode in delegated_inode.  The caller should then
 * break the delegation and retry.  Because breaking a delegation may
 * take a long time, the caller should drop all locks before doing
 * so.
 *
 * Alternatively, a caller may pass NULL for delegated_inode.  This may
 * be appropriate for callers that expect the underlying filesystem not
 * to be NFS exported.
 *
 * The worst of all namespace operations - renaming directory. "Perverted"
 * doesn't even start to describe it. Somebody in UCB had a heck of a trip...
 * Problems:
 *	a) we can get into loop creation.
 *	b) race potential - two innocent renames can create a loop together.
 *	   That's where 4.4 screws up. Current fix: serialization on
 *	   sb->s_vfs_rename_mutex. We might be more accurate, but that's another
 *	   story.
 *	c) we have to lock _four_ objects - parents and victim (if it exists),
 *	   and source (if it is not a directory).
 *	   And that - after we got ->i_mutex on parents (until then we don't know
 *	   whether the target exists).  Solution: try to be smart with locking
 *	   order for inodes.  We rely on the fact that tree topology may change
 *	   only under ->s_vfs_rename_mutex _and_ that parent of the object we
 *	   move will be locked.  Thus we can rank directories by the tree
 *	   (ancestors first) and rank all non-directories after them.
 *	   That works since everybody except rename does "lock parent, lookup,
 *	   lock child" and rename is under ->s_vfs_rename_mutex.
 *	   HOWEVER, it relies on the assumption that any object with ->lookup()
 *	   has no more than 1 dentry.  If "hybrid" objects will ever appear,
 *	   we'd better make sure that there's no link(2) for them.
 *	d) conversion from fhandle to dentry may come in the wrong moment - when
 *	   we are removing the target. Solution: we will have to grab ->i_mutex
 *	   in the fhandle_to_dentry code. [FIXME - current nfsfh.c relies on
 *	   ->i_mutex on parents, which works but leads to some truly excessive
 *	   locking].
 */
int vfs_rename(struct inode *old_dir, struct dentry *old_dentry,
	       struct inode *new_dir, struct dentry *new_dentry,
	       struct inode **delegated_inode, unsigned int flags)
{
	int error;
	bool is_dir = d_is_dir(old_dentry);
	const unsigned char *old_name;
	struct inode *source = old_dentry->d_inode;
	struct inode *target = new_dentry->d_inode;
	bool new_is_dir = false;
	unsigned max_links = new_dir->i_sb->s_max_links;

	if (source == target)
		return 0;

	error = may_delete(old_dir, old_dentry, is_dir);
	if (error)
		return error;

	if (!target) {
		error = may_create(new_dir, new_dentry);
	} else {
		new_is_dir = d_is_dir(new_dentry);

		if (!(flags & RENAME_EXCHANGE))
			error = may_delete(new_dir, new_dentry, is_dir);
		else
			error = may_delete(new_dir, new_dentry, new_is_dir);
	}
	if (error)
		return error;

	if (!old_dir->i_op->rename)
		return -EPERM;

	/*
	 * If we are going to change the parent - check write permissions,
	 * we'll need to flip '..'.
	 */
	if (new_dir != old_dir) {
		if (is_dir) {
			error = inode_permission(source, MAY_WRITE);
			if (error)
				return error;
		}
		if ((flags & RENAME_EXCHANGE) && new_is_dir) {
			error = inode_permission(target, MAY_WRITE);
			if (error)
				return error;
		}
	}

	error = security_inode_rename(old_dir, old_dentry, new_dir, new_dentry,
				      flags);
	if (error)
		return error;

	old_name = fsnotify_oldname_init(old_dentry->d_name.name);
	dget(new_dentry);
	if (!is_dir || (flags & RENAME_EXCHANGE))
		lock_two_nondirectories(source, target);
	else if (target)
		inode_lock(target);

	error = -EBUSY;
	if (is_local_mountpoint(old_dentry) || is_local_mountpoint(new_dentry))
		goto out;

	if (max_links && new_dir != old_dir) {
		error = -EMLINK;
		if (is_dir && !new_is_dir && new_dir->i_nlink >= max_links)
			goto out;
		if ((flags & RENAME_EXCHANGE) && !is_dir && new_is_dir &&
		    old_dir->i_nlink >= max_links)
			goto out;
	}
	if (is_dir && !(flags & RENAME_EXCHANGE) && target)
		shrink_dcache_parent(new_dentry);
	if (!is_dir) {
		error = try_break_deleg(source, delegated_inode);
		if (error)
			goto out;
	}
	if (target && !new_is_dir) {
		error = try_break_deleg(target, delegated_inode);
		if (error)
			goto out;
	}
	error = old_dir->i_op->rename(old_dir, old_dentry,
				       new_dir, new_dentry, flags);
	if (error)
		goto out;

	if (!(flags & RENAME_EXCHANGE) && target) {
		if (is_dir)
			target->i_flags |= S_DEAD;
		dont_mount(new_dentry);
		detach_mounts(new_dentry);
	}
	if (!(old_dir->i_sb->s_type->fs_flags & FS_RENAME_DOES_D_MOVE)) {
		if (!(flags & RENAME_EXCHANGE))
			d_move(old_dentry, new_dentry);
		else
			d_exchange(old_dentry, new_dentry);
	}
out:
	if (!is_dir || (flags & RENAME_EXCHANGE))
		unlock_two_nondirectories(source, target);
	else if (target)
		inode_unlock(target);
	dput(new_dentry);
	if (!error) {
		fsnotify_move(old_dir, new_dir, old_name, is_dir,
			      !(flags & RENAME_EXCHANGE) ? target : NULL, old_dentry);
		if (flags & RENAME_EXCHANGE) {
			fsnotify_move(new_dir, old_dir, old_dentry->d_name.name,
				      new_is_dir, NULL, new_dentry);
		}
	}
	fsnotify_oldname_free(old_name);

	return error;
}
EXPORT_SYMBOL(vfs_rename);

SYSCALL_DEFINE5(renameat2, int, olddfd, const char __user *, oldname,
		int, newdfd, const char __user *, newname, unsigned int, flags)
{
	struct dentry *old_dentry, *new_dentry;
	struct dentry *trap;
	struct path old_path, new_path;
	struct qstr old_last, new_last;
	int old_type, new_type;
	struct inode *delegated_inode = NULL;
	struct filename *from;
	struct filename *to;
	struct capsicum_rights old_rights;
	struct capsicum_rights new_rights;
	unsigned int lookup_flags = 0, target_flags = LOOKUP_RENAME_TARGET;
	bool should_retry = false;
	int error;

	if (flags & ~(RENAME_NOREPLACE | RENAME_EXCHANGE | RENAME_WHITEOUT))
		return -EINVAL;

	if ((flags & (RENAME_NOREPLACE | RENAME_WHITEOUT)) &&
	    (flags & RENAME_EXCHANGE))
		return -EINVAL;

	if ((flags & RENAME_WHITEOUT) && !capable(CAP_MKNOD))
		return -EPERM;

	if (flags & RENAME_EXCHANGE)
		target_flags = 0;

	cap_rights_init(&old_rights, CAP_RENAMEAT_SOURCE);
	cap_rights_init(&new_rights, CAP_RENAMEAT_TARGET);

retry:
<<<<<<< HEAD
	from = user_path_parent(olddfd, oldname,
				&old_path, &old_last, &old_type, lookup_flags,
				&old_rights);
=======
	from = filename_parentat(olddfd, getname(oldname), lookup_flags,
				&old_path, &old_last, &old_type);
>>>>>>> 4f7d029b
	if (IS_ERR(from)) {
		error = PTR_ERR(from);
		goto exit;
	}

<<<<<<< HEAD
	to = user_path_parent(newdfd, newname,
			&new_path, &new_last, &new_type, lookup_flags,
			&new_rights);
=======
	to = filename_parentat(newdfd, getname(newname), lookup_flags,
				&new_path, &new_last, &new_type);
>>>>>>> 4f7d029b
	if (IS_ERR(to)) {
		error = PTR_ERR(to);
		goto exit1;
	}

	error = -EXDEV;
	if (old_path.mnt != new_path.mnt)
		goto exit2;

	error = -EBUSY;
	if (old_type != LAST_NORM)
		goto exit2;

	if (flags & RENAME_NOREPLACE)
		error = -EEXIST;
	if (new_type != LAST_NORM)
		goto exit2;

	error = mnt_want_write(old_path.mnt);
	if (error)
		goto exit2;

retry_deleg:
	trap = lock_rename(new_path.dentry, old_path.dentry);

	old_dentry = __lookup_hash(&old_last, old_path.dentry, lookup_flags);
	error = PTR_ERR(old_dentry);
	if (IS_ERR(old_dentry))
		goto exit3;
	/* source must exist */
	error = -ENOENT;
	if (d_is_negative(old_dentry))
		goto exit4;
	new_dentry = __lookup_hash(&new_last, new_path.dentry, lookup_flags | target_flags);
	error = PTR_ERR(new_dentry);
	if (IS_ERR(new_dentry))
		goto exit4;
	error = -EEXIST;
	if ((flags & RENAME_NOREPLACE) && d_is_positive(new_dentry))
		goto exit5;
	if (flags & RENAME_EXCHANGE) {
		error = -ENOENT;
		if (d_is_negative(new_dentry))
			goto exit5;

		if (!d_is_dir(new_dentry)) {
			error = -ENOTDIR;
			if (new_last.name[new_last.len])
				goto exit5;
		}
	}
	/* unless the source is a directory trailing slashes give -ENOTDIR */
	if (!d_is_dir(old_dentry)) {
		error = -ENOTDIR;
		if (old_last.name[old_last.len])
			goto exit5;
		if (!(flags & RENAME_EXCHANGE) && new_last.name[new_last.len])
			goto exit5;
	}
	/* source should not be ancestor of target */
	error = -EINVAL;
	if (old_dentry == trap)
		goto exit5;
	/* target should not be an ancestor of source */
	if (!(flags & RENAME_EXCHANGE))
		error = -ENOTEMPTY;
	if (new_dentry == trap)
		goto exit5;

	error = security_path_rename(&old_path, old_dentry,
				     &new_path, new_dentry, flags);
	if (error)
		goto exit5;
	error = vfs_rename(old_path.dentry->d_inode, old_dentry,
			   new_path.dentry->d_inode, new_dentry,
			   &delegated_inode, flags);
exit5:
	dput(new_dentry);
exit4:
	dput(old_dentry);
exit3:
	unlock_rename(new_path.dentry, old_path.dentry);
	if (delegated_inode) {
		error = break_deleg_wait(&delegated_inode);
		if (!error)
			goto retry_deleg;
	}
	mnt_drop_write(old_path.mnt);
exit2:
	if (retry_estale(error, lookup_flags))
		should_retry = true;
	path_put(&new_path);
	putname(to);
exit1:
	path_put(&old_path);
	putname(from);
	if (should_retry) {
		should_retry = false;
		lookup_flags |= LOOKUP_REVAL;
		goto retry;
	}
exit:
	return error;
}

SYSCALL_DEFINE4(renameat, int, olddfd, const char __user *, oldname,
		int, newdfd, const char __user *, newname)
{
	return sys_renameat2(olddfd, oldname, newdfd, newname, 0);
}

SYSCALL_DEFINE2(rename, const char __user *, oldname, const char __user *, newname)
{
	return sys_renameat2(AT_FDCWD, oldname, AT_FDCWD, newname, 0);
}

int vfs_whiteout(struct inode *dir, struct dentry *dentry)
{
	int error = may_create(dir, dentry);
	if (error)
		return error;

	if (!dir->i_op->mknod)
		return -EPERM;

	return dir->i_op->mknod(dir, dentry,
				S_IFCHR | WHITEOUT_MODE, WHITEOUT_DEV);
}
EXPORT_SYMBOL(vfs_whiteout);

int readlink_copy(char __user *buffer, int buflen, const char *link)
{
	int len = PTR_ERR(link);
	if (IS_ERR(link))
		goto out;

	len = strlen(link);
	if (len > (unsigned) buflen)
		len = buflen;
	if (copy_to_user(buffer, link, len))
		len = -EFAULT;
out:
	return len;
}

/*
 * A helper for ->readlink().  This should be used *ONLY* for symlinks that
 * have ->get_link() not calling nd_jump_link().  Using (or not using) it
 * for any given inode is up to filesystem.
 */
static int generic_readlink(struct dentry *dentry, char __user *buffer,
			    int buflen)
{
	DEFINE_DELAYED_CALL(done);
	struct inode *inode = d_inode(dentry);
	const char *link = inode->i_link;
	int res;

	if (!link) {
		link = inode->i_op->get_link(dentry, inode, &done);
		if (IS_ERR(link))
			return PTR_ERR(link);
	}
	res = readlink_copy(buffer, buflen, link);
	do_delayed_call(&done);
	return res;
}

/**
 * vfs_readlink - copy symlink body into userspace buffer
 * @dentry: dentry on which to get symbolic link
 * @buffer: user memory pointer
 * @buflen: size of buffer
 *
 * Does not touch atime.  That's up to the caller if necessary
 *
 * Does not call security hook.
 */
int vfs_readlink(struct dentry *dentry, char __user *buffer, int buflen)
{
	struct inode *inode = d_inode(dentry);

	if (unlikely(!(inode->i_opflags & IOP_DEFAULT_READLINK))) {
		if (unlikely(inode->i_op->readlink))
			return inode->i_op->readlink(dentry, buffer, buflen);

		if (!d_is_symlink(dentry))
			return -EINVAL;

		spin_lock(&inode->i_lock);
		inode->i_opflags |= IOP_DEFAULT_READLINK;
		spin_unlock(&inode->i_lock);
	}

	return generic_readlink(dentry, buffer, buflen);
}
EXPORT_SYMBOL(vfs_readlink);

/**
 * vfs_get_link - get symlink body
 * @dentry: dentry on which to get symbolic link
 * @done: caller needs to free returned data with this
 *
 * Calls security hook and i_op->get_link() on the supplied inode.
 *
 * It does not touch atime.  That's up to the caller if necessary.
 *
 * Does not work on "special" symlinks like /proc/$$/fd/N
 */
const char *vfs_get_link(struct dentry *dentry, struct delayed_call *done)
{
	const char *res = ERR_PTR(-EINVAL);
	struct inode *inode = d_inode(dentry);

	if (d_is_symlink(dentry)) {
		res = ERR_PTR(security_inode_readlink(dentry));
		if (!res)
			res = inode->i_op->get_link(dentry, inode, done);
	}
	return res;
}
EXPORT_SYMBOL(vfs_get_link);

/* get the link contents into pagecache */
const char *page_get_link(struct dentry *dentry, struct inode *inode,
			  struct delayed_call *callback)
{
	char *kaddr;
	struct page *page;
	struct address_space *mapping = inode->i_mapping;

	if (!dentry) {
		page = find_get_page(mapping, 0);
		if (!page)
			return ERR_PTR(-ECHILD);
		if (!PageUptodate(page)) {
			put_page(page);
			return ERR_PTR(-ECHILD);
		}
	} else {
		page = read_mapping_page(mapping, 0, NULL);
		if (IS_ERR(page))
			return (char*)page;
	}
	set_delayed_call(callback, page_put_link, page);
	BUG_ON(mapping_gfp_mask(mapping) & __GFP_HIGHMEM);
	kaddr = page_address(page);
	nd_terminate_link(kaddr, inode->i_size, PAGE_SIZE - 1);
	return kaddr;
}

EXPORT_SYMBOL(page_get_link);

void page_put_link(void *arg)
{
	put_page(arg);
}
EXPORT_SYMBOL(page_put_link);

int page_readlink(struct dentry *dentry, char __user *buffer, int buflen)
{
	DEFINE_DELAYED_CALL(done);
	int res = readlink_copy(buffer, buflen,
				page_get_link(dentry, d_inode(dentry),
					      &done));
	do_delayed_call(&done);
	return res;
}
EXPORT_SYMBOL(page_readlink);

/*
 * The nofs argument instructs pagecache_write_begin to pass AOP_FLAG_NOFS
 */
int __page_symlink(struct inode *inode, const char *symname, int len, int nofs)
{
	struct address_space *mapping = inode->i_mapping;
	struct page *page;
	void *fsdata;
	int err;
	unsigned int flags = AOP_FLAG_UNINTERRUPTIBLE;
	if (nofs)
		flags |= AOP_FLAG_NOFS;

retry:
	err = pagecache_write_begin(NULL, mapping, 0, len-1,
				flags, &page, &fsdata);
	if (err)
		goto fail;

	memcpy(page_address(page), symname, len-1);

	err = pagecache_write_end(NULL, mapping, 0, len-1, len-1,
							page, fsdata);
	if (err < 0)
		goto fail;
	if (err < len-1)
		goto retry;

	mark_inode_dirty(inode);
	return 0;
fail:
	return err;
}
EXPORT_SYMBOL(__page_symlink);

int page_symlink(struct inode *inode, const char *symname, int len)
{
	return __page_symlink(inode, symname, len,
			!mapping_gfp_constraint(inode->i_mapping, __GFP_FS));
}
EXPORT_SYMBOL(page_symlink);

const struct inode_operations page_symlink_inode_operations = {
	.get_link	= page_get_link,
};
EXPORT_SYMBOL(page_symlink_inode_operations);<|MERGE_RESOLUTION|>--- conflicted
+++ resolved
@@ -2622,7 +2622,6 @@
 }
 EXPORT_SYMBOL(user_path_at_empty);
 
-<<<<<<< HEAD
 #ifdef CONFIG_SECURITY_CAPSICUM
 int _user_path_atr(int dfd,
 		   const char __user *name,
@@ -2642,27 +2641,6 @@
 }
 #endif
 
-/*
- * NB: most callers don't do anything directly with the reference to the
- *     to struct filename, but the nd->last pointer points into the name string
- *     allocated by getname. So we must hold the reference to it until all
- *     path-walking is complete.
- */
-static inline struct filename *
-user_path_parent(int dfd, const char __user *path,
-		 struct path *parent,
-		 struct qstr *last,
-		 int *type,
-		 unsigned int flags,
-		 const struct capsicum_rights *rights)
-{
-	/* only LOOKUP_REVAL is allowed in extra flags */
-	return filename_parentat(dfd, getname(path), flags & LOOKUP_REVAL,
-				parent, last, type, rights);
-}
-
-=======
->>>>>>> 4f7d029b
 /**
  * mountpoint_last - look up last component for umount
  * @nd:   pathwalk nameidata - currently pointing at parent directory of "last"
@@ -4045,13 +4023,8 @@
 
 	cap_rights_init(&rights, CAP_UNLINKAT);
 retry:
-<<<<<<< HEAD
-	name = user_path_parent(dfd, pathname,
-				&path, &last, &type, lookup_flags, &rights);
-=======
 	name = filename_parentat(dfd, getname(pathname), lookup_flags,
-				&path, &last, &type);
->>>>>>> 4f7d029b
+				&path, &last, &type, &rights);
 	if (IS_ERR(name))
 		return PTR_ERR(name);
 
@@ -4183,13 +4156,8 @@
 
 	cap_rights_init(&rights, CAP_UNLINKAT);
 retry:
-<<<<<<< HEAD
-	name = user_path_parent(dfd, pathname,
-				&path, &last, &type, lookup_flags, &rights);
-=======
 	name = filename_parentat(dfd, getname(pathname), lookup_flags,
-				&path, &last, &type);
->>>>>>> 4f7d029b
+				&path, &last, &type, &rights);
 	if (IS_ERR(name))
 		return PTR_ERR(name);
 
@@ -4697,27 +4665,15 @@
 	cap_rights_init(&new_rights, CAP_RENAMEAT_TARGET);
 
 retry:
-<<<<<<< HEAD
-	from = user_path_parent(olddfd, oldname,
-				&old_path, &old_last, &old_type, lookup_flags,
-				&old_rights);
-=======
 	from = filename_parentat(olddfd, getname(oldname), lookup_flags,
-				&old_path, &old_last, &old_type);
->>>>>>> 4f7d029b
+				 &old_path, &old_last, &old_type, &old_rights);
 	if (IS_ERR(from)) {
 		error = PTR_ERR(from);
 		goto exit;
 	}
 
-<<<<<<< HEAD
-	to = user_path_parent(newdfd, newname,
-			&new_path, &new_last, &new_type, lookup_flags,
-			&new_rights);
-=======
 	to = filename_parentat(newdfd, getname(newname), lookup_flags,
-				&new_path, &new_last, &new_type);
->>>>>>> 4f7d029b
+			       &new_path, &new_last, &new_type, &new_rights);
 	if (IS_ERR(to)) {
 		error = PTR_ERR(to);
 		goto exit1;
