/*
 *  linux/fs/namei.c
 *
 *  Copyright (C) 1991, 1992  Linus Torvalds
 */

/*
 * Some corrections by tytso.
 */

/* [Feb 1997 T. Schoebel-Theuer] Complete rewrite of the pathname
 * lookup logic.
 */
/* [Feb-Apr 2000, AV] Rewrite to the new namespace architecture.
 */

#include <linux/init.h>
#include <linux/export.h>
#include <linux/kernel.h>
#include <linux/slab.h>
#include <linux/fs.h>
#include <linux/namei.h>
#include <linux/pagemap.h>
#include <linux/fsnotify.h>
#include <linux/personality.h>
#include <linux/security.h>
#include <linux/ima.h>
#include <linux/syscalls.h>
#include <linux/mount.h>
#include <linux/audit.h>
#include <linux/capability.h>
#include <linux/file.h>
#include <linux/fcntl.h>
#include <linux/device_cgroup.h>
#include <linux/fs_struct.h>
#include <linux/posix_acl.h>
#include <linux/capsicum.h>
#include <linux/hash.h>
#include <asm/uaccess.h>

#include "internal.h"
#include "mount.h"

/* [Feb-1997 T. Schoebel-Theuer]
 * Fundamental changes in the pathname lookup mechanisms (namei)
 * were necessary because of omirr.  The reason is that omirr needs
 * to know the _real_ pathname, not the user-supplied one, in case
 * of symlinks (and also when transname replacements occur).
 *
 * The new code replaces the old recursive symlink resolution with
 * an iterative one (in case of non-nested symlink chains).  It does
 * this with calls to <fs>_follow_link().
 * As a side effect, dir_namei(), _namei() and follow_link() are now 
 * replaced with a single function lookup_dentry() that can handle all 
 * the special cases of the former code.
 *
 * With the new dcache, the pathname is stored at each inode, at least as
 * long as the refcount of the inode is positive.  As a side effect, the
 * size of the dcache depends on the inode cache and thus is dynamic.
 *
 * [29-Apr-1998 C. Scott Ananian] Updated above description of symlink
 * resolution to correspond with current state of the code.
 *
 * Note that the symlink resolution is not *completely* iterative.
 * There is still a significant amount of tail- and mid- recursion in
 * the algorithm.  Also, note that <fs>_readlink() is not used in
 * lookup_dentry(): lookup_dentry() on the result of <fs>_readlink()
 * may return different results than <fs>_follow_link().  Many virtual
 * filesystems (including /proc) exhibit this behavior.
 */

/* [24-Feb-97 T. Schoebel-Theuer] Side effects caused by new implementation:
 * New symlink semantics: when open() is called with flags O_CREAT | O_EXCL
 * and the name already exists in form of a symlink, try to create the new
 * name indicated by the symlink. The old code always complained that the
 * name already exists, due to not following the symlink even if its target
 * is nonexistent.  The new semantics affects also mknod() and link() when
 * the name is a symlink pointing to a non-existent name.
 *
 * I don't know which semantics is the right one, since I have no access
 * to standards. But I found by trial that HP-UX 9.0 has the full "new"
 * semantics implemented, while SunOS 4.1.1 and Solaris (SunOS 5.4) have the
 * "old" one. Personally, I think the new semantics is much more logical.
 * Note that "ln old new" where "new" is a symlink pointing to a non-existing
 * file does succeed in both HP-UX and SunOs, but not in Solaris
 * and in the old Linux semantics.
 */

/* [16-Dec-97 Kevin Buhr] For security reasons, we change some symlink
 * semantics.  See the comments in "open_namei" and "do_link" below.
 *
 * [10-Sep-98 Alan Modra] Another symlink change.
 */

/* [Feb-Apr 2000 AV] Complete rewrite. Rules for symlinks:
 *	inside the path - always follow.
 *	in the last component in creation/removal/renaming - never follow.
 *	if LOOKUP_FOLLOW passed - follow.
 *	if the pathname has trailing slashes - follow.
 *	otherwise - don't follow.
 * (applied in that order).
 *
 * [Jun 2000 AV] Inconsistent behaviour of open() in case if flags==O_CREAT
 * restored for 2.4. This is the last surviving part of old 4.2BSD bug.
 * During the 2.4 we need to fix the userland stuff depending on it -
 * hopefully we will be able to get rid of that wart in 2.5. So far only
 * XEmacs seems to be relying on it...
 */
/*
 * [Sep 2001 AV] Single-semaphore locking scheme (kudos to David Holland)
 * implemented.  Let's see if raised priority of ->s_vfs_rename_mutex gives
 * any extra contention...
 */

/* In order to reduce some races, while at the same time doing additional
 * checking and hopefully speeding things up, we copy filenames to the
 * kernel data space before using them..
 *
 * POSIX.1 2.4: an empty pathname is invalid (ENOENT).
 * PATH_MAX includes the nul terminator --RR.
 */

#define EMBEDDED_NAME_MAX	(PATH_MAX - offsetof(struct filename, iname))

struct filename *
getname_flags(const char __user *filename, int flags, int *empty)
{
	struct filename *result;
	char *kname;
	int len;

	result = audit_reusename(filename);
	if (result)
		return result;

	result = __getname();
	if (unlikely(!result))
		return ERR_PTR(-ENOMEM);

	/*
	 * First, try to embed the struct filename inside the names_cache
	 * allocation
	 */
	kname = (char *)result->iname;
	result->name = kname;

	len = strncpy_from_user(kname, filename, EMBEDDED_NAME_MAX);
	if (unlikely(len < 0)) {
		__putname(result);
		return ERR_PTR(len);
	}

	/*
	 * Uh-oh. We have a name that's approaching PATH_MAX. Allocate a
	 * separate struct filename so we can dedicate the entire
	 * names_cache allocation for the pathname, and re-do the copy from
	 * userland.
	 */
	if (unlikely(len == EMBEDDED_NAME_MAX)) {
		const size_t size = offsetof(struct filename, iname[1]);
		kname = (char *)result;

		/*
		 * size is chosen that way we to guarantee that
		 * result->iname[0] is within the same object and that
		 * kname can't be equal to result->iname, no matter what.
		 */
		result = kzalloc(size, GFP_KERNEL);
		if (unlikely(!result)) {
			__putname(kname);
			return ERR_PTR(-ENOMEM);
		}
		result->name = kname;
		len = strncpy_from_user(kname, filename, PATH_MAX);
		if (unlikely(len < 0)) {
			__putname(kname);
			kfree(result);
			return ERR_PTR(len);
		}
		if (unlikely(len == PATH_MAX)) {
			__putname(kname);
			kfree(result);
			return ERR_PTR(-ENAMETOOLONG);
		}
	}

	result->refcnt = 1;
	/* The empty path is special. */
	if (unlikely(!len)) {
		if (empty)
			*empty = 1;
		if (!(flags & LOOKUP_EMPTY)) {
			putname(result);
			return ERR_PTR(-ENOENT);
		}
	}

	result->uptr = filename;
	result->aname = NULL;
	audit_getname(result);
	return result;
}

struct filename *
getname(const char __user * filename)
{
	return getname_flags(filename, 0, NULL);
}

struct filename *
getname_kernel(const char * filename)
{
	struct filename *result;
	int len = strlen(filename) + 1;

	result = __getname();
	if (unlikely(!result))
		return ERR_PTR(-ENOMEM);

	if (len <= EMBEDDED_NAME_MAX) {
		result->name = (char *)result->iname;
	} else if (len <= PATH_MAX) {
		struct filename *tmp;

		tmp = kmalloc(sizeof(*tmp), GFP_KERNEL);
		if (unlikely(!tmp)) {
			__putname(result);
			return ERR_PTR(-ENOMEM);
		}
		tmp->name = (char *)result;
		result = tmp;
	} else {
		__putname(result);
		return ERR_PTR(-ENAMETOOLONG);
	}
	memcpy((char *)result->name, filename, len);
	result->uptr = NULL;
	result->aname = NULL;
	result->refcnt = 1;
	audit_getname(result);

	return result;
}

void putname(struct filename *name)
{
	BUG_ON(name->refcnt <= 0);

	if (--name->refcnt > 0)
		return;

	if (name->name != name->iname) {
		__putname(name->name);
		kfree(name);
	} else
		__putname(name);
}

static int check_acl(struct inode *inode, int mask)
{
#ifdef CONFIG_FS_POSIX_ACL
	struct posix_acl *acl;

	if (mask & MAY_NOT_BLOCK) {
		acl = get_cached_acl_rcu(inode, ACL_TYPE_ACCESS);
	        if (!acl)
	                return -EAGAIN;
		/* no ->get_acl() calls in RCU mode... */
		if (acl == ACL_NOT_CACHED)
			return -ECHILD;
	        return posix_acl_permission(inode, acl, mask & ~MAY_NOT_BLOCK);
	}

	acl = get_acl(inode, ACL_TYPE_ACCESS);
	if (IS_ERR(acl))
		return PTR_ERR(acl);
	if (acl) {
	        int error = posix_acl_permission(inode, acl, mask);
	        posix_acl_release(acl);
	        return error;
	}
#endif

	return -EAGAIN;
}

/*
 * This does the basic permission checking
 */
static int acl_permission_check(struct inode *inode, int mask)
{
	unsigned int mode = inode->i_mode;

	if (likely(uid_eq(current_fsuid(), inode->i_uid)))
		mode >>= 6;
	else {
		if (IS_POSIXACL(inode) && (mode & S_IRWXG)) {
			int error = check_acl(inode, mask);
			if (error != -EAGAIN)
				return error;
		}

		if (in_group_p(inode->i_gid))
			mode >>= 3;
	}

	/*
	 * If the DACs are ok we don't need any capability check.
	 */
	if ((mask & ~mode & (MAY_READ | MAY_WRITE | MAY_EXEC)) == 0)
		return 0;
	return -EACCES;
}

/**
 * generic_permission -  check for access rights on a Posix-like filesystem
 * @inode:	inode to check access rights for
 * @mask:	right to check for (%MAY_READ, %MAY_WRITE, %MAY_EXEC, ...)
 *
 * Used to check for read/write/execute permissions on a file.
 * We use "fsuid" for this, letting us set arbitrary permissions
 * for filesystem access without changing the "normal" uids which
 * are used for other things.
 *
 * generic_permission is rcu-walk aware. It returns -ECHILD in case an rcu-walk
 * request cannot be satisfied (eg. requires blocking or too much complexity).
 * It would then be called again in ref-walk mode.
 */
int generic_permission(struct inode *inode, int mask)
{
	int ret;

	/*
	 * Do the basic permission checks.
	 */
	ret = acl_permission_check(inode, mask);
	if (ret != -EACCES)
		return ret;

	if (S_ISDIR(inode->i_mode)) {
		/* DACs are overridable for directories */
		if (capable_wrt_inode_uidgid(inode, CAP_DAC_OVERRIDE))
			return 0;
		if (!(mask & MAY_WRITE))
			if (capable_wrt_inode_uidgid(inode,
						     CAP_DAC_READ_SEARCH))
				return 0;
		return -EACCES;
	}
	/*
	 * Read/write DACs are always overridable.
	 * Executable DACs are overridable when there is
	 * at least one exec bit set.
	 */
	if (!(mask & MAY_EXEC) || (inode->i_mode & S_IXUGO))
		if (capable_wrt_inode_uidgid(inode, CAP_DAC_OVERRIDE))
			return 0;

	/*
	 * Searching includes executable on directories, else just read.
	 */
	mask &= MAY_READ | MAY_WRITE | MAY_EXEC;
	if (mask == MAY_READ)
		if (capable_wrt_inode_uidgid(inode, CAP_DAC_READ_SEARCH))
			return 0;

	return -EACCES;
}
EXPORT_SYMBOL(generic_permission);

/*
 * We _really_ want to just do "generic_permission()" without
 * even looking at the inode->i_op values. So we keep a cache
 * flag in inode->i_opflags, that says "this has not special
 * permission function, use the fast case".
 */
static inline int do_inode_permission(struct inode *inode, int mask)
{
	if (unlikely(!(inode->i_opflags & IOP_FASTPERM))) {
		if (likely(inode->i_op->permission))
			return inode->i_op->permission(inode, mask);

		/* This gets set once for the inode lifetime */
		spin_lock(&inode->i_lock);
		inode->i_opflags |= IOP_FASTPERM;
		spin_unlock(&inode->i_lock);
	}
	return generic_permission(inode, mask);
}

/**
 * __inode_permission - Check for access rights to a given inode
 * @inode: Inode to check permission on
 * @mask: Right to check for (%MAY_READ, %MAY_WRITE, %MAY_EXEC)
 *
 * Check for read/write/execute permissions on an inode.
 *
 * When checking for MAY_APPEND, MAY_WRITE must also be set in @mask.
 *
 * This does not check for a read-only file system.  You probably want
 * inode_permission().
 */
int __inode_permission(struct inode *inode, int mask)
{
	int retval;

	if (unlikely(mask & MAY_WRITE)) {
		/*
		 * Nobody gets write access to an immutable file.
		 */
		if (IS_IMMUTABLE(inode))
			return -EACCES;
	}

	retval = do_inode_permission(inode, mask);
	if (retval)
		return retval;

	retval = devcgroup_inode_permission(inode, mask);
	if (retval)
		return retval;

	return security_inode_permission(inode, mask);
}
EXPORT_SYMBOL(__inode_permission);

/**
 * sb_permission - Check superblock-level permissions
 * @sb: Superblock of inode to check permission on
 * @inode: Inode to check permission on
 * @mask: Right to check for (%MAY_READ, %MAY_WRITE, %MAY_EXEC)
 *
 * Separate out file-system wide checks from inode-specific permission checks.
 */
static int sb_permission(struct super_block *sb, struct inode *inode, int mask)
{
	if (unlikely(mask & MAY_WRITE)) {
		umode_t mode = inode->i_mode;

		/* Nobody gets write access to a read-only fs. */
		if ((sb->s_flags & MS_RDONLY) &&
		    (S_ISREG(mode) || S_ISDIR(mode) || S_ISLNK(mode)))
			return -EROFS;
	}
	return 0;
}

/**
 * inode_permission - Check for access rights to a given inode
 * @inode: Inode to check permission on
 * @mask: Right to check for (%MAY_READ, %MAY_WRITE, %MAY_EXEC)
 *
 * Check for read/write/execute permissions on an inode.  We use fs[ug]id for
 * this, letting us set arbitrary permissions for filesystem access without
 * changing the "normal" UIDs which are used for other things.
 *
 * When checking for MAY_APPEND, MAY_WRITE must also be set in @mask.
 */
int inode_permission(struct inode *inode, int mask)
{
	int retval;

	retval = sb_permission(inode->i_sb, inode, mask);
	if (retval)
		return retval;
	return __inode_permission(inode, mask);
}
EXPORT_SYMBOL(inode_permission);

/**
 * path_get - get a reference to a path
 * @path: path to get the reference to
 *
 * Given a path increment the reference count to the dentry and the vfsmount.
 */
void path_get(const struct path *path)
{
	mntget(path->mnt);
	dget(path->dentry);
}
EXPORT_SYMBOL(path_get);

/**
 * path_put - put a reference to a path
 * @path: path to put the reference to
 *
 * Given a path decrement the reference count to the dentry and the vfsmount.
 */
void path_put(const struct path *path)
{
	dput(path->dentry);
	mntput(path->mnt);
}
EXPORT_SYMBOL(path_put);

#define EMBEDDED_LEVELS 2
struct nameidata {
	struct path	path;
	struct qstr	last;
	struct path	root;
	struct inode	*inode; /* path.dentry.d_inode */
	unsigned int	flags;
	unsigned	seq, m_seq;
	int		last_type;
	unsigned	depth;
<<<<<<< HEAD
	const struct capsicum_rights *base_rights;
	struct file	*base;
	char *saved_names[MAX_NESTED_LINKS + 1];
=======
	int		total_link_count;
	struct saved {
		struct path link;
		void *cookie;
		const char *name;
		struct inode *inode;
		unsigned seq;
	} *stack, internal[EMBEDDED_LEVELS];
	struct filename	*name;
	struct nameidata *saved;
	unsigned	root_seq;
	int		dfd;
>>>>>>> 52721d9d
};

static void set_nameidata(struct nameidata *p, int dfd, struct filename *name)
{
	struct nameidata *old = current->nameidata;
	p->stack = p->internal;
	p->dfd = dfd;
	p->name = name;
	p->total_link_count = old ? old->total_link_count : 0;
	p->saved = old;
	current->nameidata = p;
}

static void restore_nameidata(void)
{
	struct nameidata *now = current->nameidata, *old = now->saved;

	current->nameidata = old;
	if (old)
		old->total_link_count = now->total_link_count;
	if (now->stack != now->internal) {
		kfree(now->stack);
		now->stack = now->internal;
	}
}

static int __nd_alloc_stack(struct nameidata *nd)
{
	struct saved *p;

	if (nd->flags & LOOKUP_RCU) {
		p= kmalloc(MAXSYMLINKS * sizeof(struct saved),
				  GFP_ATOMIC);
		if (unlikely(!p))
			return -ECHILD;
	} else {
		p= kmalloc(MAXSYMLINKS * sizeof(struct saved),
				  GFP_KERNEL);
		if (unlikely(!p))
			return -ENOMEM;
	}
	memcpy(p, nd->internal, sizeof(nd->internal));
	nd->stack = p;
	return 0;
}

static inline int nd_alloc_stack(struct nameidata *nd)
{
	if (likely(nd->depth != EMBEDDED_LEVELS))
		return 0;
	if (likely(nd->stack != nd->internal))
		return 0;
	return __nd_alloc_stack(nd);
}

static void drop_links(struct nameidata *nd)
{
	int i = nd->depth;
	while (i--) {
		struct saved *last = nd->stack + i;
		struct inode *inode = last->inode;
		if (last->cookie && inode->i_op->put_link) {
			inode->i_op->put_link(inode, last->cookie);
			last->cookie = NULL;
		}
	}
}

static void terminate_walk(struct nameidata *nd)
{
	drop_links(nd);
	if (!(nd->flags & LOOKUP_RCU)) {
		int i;
		path_put(&nd->path);
		for (i = 0; i < nd->depth; i++)
			path_put(&nd->stack[i].link);
		if (nd->root.mnt && !(nd->flags & LOOKUP_ROOT)) {
			path_put(&nd->root);
			nd->root.mnt = NULL;
		}
	} else {
		nd->flags &= ~LOOKUP_RCU;
		if (!(nd->flags & LOOKUP_ROOT))
			nd->root.mnt = NULL;
		rcu_read_unlock();
	}
	nd->depth = 0;
}

/* path_put is needed afterwards regardless of success or failure */
static bool legitimize_path(struct nameidata *nd,
			    struct path *path, unsigned seq)
{
	int res = __legitimize_mnt(path->mnt, nd->m_seq);
	if (unlikely(res)) {
		if (res > 0)
			path->mnt = NULL;
		path->dentry = NULL;
		return false;
	}
	if (unlikely(!lockref_get_not_dead(&path->dentry->d_lockref))) {
		path->dentry = NULL;
		return false;
	}
	return !read_seqcount_retry(&path->dentry->d_seq, seq);
}

static bool legitimize_links(struct nameidata *nd)
{
	int i;
	for (i = 0; i < nd->depth; i++) {
		struct saved *last = nd->stack + i;
		if (unlikely(!legitimize_path(nd, &last->link, last->seq))) {
			drop_links(nd);
			nd->depth = i + 1;
			return false;
		}
	}
	return true;
}

/*
 * Path walking has 2 modes, rcu-walk and ref-walk (see
 * Documentation/filesystems/path-lookup.txt).  In situations when we can't
 * continue in RCU mode, we attempt to drop out of rcu-walk mode and grab
 * normal reference counts on dentries and vfsmounts to transition to rcu-walk
 * mode.  Refcounts are grabbed at the last known good point before rcu-walk
 * got stuck, so ref-walk may continue from there. If this is not successful
 * (eg. a seqcount has changed), then failure is returned and it's up to caller
 * to restart the path walk from the beginning in ref-walk mode.
 */

/**
 * unlazy_walk - try to switch to ref-walk mode.
 * @nd: nameidata pathwalk data
 * @dentry: child of nd->path.dentry or NULL
 * @seq: seq number to check dentry against
 * Returns: 0 on success, -ECHILD on failure
 *
 * unlazy_walk attempts to legitimize the current nd->path, nd->root and dentry
 * for ref-walk mode.  @dentry must be a path found by a do_lookup call on
 * @nd or NULL.  Must be called from rcu-walk context.
 * Nothing should touch nameidata between unlazy_walk() failure and
 * terminate_walk().
 */
static int unlazy_walk(struct nameidata *nd, struct dentry *dentry, unsigned seq)
{
	struct dentry *parent = nd->path.dentry;

	BUG_ON(!(nd->flags & LOOKUP_RCU));

	nd->flags &= ~LOOKUP_RCU;
	if (unlikely(!legitimize_links(nd)))
		goto out2;
	if (unlikely(!legitimize_mnt(nd->path.mnt, nd->m_seq)))
		goto out2;
	if (unlikely(!lockref_get_not_dead(&parent->d_lockref)))
		goto out1;

	/*
	 * For a negative lookup, the lookup sequence point is the parents
	 * sequence point, and it only needs to revalidate the parent dentry.
	 *
	 * For a positive lookup, we need to move both the parent and the
	 * dentry from the RCU domain to be properly refcounted. And the
	 * sequence number in the dentry validates *both* dentry counters,
	 * since we checked the sequence number of the parent after we got
	 * the child sequence number. So we know the parent must still
	 * be valid if the child sequence number is still valid.
	 */
	if (!dentry) {
		if (read_seqcount_retry(&parent->d_seq, nd->seq))
			goto out;
		BUG_ON(nd->inode != parent->d_inode);
	} else {
		if (!lockref_get_not_dead(&dentry->d_lockref))
			goto out;
		if (read_seqcount_retry(&dentry->d_seq, seq))
			goto drop_dentry;
	}

	/*
	 * Sequence counts matched. Now make sure that the root is
	 * still valid and get it if required.
	 */
	if (nd->root.mnt && !(nd->flags & LOOKUP_ROOT)) {
		if (unlikely(!legitimize_path(nd, &nd->root, nd->root_seq))) {
			rcu_read_unlock();
			dput(dentry);
			return -ECHILD;
		}
	}

	rcu_read_unlock();
	return 0;

drop_dentry:
	rcu_read_unlock();
	dput(dentry);
	goto drop_root_mnt;
out2:
	nd->path.mnt = NULL;
out1:
	nd->path.dentry = NULL;
out:
	rcu_read_unlock();
drop_root_mnt:
	if (!(nd->flags & LOOKUP_ROOT))
		nd->root.mnt = NULL;
	return -ECHILD;
}

static int unlazy_link(struct nameidata *nd, struct path *link, unsigned seq)
{
	if (unlikely(!legitimize_path(nd, link, seq))) {
		drop_links(nd);
		nd->depth = 0;
		nd->flags &= ~LOOKUP_RCU;
		nd->path.mnt = NULL;
		nd->path.dentry = NULL;
		if (!(nd->flags & LOOKUP_ROOT))
			nd->root.mnt = NULL;
		rcu_read_unlock();
	} else if (likely(unlazy_walk(nd, NULL, 0)) == 0) {
		return 0;
	}
	path_put(link);
	return -ECHILD;
}

static inline int d_revalidate(struct dentry *dentry, unsigned int flags)
{
	return dentry->d_op->d_revalidate(dentry, flags);
}

/**
 * complete_walk - successful completion of path walk
 * @nd:  pointer nameidata
 *
 * If we had been in RCU mode, drop out of it and legitimize nd->path.
 * Revalidate the final result, unless we'd already done that during
 * the path walk or the filesystem doesn't ask for it.  Return 0 on
 * success, -error on failure.  In case of failure caller does not
 * need to drop nd->path.
 */
static int complete_walk(struct nameidata *nd)
{
	struct dentry *dentry = nd->path.dentry;
	int status;

	if (nd->flags & LOOKUP_RCU) {
		if (!(nd->flags & LOOKUP_ROOT))
			nd->root.mnt = NULL;
		if (unlikely(unlazy_walk(nd, NULL, 0)))
			return -ECHILD;
	}

	if (likely(!(nd->flags & LOOKUP_JUMPED)))
		return 0;

	if (likely(!(dentry->d_flags & DCACHE_OP_WEAK_REVALIDATE)))
		return 0;

	status = dentry->d_op->d_weak_revalidate(dentry, nd->flags);
	if (status > 0)
		return 0;

	if (!status)
		status = -ESTALE;

	return status;
}

static void set_root(struct nameidata *nd)
{
	get_fs_root(current->fs, &nd->root);
}

<<<<<<< HEAD
/*
 * Retrieval of files against a directory file descriptor requires
 * CAP_LOOKUP. As this is common in this file, set up the required rights once
 * and for all.
 */
static struct capsicum_rights lookup_rights;
static int __init init_lookup_rights(void)
{
	cap_rights_init(&lookup_rights, CAP_LOOKUP);
	return 0;
}
fs_initcall(init_lookup_rights);

static int link_path_walk(const char *, struct nameidata *);

static __always_inline unsigned set_root_rcu(struct nameidata *nd)
=======
static void set_root_rcu(struct nameidata *nd)
>>>>>>> 52721d9d
{
	struct fs_struct *fs = current->fs;
	unsigned seq;

	do {
		seq = read_seqcount_begin(&fs->seq);
		nd->root = fs->root;
		nd->root_seq = __read_seqcount_begin(&nd->root.dentry->d_seq);
	} while (read_seqcount_retry(&fs->seq, seq));
}

static void path_put_conditional(struct path *path, struct nameidata *nd)
{
	dput(path->dentry);
	if (path->mnt != nd->path.mnt)
		mntput(path->mnt);
}

static inline void path_to_nameidata(const struct path *path,
					struct nameidata *nd)
{
	if (!(nd->flags & LOOKUP_RCU)) {
		dput(nd->path.dentry);
		if (nd->path.mnt != path->mnt)
			mntput(nd->path.mnt);
	}
	nd->path.mnt = path->mnt;
	nd->path.dentry = path->dentry;
}

/*
 * Helper to directly jump to a known parsed path from ->follow_link,
 * caller must have taken a reference to path beforehand.
 */
<<<<<<< HEAD
int nd_jump_link(struct nameidata *nd, struct path *path)
{
	if (nd->flags & LOOKUP_BENEATH)
		return -EPERM;
=======
void nd_jump_link(struct path *path)
{
	struct nameidata *nd = current->nameidata;
>>>>>>> 52721d9d
	path_put(&nd->path);

	nd->path = *path;
	nd->inode = nd->path.dentry->d_inode;
	nd->flags |= LOOKUP_JUMPED;
	return 0;
}

static inline void put_link(struct nameidata *nd)
{
	struct saved *last = nd->stack + --nd->depth;
	struct inode *inode = last->inode;
	if (last->cookie && inode->i_op->put_link)
		inode->i_op->put_link(inode, last->cookie);
	if (!(nd->flags & LOOKUP_RCU))
		path_put(&last->link);
}

int sysctl_protected_symlinks __read_mostly = 0;
int sysctl_protected_hardlinks __read_mostly = 0;

/**
 * may_follow_link - Check symlink following for unsafe situations
 * @nd: nameidata pathwalk data
 *
 * In the case of the sysctl_protected_symlinks sysctl being enabled,
 * CAP_DAC_OVERRIDE needs to be specifically ignored if the symlink is
 * in a sticky world-writable directory. This is to protect privileged
 * processes from failing races against path names that may change out
 * from under them by way of other users creating malicious symlinks.
 * It will permit symlinks to be followed only when outside a sticky
 * world-writable directory, or when the uid of the symlink and follower
 * match, or when the directory owner matches the symlink's owner.
 *
 * Returns 0 if following the symlink is allowed, -ve on error.
 */
static inline int may_follow_link(struct nameidata *nd)
{
	const struct inode *inode;
	const struct inode *parent;

	if (!sysctl_protected_symlinks)
		return 0;

	/* Allowed if owner and follower match. */
	inode = nd->stack[0].inode;
	if (uid_eq(current_cred()->fsuid, inode->i_uid))
		return 0;

	/* Allowed if parent directory not sticky and world-writable. */
	parent = nd->path.dentry->d_inode;
	if ((parent->i_mode & (S_ISVTX|S_IWOTH)) != (S_ISVTX|S_IWOTH))
		return 0;

	/* Allowed if parent directory and link owner match. */
	if (uid_eq(parent->i_uid, inode->i_uid))
		return 0;

	if (nd->flags & LOOKUP_RCU)
		return -ECHILD;

	audit_log_link_denied("follow_link", &nd->stack[0].link);
	return -EACCES;
}

/**
 * safe_hardlink_source - Check for safe hardlink conditions
 * @inode: the source inode to hardlink from
 *
 * Return false if at least one of the following conditions:
 *    - inode is not a regular file
 *    - inode is setuid
 *    - inode is setgid and group-exec
 *    - access failure for read and write
 *
 * Otherwise returns true.
 */
static bool safe_hardlink_source(struct inode *inode)
{
	umode_t mode = inode->i_mode;

	/* Special files should not get pinned to the filesystem. */
	if (!S_ISREG(mode))
		return false;

	/* Setuid files should not get pinned to the filesystem. */
	if (mode & S_ISUID)
		return false;

	/* Executable setgid files should not get pinned to the filesystem. */
	if ((mode & (S_ISGID | S_IXGRP)) == (S_ISGID | S_IXGRP))
		return false;

	/* Hardlinking to unreadable or unwritable sources is dangerous. */
	if (inode_permission(inode, MAY_READ | MAY_WRITE))
		return false;

	return true;
}

/**
 * may_linkat - Check permissions for creating a hardlink
 * @link: the source to hardlink from
 *
 * Block hardlink when all of:
 *  - sysctl_protected_hardlinks enabled
 *  - fsuid does not match inode
 *  - hardlink source is unsafe (see safe_hardlink_source() above)
 *  - not CAP_FOWNER
 *
 * Returns 0 if successful, -ve on error.
 */
static int may_linkat(struct path *link)
{
	const struct cred *cred;
	struct inode *inode;

	if (!sysctl_protected_hardlinks)
		return 0;

	cred = current_cred();
	inode = link->dentry->d_inode;

	/* Source inode owner (or CAP_FOWNER) can hardlink all they like,
	 * otherwise, it must be a safe source.
	 */
	if (uid_eq(cred->fsuid, inode->i_uid) || safe_hardlink_source(inode) ||
	    capable(CAP_FOWNER))
		return 0;

	audit_log_link_denied("linkat", link);
	return -EPERM;
}

static __always_inline
const char *get_link(struct nameidata *nd)
{
	struct saved *last = nd->stack + nd->depth - 1;
	struct dentry *dentry = last->link.dentry;
	struct inode *inode = last->inode;
	int error;
	const char *res;

	if (!(nd->flags & LOOKUP_RCU)) {
		touch_atime(&last->link);
		cond_resched();
	} else if (atime_needs_update(&last->link, inode)) {
		if (unlikely(unlazy_walk(nd, NULL, 0)))
			return ERR_PTR(-ECHILD);
		touch_atime(&last->link);
	}

	error = security_inode_follow_link(dentry, inode,
					   nd->flags & LOOKUP_RCU);
	if (unlikely(error))
		return ERR_PTR(error);

	nd->last_type = LAST_BIND;
	res = inode->i_link;
	if (!res) {
		if (nd->flags & LOOKUP_RCU) {
			if (unlikely(unlazy_walk(nd, NULL, 0)))
				return ERR_PTR(-ECHILD);
		}
		res = inode->i_op->follow_link(dentry, &last->cookie);
		if (IS_ERR_OR_NULL(res)) {
			last->cookie = NULL;
			return res;
		}
	}
	if (*res == '/') {
		if (nd->flags & LOOKUP_RCU) {
			struct dentry *d;
			if (!nd->root.mnt)
				set_root_rcu(nd);
			nd->path = nd->root;
			d = nd->path.dentry;
			nd->inode = d->d_inode;
			nd->seq = nd->root_seq;
			if (unlikely(read_seqcount_retry(&d->d_seq, nd->seq)))
				return ERR_PTR(-ECHILD);
		} else {
			if (!nd->root.mnt)
				set_root(nd);
			path_put(&nd->path);
			nd->path = nd->root;
			path_get(&nd->root);
			nd->inode = nd->path.dentry->d_inode;
		}
		nd->flags |= LOOKUP_JUMPED;
		while (unlikely(*++res == '/'))
			;
	}
	if (!*res)
		res = NULL;
	return res;
}

/*
 * follow_up - Find the mountpoint of path's vfsmount
 *
 * Given a path, find the mountpoint of its source file system.
 * Replace @path with the path of the mountpoint in the parent mount.
 * Up is towards /.
 *
 * Return 1 if we went up a level and 0 if we were already at the
 * root.
 */
int follow_up(struct path *path)
{
	struct mount *mnt = real_mount(path->mnt);
	struct mount *parent;
	struct dentry *mountpoint;

	read_seqlock_excl(&mount_lock);
	parent = mnt->mnt_parent;
	if (parent == mnt) {
		read_sequnlock_excl(&mount_lock);
		return 0;
	}
	mntget(&parent->mnt);
	mountpoint = dget(mnt->mnt_mountpoint);
	read_sequnlock_excl(&mount_lock);
	dput(path->dentry);
	path->dentry = mountpoint;
	mntput(path->mnt);
	path->mnt = &parent->mnt;
	return 1;
}
EXPORT_SYMBOL(follow_up);

/*
 * Perform an automount
 * - return -EISDIR to tell follow_managed() to stop and return the path we
 *   were called with.
 */
static int follow_automount(struct path *path, struct nameidata *nd,
			    bool *need_mntput)
{
	struct vfsmount *mnt;
	int err;

	if (!path->dentry->d_op || !path->dentry->d_op->d_automount)
		return -EREMOTE;

	/* We don't want to mount if someone's just doing a stat -
	 * unless they're stat'ing a directory and appended a '/' to
	 * the name.
	 *
	 * We do, however, want to mount if someone wants to open or
	 * create a file of any type under the mountpoint, wants to
	 * traverse through the mountpoint or wants to open the
	 * mounted directory.  Also, autofs may mark negative dentries
	 * as being automount points.  These will need the attentions
	 * of the daemon to instantiate them before they can be used.
	 */
	if (!(nd->flags & (LOOKUP_PARENT | LOOKUP_DIRECTORY |
			   LOOKUP_OPEN | LOOKUP_CREATE | LOOKUP_AUTOMOUNT)) &&
	    path->dentry->d_inode)
		return -EISDIR;

	nd->total_link_count++;
	if (nd->total_link_count >= 40)
		return -ELOOP;

	mnt = path->dentry->d_op->d_automount(path);
	if (IS_ERR(mnt)) {
		/*
		 * The filesystem is allowed to return -EISDIR here to indicate
		 * it doesn't want to automount.  For instance, autofs would do
		 * this so that its userspace daemon can mount on this dentry.
		 *
		 * However, we can only permit this if it's a terminal point in
		 * the path being looked up; if it wasn't then the remainder of
		 * the path is inaccessible and we should say so.
		 */
		if (PTR_ERR(mnt) == -EISDIR && (nd->flags & LOOKUP_PARENT))
			return -EREMOTE;
		return PTR_ERR(mnt);
	}

	if (!mnt) /* mount collision */
		return 0;

	if (!*need_mntput) {
		/* lock_mount() may release path->mnt on error */
		mntget(path->mnt);
		*need_mntput = true;
	}
	err = finish_automount(mnt, path);

	switch (err) {
	case -EBUSY:
		/* Someone else made a mount here whilst we were busy */
		return 0;
	case 0:
		path_put(path);
		path->mnt = mnt;
		path->dentry = dget(mnt->mnt_root);
		return 0;
	default:
		return err;
	}

}

/*
 * Handle a dentry that is managed in some way.
 * - Flagged for transit management (autofs)
 * - Flagged as mountpoint
 * - Flagged as automount point
 *
 * This may only be called in refwalk mode.
 *
 * Serialization is taken care of in namespace.c
 */
static int follow_managed(struct path *path, struct nameidata *nd)
{
	struct vfsmount *mnt = path->mnt; /* held by caller, must be left alone */
	unsigned managed;
	bool need_mntput = false;
	int ret = 0;

	/* Given that we're not holding a lock here, we retain the value in a
	 * local variable for each dentry as we look at it so that we don't see
	 * the components of that value change under us */
	while (managed = ACCESS_ONCE(path->dentry->d_flags),
	       managed &= DCACHE_MANAGED_DENTRY,
	       unlikely(managed != 0)) {
		/* Allow the filesystem to manage the transit without i_mutex
		 * being held. */
		if (managed & DCACHE_MANAGE_TRANSIT) {
			BUG_ON(!path->dentry->d_op);
			BUG_ON(!path->dentry->d_op->d_manage);
			ret = path->dentry->d_op->d_manage(path->dentry, false);
			if (ret < 0)
				break;
		}

		/* Transit to a mounted filesystem. */
		if (managed & DCACHE_MOUNTED) {
			struct vfsmount *mounted = lookup_mnt(path);
			if (mounted) {
				dput(path->dentry);
				if (need_mntput)
					mntput(path->mnt);
				path->mnt = mounted;
				path->dentry = dget(mounted->mnt_root);
				need_mntput = true;
				continue;
			}

			/* Something is mounted on this dentry in another
			 * namespace and/or whatever was mounted there in this
			 * namespace got unmounted before lookup_mnt() could
			 * get it */
		}

		/* Handle an automount point */
		if (managed & DCACHE_NEED_AUTOMOUNT) {
			ret = follow_automount(path, nd, &need_mntput);
			if (ret < 0)
				break;
			continue;
		}

		/* We didn't change the current path point */
		break;
	}

	if (need_mntput && path->mnt == mnt)
		mntput(path->mnt);
	if (ret == -EISDIR)
		ret = 0;
	if (need_mntput)
		nd->flags |= LOOKUP_JUMPED;
	if (unlikely(ret < 0))
		path_put_conditional(path, nd);
	return ret;
}

int follow_down_one(struct path *path)
{
	struct vfsmount *mounted;

	mounted = lookup_mnt(path);
	if (mounted) {
		dput(path->dentry);
		mntput(path->mnt);
		path->mnt = mounted;
		path->dentry = dget(mounted->mnt_root);
		return 1;
	}
	return 0;
}
EXPORT_SYMBOL(follow_down_one);

static inline int managed_dentry_rcu(struct dentry *dentry)
{
	return (dentry->d_flags & DCACHE_MANAGE_TRANSIT) ?
		dentry->d_op->d_manage(dentry, true) : 0;
}

/*
 * Try to skip to top of mountpoint pile in rcuwalk mode.  Fail if
 * we meet a managed dentry that would need blocking.
 */
static bool __follow_mount_rcu(struct nameidata *nd, struct path *path,
			       struct inode **inode, unsigned *seqp)
{
	for (;;) {
		struct mount *mounted;
		/*
		 * Don't forget we might have a non-mountpoint managed dentry
		 * that wants to block transit.
		 */
		switch (managed_dentry_rcu(path->dentry)) {
		case -ECHILD:
		default:
			return false;
		case -EISDIR:
			return true;
		case 0:
			break;
		}

		if (!d_mountpoint(path->dentry))
			return !(path->dentry->d_flags & DCACHE_NEED_AUTOMOUNT);

		mounted = __lookup_mnt(path->mnt, path->dentry);
		if (!mounted)
			break;
		path->mnt = &mounted->mnt;
		path->dentry = mounted->mnt.mnt_root;
		nd->flags |= LOOKUP_JUMPED;
		*seqp = read_seqcount_begin(&path->dentry->d_seq);
		/*
		 * Update the inode too. We don't need to re-check the
		 * dentry sequence number here after this d_inode read,
		 * because a mount-point is always pinned.
		 */
		*inode = path->dentry->d_inode;
	}
	return !read_seqretry(&mount_lock, nd->m_seq) &&
		!(path->dentry->d_flags & DCACHE_NEED_AUTOMOUNT);
}

static int follow_dotdot_rcu(struct nameidata *nd)
{
	struct inode *inode = nd->inode;
	if (!nd->root.mnt)
		set_root_rcu(nd);

	while (1) {
		if (path_equal(&nd->path, &nd->root))
			break;
		if (nd->path.dentry != nd->path.mnt->mnt_root) {
			struct dentry *old = nd->path.dentry;
			struct dentry *parent = old->d_parent;
			unsigned seq;

			inode = parent->d_inode;
			seq = read_seqcount_begin(&parent->d_seq);
			if (unlikely(read_seqcount_retry(&old->d_seq, nd->seq)))
				return -ECHILD;
			nd->path.dentry = parent;
			nd->seq = seq;
			break;
		} else {
			struct mount *mnt = real_mount(nd->path.mnt);
			struct mount *mparent = mnt->mnt_parent;
			struct dentry *mountpoint = mnt->mnt_mountpoint;
			struct inode *inode2 = mountpoint->d_inode;
			unsigned seq = read_seqcount_begin(&mountpoint->d_seq);
			if (unlikely(read_seqretry(&mount_lock, nd->m_seq)))
				return -ECHILD;
			if (&mparent->mnt == nd->path.mnt)
				break;
			/* we know that mountpoint was pinned */
			nd->path.dentry = mountpoint;
			nd->path.mnt = &mparent->mnt;
			inode = inode2;
			nd->seq = seq;
		}
	}
	while (unlikely(d_mountpoint(nd->path.dentry))) {
		struct mount *mounted;
		mounted = __lookup_mnt(nd->path.mnt, nd->path.dentry);
		if (unlikely(read_seqretry(&mount_lock, nd->m_seq)))
			return -ECHILD;
		if (!mounted)
			break;
		nd->path.mnt = &mounted->mnt;
		nd->path.dentry = mounted->mnt.mnt_root;
		inode = nd->path.dentry->d_inode;
		nd->seq = read_seqcount_begin(&nd->path.dentry->d_seq);
	}
	nd->inode = inode;
	return 0;
}

/*
 * Follow down to the covering mount currently visible to userspace.  At each
 * point, the filesystem owning that dentry may be queried as to whether the
 * caller is permitted to proceed or not.
 */
int follow_down(struct path *path)
{
	unsigned managed;
	int ret;

	while (managed = ACCESS_ONCE(path->dentry->d_flags),
	       unlikely(managed & DCACHE_MANAGED_DENTRY)) {
		/* Allow the filesystem to manage the transit without i_mutex
		 * being held.
		 *
		 * We indicate to the filesystem if someone is trying to mount
		 * something here.  This gives autofs the chance to deny anyone
		 * other than its daemon the right to mount on its
		 * superstructure.
		 *
		 * The filesystem may sleep at this point.
		 */
		if (managed & DCACHE_MANAGE_TRANSIT) {
			BUG_ON(!path->dentry->d_op);
			BUG_ON(!path->dentry->d_op->d_manage);
			ret = path->dentry->d_op->d_manage(
				path->dentry, false);
			if (ret < 0)
				return ret == -EISDIR ? 0 : ret;
		}

		/* Transit to a mounted filesystem. */
		if (managed & DCACHE_MOUNTED) {
			struct vfsmount *mounted = lookup_mnt(path);
			if (!mounted)
				break;
			dput(path->dentry);
			mntput(path->mnt);
			path->mnt = mounted;
			path->dentry = dget(mounted->mnt_root);
			continue;
		}

		/* Don't handle automount points here */
		break;
	}
	return 0;
}
EXPORT_SYMBOL(follow_down);

/*
 * Skip to top of mountpoint pile in refwalk mode for follow_dotdot()
 */
static void follow_mount(struct path *path)
{
	while (d_mountpoint(path->dentry)) {
		struct vfsmount *mounted = lookup_mnt(path);
		if (!mounted)
			break;
		dput(path->dentry);
		mntput(path->mnt);
		path->mnt = mounted;
		path->dentry = dget(mounted->mnt_root);
	}
}

static void follow_dotdot(struct nameidata *nd)
{
	if (!nd->root.mnt)
		set_root(nd);

	while(1) {
		struct dentry *old = nd->path.dentry;

		if (nd->path.dentry == nd->root.dentry &&
		    nd->path.mnt == nd->root.mnt) {
			break;
		}
		if (nd->path.dentry != nd->path.mnt->mnt_root) {
			/* rare case of legitimate dget_parent()... */
			nd->path.dentry = dget_parent(nd->path.dentry);
			dput(old);
			break;
		}
		if (!follow_up(&nd->path))
			break;
	}
	follow_mount(&nd->path);
	nd->inode = nd->path.dentry->d_inode;
}

/*
 * This looks up the name in dcache, possibly revalidates the old dentry and
 * allocates a new one if not found or not valid.  In the need_lookup argument
 * returns whether i_op->lookup is necessary.
 *
 * dir->d_inode->i_mutex must be held
 */
static struct dentry *lookup_dcache(struct qstr *name, struct dentry *dir,
				    unsigned int flags, bool *need_lookup)
{
	struct dentry *dentry;
	int error;

	*need_lookup = false;
	dentry = d_lookup(dir, name);
	if (dentry) {
		if (dentry->d_flags & DCACHE_OP_REVALIDATE) {
			error = d_revalidate(dentry, flags);
			if (unlikely(error <= 0)) {
				if (error < 0) {
					dput(dentry);
					return ERR_PTR(error);
				} else {
					d_invalidate(dentry);
					dput(dentry);
					dentry = NULL;
				}
			}
		}
	}

	if (!dentry) {
		dentry = d_alloc(dir, name);
		if (unlikely(!dentry))
			return ERR_PTR(-ENOMEM);

		*need_lookup = true;
	}
	return dentry;
}

/*
 * Call i_op->lookup on the dentry.  The dentry must be negative and
 * unhashed.
 *
 * dir->d_inode->i_mutex must be held
 */
static struct dentry *lookup_real(struct inode *dir, struct dentry *dentry,
				  unsigned int flags)
{
	struct dentry *old;

	/* Don't create child dentry for a dead directory. */
	if (unlikely(IS_DEADDIR(dir))) {
		dput(dentry);
		return ERR_PTR(-ENOENT);
	}

	old = dir->i_op->lookup(dir, dentry, flags);
	if (unlikely(old)) {
		dput(dentry);
		dentry = old;
	}
	return dentry;
}

static struct dentry *__lookup_hash(struct qstr *name,
		struct dentry *base, unsigned int flags)
{
	bool need_lookup;
	struct dentry *dentry;

	dentry = lookup_dcache(name, base, flags, &need_lookup);
	if (!need_lookup)
		return dentry;

	return lookup_real(base->d_inode, dentry, flags);
}

/*
 *  It's more convoluted than I'd like it to be, but... it's still fairly
 *  small and for now I'd prefer to have fast path as straight as possible.
 *  It _is_ time-critical.
 */
static int lookup_fast(struct nameidata *nd,
		       struct path *path, struct inode **inode,
		       unsigned *seqp)
{
	struct vfsmount *mnt = nd->path.mnt;
	struct dentry *dentry, *parent = nd->path.dentry;
	int need_reval = 1;
	int status = 1;
	int err;

	/*
	 * Rename seqlock is not required here because in the off chance
	 * of a false negative due to a concurrent rename, we're going to
	 * do the non-racy lookup, below.
	 */
	if (nd->flags & LOOKUP_RCU) {
		unsigned seq;
		bool negative;
		dentry = __d_lookup_rcu(parent, &nd->last, &seq);
		if (!dentry)
			goto unlazy;

		/*
		 * This sequence count validates that the inode matches
		 * the dentry name information from lookup.
		 */
		*inode = d_backing_inode(dentry);
		negative = d_is_negative(dentry);
		if (read_seqcount_retry(&dentry->d_seq, seq))
			return -ECHILD;
		if (negative)
			return -ENOENT;

		/*
		 * This sequence count validates that the parent had no
		 * changes while we did the lookup of the dentry above.
		 *
		 * The memory barrier in read_seqcount_begin of child is
		 *  enough, we can use __read_seqcount_retry here.
		 */
		if (__read_seqcount_retry(&parent->d_seq, nd->seq))
			return -ECHILD;

		*seqp = seq;
		if (unlikely(dentry->d_flags & DCACHE_OP_REVALIDATE)) {
			status = d_revalidate(dentry, nd->flags);
			if (unlikely(status <= 0)) {
				if (status != -ECHILD)
					need_reval = 0;
				goto unlazy;
			}
		}
		path->mnt = mnt;
		path->dentry = dentry;
		if (likely(__follow_mount_rcu(nd, path, inode, seqp)))
			return 0;
unlazy:
		if (unlazy_walk(nd, dentry, seq))
			return -ECHILD;
	} else {
		dentry = __d_lookup(parent, &nd->last);
	}

	if (unlikely(!dentry))
		goto need_lookup;

	if (unlikely(dentry->d_flags & DCACHE_OP_REVALIDATE) && need_reval)
		status = d_revalidate(dentry, nd->flags);
	if (unlikely(status <= 0)) {
		if (status < 0) {
			dput(dentry);
			return status;
		}
		d_invalidate(dentry);
		dput(dentry);
		goto need_lookup;
	}

	if (unlikely(d_is_negative(dentry))) {
		dput(dentry);
		return -ENOENT;
	}
	path->mnt = mnt;
	path->dentry = dentry;
	err = follow_managed(path, nd);
	if (likely(!err))
		*inode = d_backing_inode(path->dentry);
	return err;

need_lookup:
	return 1;
}

/* Fast lookup failed, do it the slow way */
static int lookup_slow(struct nameidata *nd, struct path *path)
{
	struct dentry *dentry, *parent;

	parent = nd->path.dentry;
	BUG_ON(nd->inode != parent->d_inode);

	mutex_lock(&parent->d_inode->i_mutex);
	dentry = __lookup_hash(&nd->last, parent, nd->flags);
	mutex_unlock(&parent->d_inode->i_mutex);
	if (IS_ERR(dentry))
		return PTR_ERR(dentry);
	path->mnt = nd->path.mnt;
	path->dentry = dentry;
	return follow_managed(path, nd);
}

static inline int may_lookup(struct nameidata *nd)
{
	if (nd->flags & LOOKUP_RCU) {
		int err = inode_permission(nd->inode, MAY_EXEC|MAY_NOT_BLOCK);
		if (err != -ECHILD)
			return err;
		if (unlazy_walk(nd, NULL, 0))
			return -ECHILD;
	}
	return inode_permission(nd->inode, MAY_EXEC);
}

static inline int handle_dots(struct nameidata *nd, int type)
{
	if (type == LAST_DOTDOT) {
		if (nd->flags & LOOKUP_RCU) {
			return follow_dotdot_rcu(nd);
		} else
			follow_dotdot(nd);
	}
	return 0;
}

static int pick_link(struct nameidata *nd, struct path *link,
		     struct inode *inode, unsigned seq)
{
	int error;
	struct saved *last;
	if (unlikely(nd->total_link_count++ >= MAXSYMLINKS)) {
		path_to_nameidata(link, nd);
		return -ELOOP;
	}
	if (!(nd->flags & LOOKUP_RCU)) {
		if (link->mnt == nd->path.mnt)
			mntget(link->mnt);
	}
	error = nd_alloc_stack(nd);
	if (unlikely(error)) {
		if (error == -ECHILD) {
			if (unlikely(unlazy_link(nd, link, seq)))
				return -ECHILD;
			error = nd_alloc_stack(nd);
		}
		if (error) {
			path_put(link);
			return error;
		}
	}

	last = nd->stack + nd->depth++;
	last->link = *link;
	last->cookie = NULL;
	last->inode = inode;
	last->seq = seq;
	return 1;
}

/*
 * Do we need to follow links? We _really_ want to be able
 * to do this check without having to look at inode->i_op,
 * so we keep a cache of "no, this doesn't need follow_link"
 * for the common case.
 */
static inline int should_follow_link(struct nameidata *nd, struct path *link,
				     int follow,
				     struct inode *inode, unsigned seq)
{
	if (likely(!d_is_symlink(link->dentry)))
		return 0;
	if (!follow)
		return 0;
	return pick_link(nd, link, inode, seq);
}

enum {WALK_GET = 1, WALK_PUT = 2};

static int walk_component(struct nameidata *nd, int flags)
{
	struct path path;
	struct inode *inode;
	unsigned seq;
	int err;
	/*
	 * "." and ".." are special - ".." especially so because it has
	 * to be able to know about the current root directory and
	 * parent relationships.
	 */
	if (unlikely(nd->last_type != LAST_NORM)) {
		err = handle_dots(nd, nd->last_type);
		if (flags & WALK_PUT)
			put_link(nd);
		return err;
	}
	err = lookup_fast(nd, &path, &inode, &seq);
	if (unlikely(err)) {
		if (err < 0)
			return err;

		err = lookup_slow(nd, &path);
		if (err < 0)
			return err;

		inode = d_backing_inode(path.dentry);
		seq = 0;	/* we are already out of RCU mode */
		err = -ENOENT;
		if (d_is_negative(path.dentry))
			goto out_path_put;
	}

	if (flags & WALK_PUT)
		put_link(nd);
	err = should_follow_link(nd, &path, flags & WALK_GET, inode, seq);
	if (unlikely(err))
		return err;
	path_to_nameidata(&path, nd);
	nd->inode = inode;
	nd->seq = seq;
	return 0;

out_path_put:
	path_to_nameidata(&path, nd);
	return err;
}

/*
 * We can do the critical dentry name comparison and hashing
 * operations one word at a time, but we are limited to:
 *
 * - Architectures with fast unaligned word accesses. We could
 *   do a "get_unaligned()" if this helps and is sufficiently
 *   fast.
 *
 * - non-CONFIG_DEBUG_PAGEALLOC configurations (so that we
 *   do not trap on the (extremely unlikely) case of a page
 *   crossing operation.
 *
 * - Furthermore, we need an efficient 64-bit compile for the
 *   64-bit case in order to generate the "number of bytes in
 *   the final mask". Again, that could be replaced with a
 *   efficient population count instruction or similar.
 */
#ifdef CONFIG_DCACHE_WORD_ACCESS

#include <asm/word-at-a-time.h>

#ifdef CONFIG_64BIT

static inline unsigned int fold_hash(unsigned long hash)
{
	return hash_64(hash, 32);
}

#else	/* 32-bit case */

#define fold_hash(x) (x)

#endif

unsigned int full_name_hash(const unsigned char *name, unsigned int len)
{
	unsigned long a, mask;
	unsigned long hash = 0;

	for (;;) {
		a = load_unaligned_zeropad(name);
		if (len < sizeof(unsigned long))
			break;
		hash += a;
		hash *= 9;
		name += sizeof(unsigned long);
		len -= sizeof(unsigned long);
		if (!len)
			goto done;
	}
	mask = bytemask_from_count(len);
	hash += mask & a;
done:
	return fold_hash(hash);
}
EXPORT_SYMBOL(full_name_hash);

/*
 * Calculate the length and hash of the path component, and
 * return the "hash_len" as the result.
 */
static inline u64 hash_name(const char *name)
{
	unsigned long a, b, adata, bdata, mask, hash, len;
	const struct word_at_a_time constants = WORD_AT_A_TIME_CONSTANTS;

	hash = a = 0;
	len = -sizeof(unsigned long);
	do {
		hash = (hash + a) * 9;
		len += sizeof(unsigned long);
		a = load_unaligned_zeropad(name+len);
		b = a ^ REPEAT_BYTE('/');
	} while (!(has_zero(a, &adata, &constants) | has_zero(b, &bdata, &constants)));

	adata = prep_zero_mask(a, adata, &constants);
	bdata = prep_zero_mask(b, bdata, &constants);

	mask = create_zero_mask(adata | bdata);

	hash += a & zero_bytemask(mask);
	len += find_zero(mask);
	return hashlen_create(fold_hash(hash), len);
}

#else

unsigned int full_name_hash(const unsigned char *name, unsigned int len)
{
	unsigned long hash = init_name_hash();
	while (len--)
		hash = partial_name_hash(*name++, hash);
	return end_name_hash(hash);
}
EXPORT_SYMBOL(full_name_hash);

/*
 * We know there's a real path component here of at least
 * one character.
 */
static inline u64 hash_name(const char *name)
{
	unsigned long hash = init_name_hash();
	unsigned long len = 0, c;

	c = (unsigned char)*name;
	do {
		len++;
		hash = partial_name_hash(c, hash);
		c = (unsigned char)name[len];
	} while (c && c != '/');
	return hashlen_create(end_name_hash(hash), len);
}

#endif

/*
 * Name resolution.
 * This is the basic name resolution function, turning a pathname into
 * the final dentry. We expect 'base' to be positive and a directory.
 *
 * Returns 0 and nd will have valid dentry and mnt on success.
 * Returns error and drops reference to input namei data on failure.
 */
static int link_path_walk(const char *name, struct nameidata *nd)
{
	int err;

<<<<<<< HEAD
	while (*name == '/') {
		if (nd->flags & LOOKUP_BENEATH) {
			err = -EPERM;
			goto exit;
		}
=======
	while (*name=='/')
>>>>>>> 52721d9d
		name++;
	}
	if (!*name)
		return 0;

	/* At this point we know we have a real path component. */
	for(;;) {
		u64 hash_len;
		int type;

		err = may_lookup(nd);
 		if (err)
			return err;

		hash_len = hash_name(name);

		type = LAST_NORM;
		if (name[0] == '.') switch (hashlen_len(hash_len)) {
			case 2:
				if (name[1] == '.') {
					if (nd->flags & LOOKUP_BENEATH) {
						err = -EPERM;
						goto exit;
					}
					type = LAST_DOTDOT;
					nd->flags |= LOOKUP_JUMPED;
				}
				break;
			case 1:
				type = LAST_DOT;
		}
		if (likely(type == LAST_NORM)) {
			struct dentry *parent = nd->path.dentry;
			nd->flags &= ~LOOKUP_JUMPED;
			if (unlikely(parent->d_flags & DCACHE_OP_HASH)) {
				struct qstr this = { { .hash_len = hash_len }, .name = name };
				err = parent->d_op->d_hash(parent, &this);
				if (err < 0)
					return err;
				hash_len = this.hash_len;
				name = this.name;
			}
		}

		nd->last.hash_len = hash_len;
		nd->last.name = name;
		nd->last_type = type;

		name += hashlen_len(hash_len);
		if (!*name)
			goto OK;
		/*
		 * If it wasn't NUL, we know it was '/'. Skip that
		 * slash, and continue until no more slashes.
		 */
		do {
			name++;
		} while (unlikely(*name == '/'));
		if (unlikely(!*name)) {
OK:
			/* pathname body, done */
			if (!nd->depth)
				return 0;
			name = nd->stack[nd->depth - 1].name;
			/* trailing symlink, done */
			if (!name)
				return 0;
			/* last component of nested symlink */
			err = walk_component(nd, WALK_GET | WALK_PUT);
		} else {
			err = walk_component(nd, WALK_GET);
		}
		if (err < 0)
			return err;

		if (err) {
			const char *s = get_link(nd);

			if (unlikely(IS_ERR(s)))
				return PTR_ERR(s);
			err = 0;
			if (unlikely(!s)) {
				/* jumped */
				put_link(nd);
			} else {
				nd->stack[nd->depth - 1].name = name;
				name = s;
				continue;
			}
		}
		if (unlikely(!d_can_lookup(nd->path.dentry)))
			return -ENOTDIR;
	}
<<<<<<< HEAD
exit:
	terminate_walk(nd);
	return err;
}

static int path_init(int dfd, const struct filename *name, unsigned int flags,
		     const struct capsicum_rights *rights, struct nameidata *nd)
=======
}

static const char *path_init(struct nameidata *nd, unsigned flags)
>>>>>>> 52721d9d
{
	int retval = 0;
	const char *s = nd->name->name;

	nd->last_type = LAST_ROOT; /* if there are only slashes... */
	nd->flags = flags | LOOKUP_JUMPED | LOOKUP_PARENT;
	nd->depth = 0;
<<<<<<< HEAD
	nd->base = NULL;
	nd->base_rights = NULL;

	if (task_openat_beneath(current))
		nd->flags |= LOOKUP_BENEATH;

=======
	nd->total_link_count = 0;
>>>>>>> 52721d9d
	if (flags & LOOKUP_ROOT) {
		struct dentry *root = nd->root.dentry;
		struct inode *inode = root->d_inode;
		if (*s) {
			if (!d_can_lookup(root))
				return ERR_PTR(-ENOTDIR);
			retval = inode_permission(inode, MAY_EXEC);
			if (retval)
				return ERR_PTR(retval);
		}
		nd->path = nd->root;
		nd->inode = inode;
		if (flags & LOOKUP_RCU) {
			rcu_read_lock();
			nd->seq = __read_seqcount_begin(&nd->path.dentry->d_seq);
			nd->root_seq = nd->seq;
			nd->m_seq = read_seqbegin(&mount_lock);
		} else {
			path_get(&nd->path);
		}
		return s;
	}

	nd->root.mnt = NULL;

	nd->m_seq = read_seqbegin(&mount_lock);
	if (*s == '/') {
		if (nd->flags & LOOKUP_BENEATH)
			return -EPERM;
		if (flags & LOOKUP_RCU) {
			rcu_read_lock();
			set_root_rcu(nd);
			nd->seq = nd->root_seq;
		} else {
			set_root(nd);
			path_get(&nd->root);
		}
		nd->path = nd->root;
	} else if (nd->dfd == AT_FDCWD) {
		if (flags & LOOKUP_RCU) {
			struct fs_struct *fs = current->fs;
			unsigned seq;

			rcu_read_lock();

			do {
				seq = read_seqcount_begin(&fs->seq);
				nd->path = fs->pwd;
				nd->seq = __read_seqcount_begin(&nd->path.dentry->d_seq);
			} while (read_seqcount_retry(&fs->seq, seq));
		} else {
			get_fs_pwd(current->fs, &nd->path);
		}
	} else {
		/* Caller must check execute permissions on the starting path component */
<<<<<<< HEAD
		const struct capsicum_rights *dfd_rights;
		struct fd f = fdget_raw_rights(dfd, rights, &dfd_rights);
		struct dentry *dentry;

		if (IS_ERR(f.file))
			return PTR_ERR(f.file);
		if (!cap_rights_is_all(dfd_rights)) {
			/*
			 * The rights information is associated with f.file, so
			 * need to maintain a reference to f.file to ensure
			 * base_rights remains valid.
			 */
			if (f.flags & FDPUT_FPUT)
				nd->base = f.file;
			nd->base_rights = dfd_rights;
			nd->flags |= LOOKUP_BENEATH;
		}
=======
		struct fd f = fdget_raw(nd->dfd);
		struct dentry *dentry;

		if (!f.file)
			return ERR_PTR(-EBADF);
>>>>>>> 52721d9d

		dentry = f.file->f_path.dentry;

		if (*s) {
			if (!d_can_lookup(dentry)) {
				fdput(f);
				return ERR_PTR(-ENOTDIR);
			}
		}

		nd->path = f.file->f_path;
		if (flags & LOOKUP_RCU) {
			rcu_read_lock();
			nd->inode = nd->path.dentry->d_inode;
			nd->seq = read_seqcount_begin(&nd->path.dentry->d_seq);
		} else {
			path_get(&nd->path);
<<<<<<< HEAD
			if (!nd->base)
				fdput(f);
=======
			nd->inode = nd->path.dentry->d_inode;
>>>>>>> 52721d9d
		}
		fdput(f);
		return s;
	}

	nd->inode = nd->path.dentry->d_inode;
	if (!(flags & LOOKUP_RCU))
		return s;
	if (likely(!read_seqcount_retry(&nd->path.dentry->d_seq, nd->seq)))
		return s;
	if (!(nd->flags & LOOKUP_ROOT))
		nd->root.mnt = NULL;
	rcu_read_unlock();
	return ERR_PTR(-ECHILD);
}

static const char *trailing_symlink(struct nameidata *nd)
{
	const char *s;
	int error = may_follow_link(nd);
	if (unlikely(error))
		return ERR_PTR(error);
	nd->flags |= LOOKUP_PARENT;
	nd->stack[0].name = NULL;
	s = get_link(nd);
	return s ? s : "";
}

static inline int lookup_last(struct nameidata *nd)
{
	if (nd->last_type == LAST_NORM && nd->last.name[nd->last.len])
		nd->flags |= LOOKUP_FOLLOW | LOOKUP_DIRECTORY;

	nd->flags &= ~LOOKUP_PARENT;
	return walk_component(nd,
			nd->flags & LOOKUP_FOLLOW
				? nd->depth
					? WALK_PUT | WALK_GET
					: WALK_GET
				: 0);
}

/* Returns 0 and nd will be valid on success; Retuns error, otherwise. */
<<<<<<< HEAD
static int path_lookupat(int dfd, const struct filename *name,
			 unsigned int flags, struct nameidata *nd,
			 const struct capsicum_rights *rights)
=======
static int path_lookupat(struct nameidata *nd, unsigned flags, struct path *path)
>>>>>>> 52721d9d
{
	const char *s = path_init(nd, flags);
	int err;

<<<<<<< HEAD
	/*
	 * Path walking is largely split up into 2 different synchronisation
	 * schemes, rcu-walk and ref-walk (explained in
	 * Documentation/filesystems/path-lookup.txt). These share much of the
	 * path walk code, but some things particularly setup, cleanup, and
	 * following mounts are sufficiently divergent that functions are
	 * duplicated. Typically there is a function foo(), and its RCU
	 * analogue, foo_rcu().
	 *
	 * -ECHILD is the error number of choice (just to avoid clashes) that
	 * is returned if some aspect of an rcu-walk fails. Such an error must
	 * be handled by restarting a traditional ref-walk (which will always
	 * be able to complete).
	 */
	err = path_init(dfd, name, flags, rights, nd);
	if (!err && !(flags & LOOKUP_PARENT)) {
		err = lookup_last(nd, &path);
		while (err > 0) {
			void *cookie;
			struct path link = path;
			err = may_follow_link(&link, nd);
			if (unlikely(err))
				break;
			nd->flags |= LOOKUP_PARENT;
			err = follow_link(&link, nd, &cookie);
			if (err)
				break;
			err = lookup_last(nd, &path);
			put_link(nd, &link, cookie);
=======
	if (IS_ERR(s))
		return PTR_ERR(s);
	while (!(err = link_path_walk(s, nd))
		&& ((err = lookup_last(nd)) > 0)) {
		s = trailing_symlink(nd);
		if (IS_ERR(s)) {
			err = PTR_ERR(s);
			break;
>>>>>>> 52721d9d
		}
	}
	if (!err)
		err = complete_walk(nd);

	if (!err && nd->flags & LOOKUP_DIRECTORY)
		if (!d_can_lookup(nd->path.dentry))
			err = -ENOTDIR;
	if (!err) {
		*path = nd->path;
		nd->path.mnt = NULL;
		nd->path.dentry = NULL;
	}
	terminate_walk(nd);
	return err;
}

<<<<<<< HEAD
static int filename_lookup(int dfd,
			struct filename *name, unsigned int flags,
			struct nameidata *nd,
			const struct capsicum_rights *rights)
{
	int retval = path_lookupat(dfd, name, flags | LOOKUP_RCU, nd, rights);
	if (unlikely(retval == -ECHILD))
		retval = path_lookupat(dfd, name, flags, nd, rights);
	if (unlikely(retval == -ESTALE))
		retval = path_lookupat(dfd, name, flags | LOOKUP_REVAL, nd,
				       rights);
=======
static int filename_lookup(int dfd, struct filename *name, unsigned flags,
			   struct path *path, struct path *root)
{
	int retval;
	struct nameidata nd;
	if (IS_ERR(name))
		return PTR_ERR(name);
	if (unlikely(root)) {
		nd.root = *root;
		flags |= LOOKUP_ROOT;
	}
	set_nameidata(&nd, dfd, name);
	retval = path_lookupat(&nd, flags | LOOKUP_RCU, path);
	if (unlikely(retval == -ECHILD))
		retval = path_lookupat(&nd, flags, path);
	if (unlikely(retval == -ESTALE))
		retval = path_lookupat(&nd, flags | LOOKUP_REVAL, path);
>>>>>>> 52721d9d

	if (likely(!retval))
		audit_inode(name, path->dentry, flags & LOOKUP_PARENT);
	restore_nameidata();
	putname(name);
	return retval;
}

/* Returns 0 and nd will be valid on success; Retuns error, otherwise. */
static int path_parentat(struct nameidata *nd, unsigned flags,
				struct path *parent)
{
	const char *s = path_init(nd, flags);
	int err;
	if (IS_ERR(s))
		return PTR_ERR(s);
	err = link_path_walk(s, nd);
	if (!err)
		err = complete_walk(nd);
	if (!err) {
		*parent = nd->path;
		nd->path.mnt = NULL;
		nd->path.dentry = NULL;
	}
	terminate_walk(nd);
	return err;
}

static struct filename *filename_parentat(int dfd, struct filename *name,
				unsigned int flags, struct path *parent,
				struct qstr *last, int *type)
{
	int retval;
	struct nameidata nd;

	if (IS_ERR(name))
		return name;
	set_nameidata(&nd, dfd, name);
	retval = path_parentat(&nd, flags | LOOKUP_RCU, parent);
	if (unlikely(retval == -ECHILD))
		retval = path_parentat(&nd, flags, parent);
	if (unlikely(retval == -ESTALE))
		retval = path_parentat(&nd, flags | LOOKUP_REVAL, parent);
	if (likely(!retval)) {
		*last = nd.last;
		*type = nd.last_type;
		audit_inode(name, parent->dentry, LOOKUP_PARENT);
	} else {
		putname(name);
		name = ERR_PTR(retval);
	}
	restore_nameidata();
	return name;
}

/* does lookup, returns the object with parent locked */
struct dentry *kern_path_locked(const char *name, struct path *path)
{
	struct filename *filename;
	struct dentry *d;
	struct qstr last;
	int type;

	filename = filename_parentat(AT_FDCWD, getname_kernel(name), 0, path,
				    &last, &type);
	if (IS_ERR(filename))
		return ERR_CAST(filename);
<<<<<<< HEAD

	err = filename_lookup(AT_FDCWD, filename, LOOKUP_PARENT, &nd, NULL);
	if (err) {
		d = ERR_PTR(err);
		goto out;
	}
	if (nd.last_type != LAST_NORM) {
		path_put(&nd.path);
		d = ERR_PTR(-EINVAL);
		goto out;
=======
	if (unlikely(type != LAST_NORM)) {
		path_put(path);
		putname(filename);
		return ERR_PTR(-EINVAL);
>>>>>>> 52721d9d
	}
	mutex_lock_nested(&path->dentry->d_inode->i_mutex, I_MUTEX_PARENT);
	d = __lookup_hash(&last, path->dentry, 0);
	if (IS_ERR(d)) {
		mutex_unlock(&path->dentry->d_inode->i_mutex);
		path_put(path);
	}
	putname(filename);
	return d;
}

int kern_path(const char *name, unsigned int flags, struct path *path)
{
<<<<<<< HEAD
	struct nameidata nd;
	struct filename *filename = getname_kernel(name);
	int res = PTR_ERR(filename);

	if (!IS_ERR(filename)) {
		res = filename_lookup(AT_FDCWD, filename, flags, &nd, NULL);
		putname(filename);
		if (!res)
			*path = nd.path;
	}
	return res;
=======
	return filename_lookup(AT_FDCWD, getname_kernel(name),
			       flags, path, NULL);
>>>>>>> 52721d9d
}
EXPORT_SYMBOL(kern_path);

/**
 * vfs_path_lookup - lookup a file path relative to a dentry-vfsmount pair
 * @dentry:  pointer to dentry of the base directory
 * @mnt: pointer to vfs mount of the base directory
 * @name: pointer to file name
 * @flags: lookup flags
 * @path: pointer to struct path to fill
 */
int vfs_path_lookup(struct dentry *dentry, struct vfsmount *mnt,
		    const char *name, unsigned int flags,
		    struct path *path)
{
<<<<<<< HEAD
	struct filename *filename = getname_kernel(name);
	int err = PTR_ERR(filename);

	BUG_ON(flags & LOOKUP_PARENT);

	/* the first argument of filename_lookup() is ignored with LOOKUP_ROOT */
	if (!IS_ERR(filename)) {
		struct nameidata nd;
		nd.root.dentry = dentry;
		nd.root.mnt = mnt;
		err = filename_lookup(AT_FDCWD, filename,
				flags | LOOKUP_ROOT, &nd, NULL);
		if (!err)
			*path = nd.path;
		putname(filename);
	}
	return err;
=======
	struct path root = {.mnt = mnt, .dentry = dentry};
	/* the first argument of filename_lookup() is ignored with root */
	return filename_lookup(AT_FDCWD, getname_kernel(name),
			       flags , path, &root);
>>>>>>> 52721d9d
}
EXPORT_SYMBOL(vfs_path_lookup);

/**
 * lookup_one_len - filesystem helper to lookup single pathname component
 * @name:	pathname component to lookup
 * @base:	base directory to lookup from
 * @len:	maximum length @len should be interpreted to
 *
 * Note that this routine is purely a helper for filesystem usage and should
 * not be called by generic code.
 */
struct dentry *lookup_one_len(const char *name, struct dentry *base, int len)
{
	struct qstr this;
	unsigned int c;
	int err;

	WARN_ON_ONCE(!mutex_is_locked(&base->d_inode->i_mutex));

	this.name = name;
	this.len = len;
	this.hash = full_name_hash(name, len);
	if (!len)
		return ERR_PTR(-EACCES);

	if (unlikely(name[0] == '.')) {
		if (len < 2 || (len == 2 && name[1] == '.'))
			return ERR_PTR(-EACCES);
	}

	while (len--) {
		c = *(const unsigned char *)name++;
		if (c == '/' || c == '\0')
			return ERR_PTR(-EACCES);
	}
	/*
	 * See if the low-level filesystem might want
	 * to use its own hash..
	 */
	if (base->d_flags & DCACHE_OP_HASH) {
		int err = base->d_op->d_hash(base, &this);
		if (err < 0)
			return ERR_PTR(err);
	}

	err = inode_permission(base->d_inode, MAY_EXEC);
	if (err)
		return ERR_PTR(err);

	return __lookup_hash(&this, base, 0);
}
EXPORT_SYMBOL(lookup_one_len);

static int user_path_at_empty_rights(int dfd,
				const char __user *name,
				unsigned flags,
				struct path *path,
				int *empty,
				const struct capsicum_rights *rights)
{
<<<<<<< HEAD
	struct nameidata nd;
	struct filename *tmp = getname_flags(name, flags, empty);
	int err = PTR_ERR(tmp);
	if (!IS_ERR(tmp)) {

		BUG_ON(flags & LOOKUP_PARENT);
		err = filename_lookup(dfd, tmp, flags, &nd, rights);
		putname(tmp);
		if (!err)
			*path = nd.path;
	}
	return err;
}

int user_path_at_empty(int dfd, const char __user *name, unsigned flags,
		 struct path *path, int *empty)
{
	return user_path_at_empty_rights(dfd, name, flags, path, empty,
					 &lookup_rights);
}

int user_path_at(int dfd, const char __user *name, unsigned flags,
		 struct path *path)
{
	return user_path_at_empty_rights(dfd, name, flags, path, NULL,
					 &lookup_rights);
=======
	return filename_lookup(dfd, getname_flags(name, flags, empty),
			       flags, path, NULL);
>>>>>>> 52721d9d
}
EXPORT_SYMBOL(user_path_at_empty);

#ifdef CONFIG_SECURITY_CAPSICUM
int _user_path_atr(int dfd,
		   const char __user *name,
		   unsigned flags,
		   struct path *path,
		   ...)
{
	struct capsicum_rights rights;
	int rc;
	va_list ap;

	va_start(ap, path);
	rc = user_path_at_empty_rights(dfd, name, flags, path, NULL,
				       cap_rights_vinit(&rights, ap));
	va_end(ap);
	return rc;
}
#endif

/*
 * NB: most callers don't do anything directly with the reference to the
 *     to struct filename, but the nd->last pointer points into the name string
 *     allocated by getname. So we must hold the reference to it until all
 *     path-walking is complete.
 */
<<<<<<< HEAD
static struct filename *
user_path_parent(int dfd, const char __user *path, struct nameidata *nd,
		 unsigned int flags, const struct capsicum_rights *rights)
=======
static inline struct filename *
user_path_parent(int dfd, const char __user *path,
		 struct path *parent,
		 struct qstr *last,
		 int *type,
		 unsigned int flags)
>>>>>>> 52721d9d
{
	/* only LOOKUP_REVAL is allowed in extra flags */
<<<<<<< HEAD
	flags &= LOOKUP_REVAL;

	if (IS_ERR(s))
		return s;

	error = filename_lookup(dfd, s, flags | LOOKUP_PARENT, nd, rights);
	if (error) {
		putname(s);
		return ERR_PTR(error);
	}

	return s;
=======
	return filename_parentat(dfd, getname(path), flags & LOOKUP_REVAL,
				 parent, last, type);
>>>>>>> 52721d9d
}

/**
 * mountpoint_last - look up last component for umount
 * @nd:   pathwalk nameidata - currently pointing at parent directory of "last"
 * @path: pointer to container for result
 *
 * This is a special lookup_last function just for umount. In this case, we
 * need to resolve the path without doing any revalidation.
 *
 * The nameidata should be the result of doing a LOOKUP_PARENT pathwalk. Since
 * mountpoints are always pinned in the dcache, their ancestors are too. Thus,
 * in almost all cases, this lookup will be served out of the dcache. The only
 * cases where it won't are if nd->last refers to a symlink or the path is
 * bogus and it doesn't exist.
 *
 * Returns:
 * -error: if there was an error during lookup. This includes -ENOENT if the
 *         lookup found a negative dentry. The nd->path reference will also be
 *         put in this case.
 *
 * 0:      if we successfully resolved nd->path and found it to not to be a
 *         symlink that needs to be followed. "path" will also be populated.
 *         The nd->path reference will also be put.
 *
 * 1:      if we successfully resolved nd->last and found it to be a symlink
 *         that needs to be followed. "path" will be populated with the path
 *         to the link, and nd->path will *not* be put.
 */
static int
mountpoint_last(struct nameidata *nd, struct path *path)
{
	int error = 0;
	struct dentry *dentry;
	struct dentry *dir = nd->path.dentry;

	/* If we're in rcuwalk, drop out of it to handle last component */
	if (nd->flags & LOOKUP_RCU) {
		if (unlazy_walk(nd, NULL, 0))
			return -ECHILD;
	}

	nd->flags &= ~LOOKUP_PARENT;

	if (unlikely(nd->last_type != LAST_NORM)) {
		error = handle_dots(nd, nd->last_type);
		if (error)
			return error;
		dentry = dget(nd->path.dentry);
		goto done;
	}

	mutex_lock(&dir->d_inode->i_mutex);
	dentry = d_lookup(dir, &nd->last);
	if (!dentry) {
		/*
		 * No cached dentry. Mounted dentries are pinned in the cache,
		 * so that means that this dentry is probably a symlink or the
		 * path doesn't actually point to a mounted dentry.
		 */
		dentry = d_alloc(dir, &nd->last);
		if (!dentry) {
			mutex_unlock(&dir->d_inode->i_mutex);
			return -ENOMEM;
		}
		dentry = lookup_real(dir->d_inode, dentry, nd->flags);
		if (IS_ERR(dentry)) {
			mutex_unlock(&dir->d_inode->i_mutex);
			return PTR_ERR(dentry);
		}
	}
	mutex_unlock(&dir->d_inode->i_mutex);

done:
	if (d_is_negative(dentry)) {
		dput(dentry);
		return -ENOENT;
	}
	if (nd->depth)
		put_link(nd);
	path->dentry = dentry;
	path->mnt = nd->path.mnt;
	error = should_follow_link(nd, path, nd->flags & LOOKUP_FOLLOW,
				   d_backing_inode(dentry), 0);
	if (unlikely(error))
		return error;
	mntget(path->mnt);
	follow_mount(path);
	return 0;
}

/**
 * path_mountpoint - look up a path to be umounted
 * @nameidata:	lookup context
 * @flags:	lookup flags
 * @path:	pointer to container for result
 *
 * Look up the given name, but don't attempt to revalidate the last component.
 * Returns 0 and "path" will be valid on success; Returns error otherwise.
 */
static int
path_mountpoint(struct nameidata *nd, unsigned flags, struct path *path)
{
	const char *s = path_init(nd, flags);
	int err;
<<<<<<< HEAD

	err = path_init(dfd, name, flags, &lookup_rights, &nd);
	if (unlikely(err))
		goto out;

	err = mountpoint_last(&nd, path);
	while (err > 0) {
		void *cookie;
		struct path link = *path;
		err = may_follow_link(&link, &nd);
		if (unlikely(err))
			break;
		nd.flags |= LOOKUP_PARENT;
		err = follow_link(&link, &nd, &cookie);
		if (err)
=======
	if (IS_ERR(s))
		return PTR_ERR(s);
	while (!(err = link_path_walk(s, nd)) &&
		(err = mountpoint_last(nd, path)) > 0) {
		s = trailing_symlink(nd);
		if (IS_ERR(s)) {
			err = PTR_ERR(s);
>>>>>>> 52721d9d
			break;
		}
	}
	terminate_walk(nd);
	return err;
}

static int
filename_mountpoint(int dfd, struct filename *name, struct path *path,
			unsigned int flags)
{
	struct nameidata nd;
	int error;
	if (IS_ERR(name))
		return PTR_ERR(name);
	set_nameidata(&nd, dfd, name);
	error = path_mountpoint(&nd, flags | LOOKUP_RCU, path);
	if (unlikely(error == -ECHILD))
		error = path_mountpoint(&nd, flags, path);
	if (unlikely(error == -ESTALE))
		error = path_mountpoint(&nd, flags | LOOKUP_REVAL, path);
	if (likely(!error))
		audit_inode(name, path->dentry, 0);
	restore_nameidata();
	putname(name);
	return error;
}

/**
 * user_path_mountpoint_at - lookup a path from userland in order to umount it
 * @dfd:	directory file descriptor
 * @name:	pathname from userland
 * @flags:	lookup flags
 * @path:	pointer to container to hold result
 *
 * A umount is a special case for path walking. We're not actually interested
 * in the inode in this situation, and ESTALE errors can be a problem. We
 * simply want track down the dentry and vfsmount attached at the mountpoint
 * and avoid revalidating the last component.
 *
 * Returns 0 and populates "path" on success.
 */
int
user_path_mountpoint_at(int dfd, const char __user *name, unsigned int flags,
			struct path *path)
{
	return filename_mountpoint(dfd, getname(name), path, flags);
}

int
kern_path_mountpoint(int dfd, const char *name, struct path *path,
			unsigned int flags)
{
	return filename_mountpoint(dfd, getname_kernel(name), path, flags);
}
EXPORT_SYMBOL(kern_path_mountpoint);

int __check_sticky(struct inode *dir, struct inode *inode)
{
	kuid_t fsuid = current_fsuid();

	if (uid_eq(inode->i_uid, fsuid))
		return 0;
	if (uid_eq(dir->i_uid, fsuid))
		return 0;
	return !capable_wrt_inode_uidgid(inode, CAP_FOWNER);
}
EXPORT_SYMBOL(__check_sticky);

/*
 *	Check whether we can remove a link victim from directory dir, check
 *  whether the type of victim is right.
 *  1. We can't do it if dir is read-only (done in permission())
 *  2. We should have write and exec permissions on dir
 *  3. We can't remove anything from append-only dir
 *  4. We can't do anything with immutable dir (done in permission())
 *  5. If the sticky bit on dir is set we should either
 *	a. be owner of dir, or
 *	b. be owner of victim, or
 *	c. have CAP_FOWNER capability
 *  6. If the victim is append-only or immutable we can't do antyhing with
 *     links pointing to it.
 *  7. If we were asked to remove a directory and victim isn't one - ENOTDIR.
 *  8. If we were asked to remove a non-directory and victim isn't one - EISDIR.
 *  9. We can't remove a root or mountpoint.
 * 10. We don't allow removal of NFS sillyrenamed files; it's handled by
 *     nfs_async_unlink().
 */
static int may_delete(struct inode *dir, struct dentry *victim, bool isdir)
{
	struct inode *inode = d_backing_inode(victim);
	int error;

	if (d_is_negative(victim))
		return -ENOENT;
	BUG_ON(!inode);

	BUG_ON(victim->d_parent->d_inode != dir);
	audit_inode_child(dir, victim, AUDIT_TYPE_CHILD_DELETE);

	error = inode_permission(dir, MAY_WRITE | MAY_EXEC);
	if (error)
		return error;
	if (IS_APPEND(dir))
		return -EPERM;

	if (check_sticky(dir, inode) || IS_APPEND(inode) ||
	    IS_IMMUTABLE(inode) || IS_SWAPFILE(inode))
		return -EPERM;
	if (isdir) {
		if (!d_is_dir(victim))
			return -ENOTDIR;
		if (IS_ROOT(victim))
			return -EBUSY;
	} else if (d_is_dir(victim))
		return -EISDIR;
	if (IS_DEADDIR(dir))
		return -ENOENT;
	if (victim->d_flags & DCACHE_NFSFS_RENAMED)
		return -EBUSY;
	return 0;
}

/*	Check whether we can create an object with dentry child in directory
 *  dir.
 *  1. We can't do it if child already exists (open has special treatment for
 *     this case, but since we are inlined it's OK)
 *  2. We can't do it if dir is read-only (done in permission())
 *  3. We should have write and exec permissions on dir
 *  4. We can't do it if dir is immutable (done in permission())
 */
static inline int may_create(struct inode *dir, struct dentry *child)
{
	audit_inode_child(dir, child, AUDIT_TYPE_CHILD_CREATE);
	if (child->d_inode)
		return -EEXIST;
	if (IS_DEADDIR(dir))
		return -ENOENT;
	return inode_permission(dir, MAY_WRITE | MAY_EXEC);
}

/*
 * p1 and p2 should be directories on the same fs.
 */
struct dentry *lock_rename(struct dentry *p1, struct dentry *p2)
{
	struct dentry *p;

	if (p1 == p2) {
		mutex_lock_nested(&p1->d_inode->i_mutex, I_MUTEX_PARENT);
		return NULL;
	}

	mutex_lock(&p1->d_inode->i_sb->s_vfs_rename_mutex);

	p = d_ancestor(p2, p1);
	if (p) {
		mutex_lock_nested(&p2->d_inode->i_mutex, I_MUTEX_PARENT);
		mutex_lock_nested(&p1->d_inode->i_mutex, I_MUTEX_CHILD);
		return p;
	}

	p = d_ancestor(p1, p2);
	if (p) {
		mutex_lock_nested(&p1->d_inode->i_mutex, I_MUTEX_PARENT);
		mutex_lock_nested(&p2->d_inode->i_mutex, I_MUTEX_CHILD);
		return p;
	}

	mutex_lock_nested(&p1->d_inode->i_mutex, I_MUTEX_PARENT);
	mutex_lock_nested(&p2->d_inode->i_mutex, I_MUTEX_PARENT2);
	return NULL;
}
EXPORT_SYMBOL(lock_rename);

void unlock_rename(struct dentry *p1, struct dentry *p2)
{
	mutex_unlock(&p1->d_inode->i_mutex);
	if (p1 != p2) {
		mutex_unlock(&p2->d_inode->i_mutex);
		mutex_unlock(&p1->d_inode->i_sb->s_vfs_rename_mutex);
	}
}
EXPORT_SYMBOL(unlock_rename);

int vfs_create(struct inode *dir, struct dentry *dentry, umode_t mode,
		bool want_excl)
{
	int error = may_create(dir, dentry);
	if (error)
		return error;

	if (!dir->i_op->create)
		return -EACCES;	/* shouldn't it be ENOSYS? */
	mode &= S_IALLUGO;
	mode |= S_IFREG;
	error = security_inode_create(dir, dentry, mode);
	if (error)
		return error;
	error = dir->i_op->create(dir, dentry, mode, want_excl);
	if (!error)
		fsnotify_create(dir, dentry);
	return error;
}
EXPORT_SYMBOL(vfs_create);

static int may_open(struct path *path, int acc_mode, int flag)
{
	struct dentry *dentry = path->dentry;
	struct inode *inode = dentry->d_inode;
	int error;

	/* O_PATH? */
	if (!acc_mode)
		return 0;

	if (!inode)
		return -ENOENT;

	switch (inode->i_mode & S_IFMT) {
	case S_IFLNK:
		return -ELOOP;
	case S_IFDIR:
		if (acc_mode & MAY_WRITE)
			return -EISDIR;
		break;
	case S_IFBLK:
	case S_IFCHR:
		if (path->mnt->mnt_flags & MNT_NODEV)
			return -EACCES;
		/*FALLTHRU*/
	case S_IFIFO:
	case S_IFSOCK:
		flag &= ~O_TRUNC;
		break;
	}

	error = inode_permission(inode, acc_mode);
	if (error)
		return error;

	/*
	 * An append-only file must be opened in append mode for writing.
	 */
	if (IS_APPEND(inode)) {
		if  ((flag & O_ACCMODE) != O_RDONLY && !(flag & O_APPEND))
			return -EPERM;
		if (flag & O_TRUNC)
			return -EPERM;
	}

	/* O_NOATIME can only be set by the owner or superuser */
	if (flag & O_NOATIME && !inode_owner_or_capable(inode))
		return -EPERM;

	return 0;
}

static int handle_truncate(struct file *filp)
{
	struct path *path = &filp->f_path;
	struct inode *inode = path->dentry->d_inode;
	int error = get_write_access(inode);
	if (error)
		return error;
	/*
	 * Refuse to truncate files with mandatory locks held on them.
	 */
	error = locks_verify_locked(filp);
	if (!error)
		error = security_path_truncate(path);
	if (!error) {
		error = do_truncate(path->dentry, 0,
				    ATTR_MTIME|ATTR_CTIME|ATTR_OPEN,
				    filp);
	}
	put_write_access(inode);
	return error;
}

static inline int open_to_namei_flags(int flag)
{
	if ((flag & O_ACCMODE) == 3)
		flag--;
	return flag;
}

static int may_o_create(struct path *dir, struct dentry *dentry, umode_t mode)
{
	int error = security_path_mknod(dir, dentry, mode, 0);
	if (error)
		return error;

	error = inode_permission(dir->dentry->d_inode, MAY_WRITE | MAY_EXEC);
	if (error)
		return error;

	return security_inode_create(dir->dentry->d_inode, dentry, mode);
}

/*
 * Attempt to atomically look up, create and open a file from a negative
 * dentry.
 *
 * Returns 0 if successful.  The file will have been created and attached to
 * @file by the filesystem calling finish_open().
 *
 * Returns 1 if the file was looked up only or didn't need creating.  The
 * caller will need to perform the open themselves.  @path will have been
 * updated to point to the new dentry.  This may be negative.
 *
 * Returns an error code otherwise.
 */
static int atomic_open(struct nameidata *nd, struct dentry *dentry,
			struct path *path, struct file *file,
			const struct open_flags *op,
			bool got_write, bool need_lookup,
			int *opened)
{
	struct inode *dir =  nd->path.dentry->d_inode;
	unsigned open_flag = open_to_namei_flags(op->open_flag);
	umode_t mode;
	int error;
	int acc_mode;
	int create_error = 0;
	struct dentry *const DENTRY_NOT_SET = (void *) -1UL;
	bool excl;

	BUG_ON(dentry->d_inode);

	/* Don't create child dentry for a dead directory. */
	if (unlikely(IS_DEADDIR(dir))) {
		error = -ENOENT;
		goto out;
	}

	mode = op->mode;
	if ((open_flag & O_CREAT) && !IS_POSIXACL(dir))
		mode &= ~current_umask();

	excl = (open_flag & (O_EXCL | O_CREAT)) == (O_EXCL | O_CREAT);
	if (excl)
		open_flag &= ~O_TRUNC;

	/*
	 * Checking write permission is tricky, bacuse we don't know if we are
	 * going to actually need it: O_CREAT opens should work as long as the
	 * file exists.  But checking existence breaks atomicity.  The trick is
	 * to check access and if not granted clear O_CREAT from the flags.
	 *
	 * Another problem is returing the "right" error value (e.g. for an
	 * O_EXCL open we want to return EEXIST not EROFS).
	 */
	if (((open_flag & (O_CREAT | O_TRUNC)) ||
	    (open_flag & O_ACCMODE) != O_RDONLY) && unlikely(!got_write)) {
		if (!(open_flag & O_CREAT)) {
			/*
			 * No O_CREATE -> atomicity not a requirement -> fall
			 * back to lookup + open
			 */
			goto no_open;
		} else if (open_flag & (O_EXCL | O_TRUNC)) {
			/* Fall back and fail with the right error */
			create_error = -EROFS;
			goto no_open;
		} else {
			/* No side effects, safe to clear O_CREAT */
			create_error = -EROFS;
			open_flag &= ~O_CREAT;
		}
	}

	if (open_flag & O_CREAT) {
		error = may_o_create(&nd->path, dentry, mode);
		if (error) {
			create_error = error;
			if (open_flag & O_EXCL)
				goto no_open;
			open_flag &= ~O_CREAT;
		}
	}

	if (nd->flags & LOOKUP_DIRECTORY)
		open_flag |= O_DIRECTORY;

	file->f_path.dentry = DENTRY_NOT_SET;
	file->f_path.mnt = nd->path.mnt;
	error = dir->i_op->atomic_open(dir, dentry, file, open_flag, mode,
				      opened);
	if (error < 0) {
		if (create_error && error == -ENOENT)
			error = create_error;
		goto out;
	}

	if (error) {	/* returned 1, that is */
		if (WARN_ON(file->f_path.dentry == DENTRY_NOT_SET)) {
			error = -EIO;
			goto out;
		}
		if (file->f_path.dentry) {
			dput(dentry);
			dentry = file->f_path.dentry;
		}
		if (*opened & FILE_CREATED)
			fsnotify_create(dir, dentry);
		if (!dentry->d_inode) {
			WARN_ON(*opened & FILE_CREATED);
			if (create_error) {
				error = create_error;
				goto out;
			}
		} else {
			if (excl && !(*opened & FILE_CREATED)) {
				error = -EEXIST;
				goto out;
			}
		}
		goto looked_up;
	}

	/*
	 * We didn't have the inode before the open, so check open permission
	 * here.
	 */
	acc_mode = op->acc_mode;
	if (*opened & FILE_CREATED) {
		WARN_ON(!(open_flag & O_CREAT));
		fsnotify_create(dir, dentry);
		acc_mode = MAY_OPEN;
	}
	error = may_open(&file->f_path, acc_mode, open_flag);
	if (error)
		fput(file);

out:
	dput(dentry);
	return error;

no_open:
	if (need_lookup) {
		dentry = lookup_real(dir, dentry, nd->flags);
		if (IS_ERR(dentry))
			return PTR_ERR(dentry);

		if (create_error) {
			int open_flag = op->open_flag;

			error = create_error;
			if ((open_flag & O_EXCL)) {
				if (!dentry->d_inode)
					goto out;
			} else if (!dentry->d_inode) {
				goto out;
			} else if ((open_flag & O_TRUNC) &&
				   d_is_reg(dentry)) {
				goto out;
			}
			/* will fail later, go on to get the right error */
		}
	}
looked_up:
	path->dentry = dentry;
	path->mnt = nd->path.mnt;
	return 1;
}

/*
 * Look up and maybe create and open the last component.
 *
 * Must be called with i_mutex held on parent.
 *
 * Returns 0 if the file was successfully atomically created (if necessary) and
 * opened.  In this case the file will be returned attached to @file.
 *
 * Returns 1 if the file was not completely opened at this time, though lookups
 * and creations will have been performed and the dentry returned in @path will
 * be positive upon return if O_CREAT was specified.  If O_CREAT wasn't
 * specified then a negative dentry may be returned.
 *
 * An error code is returned otherwise.
 *
 * FILE_CREATE will be set in @*opened if the dentry was created and will be
 * cleared otherwise prior to returning.
 */
static int lookup_open(struct nameidata *nd, struct path *path,
			struct file *file,
			const struct open_flags *op,
			bool got_write, int *opened)
{
	struct dentry *dir = nd->path.dentry;
	struct inode *dir_inode = dir->d_inode;
	struct dentry *dentry;
	int error;
	bool need_lookup;

	*opened &= ~FILE_CREATED;
	dentry = lookup_dcache(&nd->last, dir, nd->flags, &need_lookup);
	if (IS_ERR(dentry))
		return PTR_ERR(dentry);

	/* Cached positive dentry: will open in f_op->open */
	if (!need_lookup && dentry->d_inode)
		goto out_no_open;

	if ((nd->flags & LOOKUP_OPEN) && dir_inode->i_op->atomic_open) {
		return atomic_open(nd, dentry, path, file, op, got_write,
				   need_lookup, opened);
	}

	if (need_lookup) {
		BUG_ON(dentry->d_inode);

		dentry = lookup_real(dir_inode, dentry, nd->flags);
		if (IS_ERR(dentry))
			return PTR_ERR(dentry);
	}

	/* Negative dentry, just create the file */
	if (!dentry->d_inode && (op->open_flag & O_CREAT)) {
		umode_t mode = op->mode;
		if (!IS_POSIXACL(dir->d_inode))
			mode &= ~current_umask();
		/*
		 * This write is needed to ensure that a
		 * rw->ro transition does not occur between
		 * the time when the file is created and when
		 * a permanent write count is taken through
		 * the 'struct file' in finish_open().
		 */
		if (!got_write) {
			error = -EROFS;
			goto out_dput;
		}
		*opened |= FILE_CREATED;
		error = security_path_mknod(&nd->path, dentry, mode, 0);
		if (error)
			goto out_dput;
		error = vfs_create(dir->d_inode, dentry, mode,
				   nd->flags & LOOKUP_EXCL);
		if (error)
			goto out_dput;
	}
out_no_open:
	path->dentry = dentry;
	path->mnt = nd->path.mnt;
	return 1;

out_dput:
	dput(dentry);
	return error;
}

/*
 * Handle the last step of open()
 */
static int do_last(struct nameidata *nd,
		   struct file *file, const struct open_flags *op,
		   int *opened)
{
	struct dentry *dir = nd->path.dentry;
	int open_flag = op->open_flag;
	bool will_truncate = (open_flag & O_TRUNC) != 0;
	bool got_write = false;
	int acc_mode = op->acc_mode;
	unsigned seq;
	struct inode *inode;
	struct path save_parent = { .dentry = NULL, .mnt = NULL };
	struct path path;
	bool retried = false;
	int error;

	nd->flags &= ~LOOKUP_PARENT;
	nd->flags |= op->intent;

	if (nd->last_type != LAST_NORM) {
		error = handle_dots(nd, nd->last_type);
		if (unlikely(error))
			return error;
		goto finish_open;
	}

	if (!(open_flag & O_CREAT)) {
		if (nd->last.name[nd->last.len])
			nd->flags |= LOOKUP_FOLLOW | LOOKUP_DIRECTORY;
		/* we _can_ be in RCU mode here */
		error = lookup_fast(nd, &path, &inode, &seq);
		if (likely(!error))
			goto finish_lookup;

		if (error < 0)
			return error;

		BUG_ON(nd->inode != dir->d_inode);
	} else {
		/* create side of things */
		/*
		 * This will *only* deal with leaving RCU mode - LOOKUP_JUMPED
		 * has been cleared when we got to the last component we are
		 * about to look up
		 */
		error = complete_walk(nd);
		if (error)
			return error;

		audit_inode(nd->name, dir, LOOKUP_PARENT);
		/* trailing slashes? */
		if (unlikely(nd->last.name[nd->last.len]))
			return -EISDIR;
	}

retry_lookup:
	if (op->open_flag & (O_CREAT | O_TRUNC | O_WRONLY | O_RDWR)) {
		error = mnt_want_write(nd->path.mnt);
		if (!error)
			got_write = true;
		/*
		 * do _not_ fail yet - we might not need that or fail with
		 * a different error; let lookup_open() decide; we'll be
		 * dropping this one anyway.
		 */
	}
	mutex_lock(&dir->d_inode->i_mutex);
	error = lookup_open(nd, &path, file, op, got_write, opened);
	mutex_unlock(&dir->d_inode->i_mutex);

	if (error <= 0) {
		if (error)
			goto out;

		if ((*opened & FILE_CREATED) ||
		    !S_ISREG(file_inode(file)->i_mode))
			will_truncate = false;

		audit_inode(nd->name, file->f_path.dentry, 0);
		goto opened;
	}

	if (*opened & FILE_CREATED) {
		/* Don't check for write permission, don't truncate */
		open_flag &= ~O_TRUNC;
		will_truncate = false;
		acc_mode = MAY_OPEN;
		path_to_nameidata(&path, nd);
		goto finish_open_created;
	}

	/*
	 * create/update audit record if it already exists.
	 */
	if (d_is_positive(path.dentry))
		audit_inode(nd->name, path.dentry, 0);

	/*
	 * If atomic_open() acquired write access it is dropped now due to
	 * possible mount and symlink following (this might be optimized away if
	 * necessary...)
	 */
	if (got_write) {
		mnt_drop_write(nd->path.mnt);
		got_write = false;
	}

	if (unlikely((open_flag & (O_EXCL | O_CREAT)) == (O_EXCL | O_CREAT))) {
		path_to_nameidata(&path, nd);
		return -EEXIST;
	}

	error = follow_managed(&path, nd);
	if (unlikely(error < 0))
		return error;

	BUG_ON(nd->flags & LOOKUP_RCU);
	inode = d_backing_inode(path.dentry);
	seq = 0;	/* out of RCU mode, so the value doesn't matter */
	if (unlikely(d_is_negative(path.dentry))) {
		path_to_nameidata(&path, nd);
		return -ENOENT;
	}
finish_lookup:
	if (nd->depth)
		put_link(nd);
	error = should_follow_link(nd, &path, nd->flags & LOOKUP_FOLLOW,
				   inode, seq);
	if (unlikely(error))
		return error;

	if (unlikely(d_is_symlink(path.dentry)) && !(open_flag & O_PATH)) {
		path_to_nameidata(&path, nd);
		return -ELOOP;
	}

	if ((nd->flags & LOOKUP_RCU) || nd->path.mnt != path.mnt) {
		path_to_nameidata(&path, nd);
	} else {
		save_parent.dentry = nd->path.dentry;
		save_parent.mnt = mntget(path.mnt);
		nd->path.dentry = path.dentry;

	}
	nd->inode = inode;
	nd->seq = seq;
	/* Why this, you ask?  _Now_ we might have grown LOOKUP_JUMPED... */
finish_open:
	error = complete_walk(nd);
	if (error) {
		path_put(&save_parent);
		return error;
	}
	audit_inode(nd->name, nd->path.dentry, 0);
	error = -EISDIR;
	if ((open_flag & O_CREAT) && d_is_dir(nd->path.dentry))
		goto out;
	error = -ENOTDIR;
	if ((nd->flags & LOOKUP_DIRECTORY) && !d_can_lookup(nd->path.dentry))
		goto out;
	if (!d_is_reg(nd->path.dentry))
		will_truncate = false;

	if (will_truncate) {
		error = mnt_want_write(nd->path.mnt);
		if (error)
			goto out;
		got_write = true;
	}
finish_open_created:
	error = may_open(&nd->path, acc_mode, open_flag);
	if (error)
		goto out;

	BUG_ON(*opened & FILE_OPENED); /* once it's opened, it's opened */
	error = vfs_open(&nd->path, file, current_cred());
	if (!error) {
		*opened |= FILE_OPENED;
	} else {
		if (error == -EOPENSTALE)
			goto stale_open;
		goto out;
	}
opened:
	error = open_check_o_direct(file);
	if (error)
		goto exit_fput;
	error = ima_file_check(file, op->acc_mode, *opened);
	if (error)
		goto exit_fput;

	if (will_truncate) {
		error = handle_truncate(file);
		if (error)
			goto exit_fput;
	}
out:
	if (got_write)
		mnt_drop_write(nd->path.mnt);
	path_put(&save_parent);
	return error;

exit_fput:
	fput(file);
	goto out;

stale_open:
	/* If no saved parent or already retried then can't retry */
	if (!save_parent.dentry || retried)
		goto out;

	BUG_ON(save_parent.dentry != dir);
	path_put(&nd->path);
	nd->path = save_parent;
	nd->inode = dir->d_inode;
	save_parent.mnt = NULL;
	save_parent.dentry = NULL;
	if (got_write) {
		mnt_drop_write(nd->path.mnt);
		got_write = false;
	}
	retried = true;
	goto retry_lookup;
}

static int do_tmpfile(struct nameidata *nd, unsigned flags,
		const struct open_flags *op,
		struct file *file, int *opened)
{
	static const struct qstr name = QSTR_INIT("/", 1);
	struct dentry *child;
	struct inode *dir;
<<<<<<< HEAD
	int error;

	error = path_lookupat(dfd, pathname, flags | LOOKUP_DIRECTORY, nd,
			      &lookup_rights);
=======
	struct path path;
	int error = path_lookupat(nd, flags | LOOKUP_DIRECTORY, &path);
>>>>>>> 52721d9d
	if (unlikely(error))
		return error;
	error = mnt_want_write(path.mnt);
	if (unlikely(error))
		goto out;
	dir = path.dentry->d_inode;
	/* we want directory to be writable */
	error = inode_permission(dir, MAY_WRITE | MAY_EXEC);
	if (error)
		goto out2;
	if (!dir->i_op->tmpfile) {
		error = -EOPNOTSUPP;
		goto out2;
	}
	child = d_alloc(path.dentry, &name);
	if (unlikely(!child)) {
		error = -ENOMEM;
		goto out2;
	}
	dput(path.dentry);
	path.dentry = child;
	error = dir->i_op->tmpfile(dir, child, op->mode);
	if (error)
		goto out2;
	audit_inode(nd->name, child, 0);
	/* Don't check for other permissions, the inode was just created */
	error = may_open(&path, MAY_OPEN, op->open_flag);
	if (error)
		goto out2;
	file->f_path.mnt = path.mnt;
	error = finish_open(file, child, NULL, opened);
	if (error)
		goto out2;
	error = open_check_o_direct(file);
	if (error) {
		fput(file);
	} else if (!(op->open_flag & O_EXCL)) {
		struct inode *inode = file_inode(file);
		spin_lock(&inode->i_lock);
		inode->i_state |= I_LINKABLE;
		spin_unlock(&inode->i_lock);
	}
out2:
	mnt_drop_write(path.mnt);
out:
	path_put(&path);
	return error;
}

<<<<<<< HEAD
static void openat_primary_rights(struct capsicum_rights *rights,
				  unsigned int flags)
{
	switch (flags & O_ACCMODE) {
	case O_RDONLY:
		cap_rights_set(rights, CAP_READ);
		break;
	case O_RDWR:
		cap_rights_set(rights, CAP_READ);
		/* FALLTHRU */
	case O_WRONLY:
		cap_rights_set(rights, CAP_WRITE);
		if (!(flags & (O_APPEND | O_TRUNC)))
			cap_rights_set(rights, CAP_SEEK);
		break;
	}
	if (flags & O_CREAT)
		cap_rights_set(rights, CAP_CREATE);
	if (flags & O_TRUNC)
		cap_rights_set(rights, CAP_FTRUNCATE);
	if (flags & (O_DSYNC|FASYNC))
		cap_rights_set(rights, CAP_FSYNC);
	if (flags & __FMODE_EXEC)
		cap_rights_set(rights, CAP_FEXECVE);
}

static struct file *path_openat(int dfd, struct filename *pathname,
		struct nameidata *nd, const struct open_flags *op, int flags)
{
	struct capsicum_rights rights;
=======
static struct file *path_openat(struct nameidata *nd,
			const struct open_flags *op, unsigned flags)
{
	const char *s;
>>>>>>> 52721d9d
	struct file *file;
	int opened = 0;
	int error;

	cap_rights_init(&rights, CAP_LOOKUP);
	file = get_empty_filp();
	if (IS_ERR(file))
		return file;

	file->f_flags = op->open_flag;

	if (unlikely(file->f_flags & __O_TMPFILE)) {
		error = do_tmpfile(nd, flags, op, file, &opened);
		goto out2;
	}

<<<<<<< HEAD
	openat_primary_rights(&rights, file->f_flags);
	error = path_init(dfd, pathname, flags, &rights, nd);
	if (unlikely(error))
		goto out;

	error = do_last(nd, &path, file, op, &opened, pathname);
	while (unlikely(error > 0)) { /* trailing symlink */
		struct path link = path;
		void *cookie;
		if (!(nd->flags & LOOKUP_FOLLOW)) {
			path_put_conditional(&path, nd);
			path_put(&nd->path);
			error = -ELOOP;
			break;
		}
		error = may_follow_link(&link, nd);
		if (unlikely(error))
			break;
		nd->flags |= LOOKUP_PARENT;
=======
	s = path_init(nd, flags);
	if (IS_ERR(s)) {
		put_filp(file);
		return ERR_CAST(s);
	}
	while (!(error = link_path_walk(s, nd)) &&
		(error = do_last(nd, file, op, &opened)) > 0) {
>>>>>>> 52721d9d
		nd->flags &= ~(LOOKUP_OPEN|LOOKUP_CREATE|LOOKUP_EXCL);
		s = trailing_symlink(nd);
		if (IS_ERR(s)) {
			error = PTR_ERR(s);
			break;
		}
	}
<<<<<<< HEAD
	if (!error) {
		struct file *install_file;

		install_file = capsicum_file_install(nd->base_rights, file);
		if (IS_ERR(install_file)) {
			error = PTR_ERR(install_file);
			goto out;
		} else {
			file = install_file;
		}
	}
out:
	path_cleanup(nd);
=======
	terminate_walk(nd);
>>>>>>> 52721d9d
out2:
	if (!(opened & FILE_OPENED)) {
		BUG_ON(!error);
		put_filp(file);
	}
	if (unlikely(error)) {
		if (error == -EOPENSTALE) {
			if (flags & LOOKUP_RCU)
				error = -ECHILD;
			else
				error = -ESTALE;
		}
		file = ERR_PTR(error);
	}
	return file;
}

struct file *do_filp_open(int dfd, struct filename *pathname,
		const struct open_flags *op)
{
	struct nameidata nd;
	int flags = op->lookup_flags;
	struct file *filp;

	set_nameidata(&nd, dfd, pathname);
	filp = path_openat(&nd, op, flags | LOOKUP_RCU);
	if (unlikely(filp == ERR_PTR(-ECHILD)))
		filp = path_openat(&nd, op, flags);
	if (unlikely(filp == ERR_PTR(-ESTALE)))
		filp = path_openat(&nd, op, flags | LOOKUP_REVAL);
	restore_nameidata();
	return filp;
}

struct file *do_file_open_root(struct dentry *dentry, struct vfsmount *mnt,
		const char *name, const struct open_flags *op)
{
	struct nameidata nd;
	struct file *file;
	struct filename *filename;
	int flags = op->lookup_flags | LOOKUP_ROOT;

	nd.root.mnt = mnt;
	nd.root.dentry = dentry;

	if (d_is_symlink(dentry) && op->intent & LOOKUP_OPEN)
		return ERR_PTR(-ELOOP);

	filename = getname_kernel(name);
	if (unlikely(IS_ERR(filename)))
		return ERR_CAST(filename);

	set_nameidata(&nd, -1, filename);
	file = path_openat(&nd, op, flags | LOOKUP_RCU);
	if (unlikely(file == ERR_PTR(-ECHILD)))
		file = path_openat(&nd, op, flags);
	if (unlikely(file == ERR_PTR(-ESTALE)))
		file = path_openat(&nd, op, flags | LOOKUP_REVAL);
	restore_nameidata();
	putname(filename);
	return file;
}

static struct dentry *filename_create_rights(int dfd, struct filename *name,
				struct path *path, unsigned int lookup_flags,
				const struct capsicum_rights *rights)
{
	struct dentry *dentry = ERR_PTR(-EEXIST);
	struct qstr last;
	int type;
	int err2;
	int error;
	bool is_dir = (lookup_flags & LOOKUP_DIRECTORY);

	/*
	 * Note that only LOOKUP_REVAL and LOOKUP_DIRECTORY matter here. Any
	 * other flags passed in are ignored!
	 */
	lookup_flags &= LOOKUP_REVAL;

<<<<<<< HEAD
	error = filename_lookup(dfd, name, LOOKUP_PARENT|lookup_flags, &nd,
				rights);
	if (error)
		return ERR_PTR(error);
=======
	name = filename_parentat(dfd, name, lookup_flags, path, &last, &type);
	if (IS_ERR(name))
		return ERR_CAST(name);
>>>>>>> 52721d9d

	/*
	 * Yucky last component or no last component at all?
	 * (foo/., foo/.., /////)
	 */
	if (unlikely(type != LAST_NORM))
		goto out;

	/* don't fail immediately if it's r/o, at least try to report other errors */
	err2 = mnt_want_write(path->mnt);
	/*
	 * Do the final lookup.
	 */
	lookup_flags |= LOOKUP_CREATE | LOOKUP_EXCL;
	mutex_lock_nested(&path->dentry->d_inode->i_mutex, I_MUTEX_PARENT);
	dentry = __lookup_hash(&last, path->dentry, lookup_flags);
	if (IS_ERR(dentry))
		goto unlock;

	error = -EEXIST;
	if (d_is_positive(dentry))
		goto fail;

	/*
	 * Special case - lookup gave negative, but... we had foo/bar/
	 * From the vfs_mknod() POV we just have a negative dentry -
	 * all is fine. Let's be bastards - you had / on the end, you've
	 * been asking for (non-existent) directory. -ENOENT for you.
	 */
	if (unlikely(!is_dir && last.name[last.len])) {
		error = -ENOENT;
		goto fail;
	}
	if (unlikely(err2)) {
		error = err2;
		goto fail;
	}
	putname(name);
	return dentry;
fail:
	dput(dentry);
	dentry = ERR_PTR(error);
unlock:
	mutex_unlock(&path->dentry->d_inode->i_mutex);
	if (!err2)
		mnt_drop_write(path->mnt);
out:
	path_put(path);
	putname(name);
	return dentry;
}

static struct dentry *filename_create(int dfd, struct filename *name,
				struct path *path, unsigned int lookup_flags)
{
	return filename_create_rights(dfd, name, path, lookup_flags,
				      &lookup_rights);
}

struct dentry *kern_path_create(int dfd, const char *pathname,
				struct path *path, unsigned int lookup_flags)
{
	return filename_create(dfd, getname_kernel(pathname),
				path, lookup_flags);
}
EXPORT_SYMBOL(kern_path_create);

void done_path_create(struct path *path, struct dentry *dentry)
{
	dput(dentry);
	mutex_unlock(&path->dentry->d_inode->i_mutex);
	mnt_drop_write(path->mnt);
	path_put(path);
}
EXPORT_SYMBOL(done_path_create);

<<<<<<< HEAD
static struct dentry *
user_path_create_rights(int dfd,
			const char __user *pathname,
			struct path *path,
			unsigned int lookup_flags,
			const struct capsicum_rights *rights)
{
	struct filename *tmp = getname(pathname);
	struct dentry *res;
	if (IS_ERR(tmp))
		return ERR_CAST(tmp);
	res = filename_create_rights(dfd, tmp, path, lookup_flags, rights);
	putname(tmp);
	return res;
=======
inline struct dentry *user_path_create(int dfd, const char __user *pathname,
				struct path *path, unsigned int lookup_flags)
{
	return filename_create(dfd, getname(pathname), path, lookup_flags);
>>>>>>> 52721d9d
}

struct dentry *user_path_create(int dfd, const char __user *pathname,
				struct path *path, unsigned int lookup_flags)
{
	return user_path_create_rights(dfd, pathname, path, lookup_flags,
				       &lookup_rights);
}
EXPORT_SYMBOL(user_path_create);

int vfs_mknod(struct inode *dir, struct dentry *dentry, umode_t mode, dev_t dev)
{
	int error = may_create(dir, dentry);

	if (error)
		return error;

	if ((S_ISCHR(mode) || S_ISBLK(mode)) && !capable(CAP_MKNOD))
		return -EPERM;

	if (!dir->i_op->mknod)
		return -EPERM;

	error = devcgroup_inode_mknod(mode, dev);
	if (error)
		return error;

	error = security_inode_mknod(dir, dentry, mode, dev);
	if (error)
		return error;

	error = dir->i_op->mknod(dir, dentry, mode, dev);
	if (!error)
		fsnotify_create(dir, dentry);
	return error;
}
EXPORT_SYMBOL(vfs_mknod);

static int may_mknod(umode_t mode)
{
	switch (mode & S_IFMT) {
	case S_IFREG:
	case S_IFCHR:
	case S_IFBLK:
	case S_IFIFO:
	case S_IFSOCK:
	case 0: /* zero mode translates to S_IFREG */
		return 0;
	case S_IFDIR:
		return -EPERM;
	default:
		return -EINVAL;
	}
}

SYSCALL_DEFINE4(mknodat, int, dfd, const char __user *, filename, umode_t, mode,
		unsigned, dev)
{
	struct capsicum_rights rights;
	struct dentry *dentry;
	struct path path;
	int error;
	unsigned int lookup_flags = 0;

	cap_rights_init(&rights, CAP_LOOKUP);
	error = may_mknod(mode);
	if (error)
		return error;

	switch (mode & S_IFMT) {
	case S_IFCHR: case S_IFBLK:
		cap_rights_set(&rights, CAP_MKNODAT);
		break;
	case S_IFIFO:
		cap_rights_set(&rights, CAP_MKFIFOAT);
		break;
	}
retry:
	dentry = user_path_create_rights(dfd, filename, &path, lookup_flags,
					 &rights);
	if (IS_ERR(dentry))
		return PTR_ERR(dentry);

	if (!IS_POSIXACL(path.dentry->d_inode))
		mode &= ~current_umask();
	error = security_path_mknod(&path, dentry, mode, dev);
	if (error)
		goto out;
	switch (mode & S_IFMT) {
		case 0: case S_IFREG:
			error = vfs_create(path.dentry->d_inode,dentry,mode,true);
			break;
		case S_IFCHR: case S_IFBLK:
			error = vfs_mknod(path.dentry->d_inode,dentry,mode,
					new_decode_dev(dev));
			break;
		case S_IFIFO: case S_IFSOCK:
			error = vfs_mknod(path.dentry->d_inode,dentry,mode,0);
			break;
	}
out:
	done_path_create(&path, dentry);
	if (retry_estale(error, lookup_flags)) {
		lookup_flags |= LOOKUP_REVAL;
		goto retry;
	}
	return error;
}

SYSCALL_DEFINE3(mknod, const char __user *, filename, umode_t, mode, unsigned, dev)
{
	return sys_mknodat(AT_FDCWD, filename, mode, dev);
}

int vfs_mkdir(struct inode *dir, struct dentry *dentry, umode_t mode)
{
	int error = may_create(dir, dentry);
	unsigned max_links = dir->i_sb->s_max_links;

	if (error)
		return error;

	if (!dir->i_op->mkdir)
		return -EPERM;

	mode &= (S_IRWXUGO|S_ISVTX);
	error = security_inode_mkdir(dir, dentry, mode);
	if (error)
		return error;

	if (max_links && dir->i_nlink >= max_links)
		return -EMLINK;

	error = dir->i_op->mkdir(dir, dentry, mode);
	if (!error)
		fsnotify_mkdir(dir, dentry);
	return error;
}
EXPORT_SYMBOL(vfs_mkdir);

SYSCALL_DEFINE3(mkdirat, int, dfd, const char __user *, pathname, umode_t, mode)
{
	struct dentry *dentry;
	struct path path;
	int error;
	unsigned int lookup_flags = LOOKUP_DIRECTORY;
	struct capsicum_rights rights;

	cap_rights_init(&rights, CAP_LOOKUP, CAP_MKDIRAT);

retry:
	dentry = user_path_create_rights(dfd, pathname, &path, lookup_flags,
					 &rights);
	if (IS_ERR(dentry))
		return PTR_ERR(dentry);

	if (!IS_POSIXACL(path.dentry->d_inode))
		mode &= ~current_umask();
	error = security_path_mkdir(&path, dentry, mode);
	if (!error)
		error = vfs_mkdir(path.dentry->d_inode, dentry, mode);
	done_path_create(&path, dentry);
	if (retry_estale(error, lookup_flags)) {
		lookup_flags |= LOOKUP_REVAL;
		goto retry;
	}
	return error;
}

SYSCALL_DEFINE2(mkdir, const char __user *, pathname, umode_t, mode)
{
	return sys_mkdirat(AT_FDCWD, pathname, mode);
}

/*
 * The dentry_unhash() helper will try to drop the dentry early: we
 * should have a usage count of 1 if we're the only user of this
 * dentry, and if that is true (possibly after pruning the dcache),
 * then we drop the dentry now.
 *
 * A low-level filesystem can, if it choses, legally
 * do a
 *
 *	if (!d_unhashed(dentry))
 *		return -EBUSY;
 *
 * if it cannot handle the case of removing a directory
 * that is still in use by something else..
 */
void dentry_unhash(struct dentry *dentry)
{
	shrink_dcache_parent(dentry);
	spin_lock(&dentry->d_lock);
	if (dentry->d_lockref.count == 1)
		__d_drop(dentry);
	spin_unlock(&dentry->d_lock);
}
EXPORT_SYMBOL(dentry_unhash);

int vfs_rmdir(struct inode *dir, struct dentry *dentry)
{
	int error = may_delete(dir, dentry, 1);

	if (error)
		return error;

	if (!dir->i_op->rmdir)
		return -EPERM;

	dget(dentry);
	mutex_lock(&dentry->d_inode->i_mutex);

	error = -EBUSY;
	if (is_local_mountpoint(dentry))
		goto out;

	error = security_inode_rmdir(dir, dentry);
	if (error)
		goto out;

	shrink_dcache_parent(dentry);
	error = dir->i_op->rmdir(dir, dentry);
	if (error)
		goto out;

	dentry->d_inode->i_flags |= S_DEAD;
	dont_mount(dentry);
	detach_mounts(dentry);

out:
	mutex_unlock(&dentry->d_inode->i_mutex);
	dput(dentry);
	if (!error)
		d_delete(dentry);
	return error;
}
EXPORT_SYMBOL(vfs_rmdir);

static long do_rmdir(int dfd, const char __user *pathname)
{
	int error = 0;
	struct filename *name;
	struct dentry *dentry;
<<<<<<< HEAD
	struct nameidata nd;
	struct capsicum_rights rights;
=======
	struct path path;
	struct qstr last;
	int type;
>>>>>>> 52721d9d
	unsigned int lookup_flags = 0;
	cap_rights_init(&rights, CAP_UNLINKAT);
retry:
<<<<<<< HEAD
	name = user_path_parent(dfd, pathname, &nd, lookup_flags, &rights);
=======
	name = user_path_parent(dfd, pathname,
				&path, &last, &type, lookup_flags);
>>>>>>> 52721d9d
	if (IS_ERR(name))
		return PTR_ERR(name);

	switch (type) {
	case LAST_DOTDOT:
		error = -ENOTEMPTY;
		goto exit1;
	case LAST_DOT:
		error = -EINVAL;
		goto exit1;
	case LAST_ROOT:
		error = -EBUSY;
		goto exit1;
	}

	error = mnt_want_write(path.mnt);
	if (error)
		goto exit1;

	mutex_lock_nested(&path.dentry->d_inode->i_mutex, I_MUTEX_PARENT);
	dentry = __lookup_hash(&last, path.dentry, lookup_flags);
	error = PTR_ERR(dentry);
	if (IS_ERR(dentry))
		goto exit2;
	if (!dentry->d_inode) {
		error = -ENOENT;
		goto exit3;
	}
	error = security_path_rmdir(&path, dentry);
	if (error)
		goto exit3;
	error = vfs_rmdir(path.dentry->d_inode, dentry);
exit3:
	dput(dentry);
exit2:
	mutex_unlock(&path.dentry->d_inode->i_mutex);
	mnt_drop_write(path.mnt);
exit1:
	path_put(&path);
	putname(name);
	if (retry_estale(error, lookup_flags)) {
		lookup_flags |= LOOKUP_REVAL;
		goto retry;
	}
	return error;
}

SYSCALL_DEFINE1(rmdir, const char __user *, pathname)
{
	return do_rmdir(AT_FDCWD, pathname);
}

/**
 * vfs_unlink - unlink a filesystem object
 * @dir:	parent directory
 * @dentry:	victim
 * @delegated_inode: returns victim inode, if the inode is delegated.
 *
 * The caller must hold dir->i_mutex.
 *
 * If vfs_unlink discovers a delegation, it will return -EWOULDBLOCK and
 * return a reference to the inode in delegated_inode.  The caller
 * should then break the delegation on that inode and retry.  Because
 * breaking a delegation may take a long time, the caller should drop
 * dir->i_mutex before doing so.
 *
 * Alternatively, a caller may pass NULL for delegated_inode.  This may
 * be appropriate for callers that expect the underlying filesystem not
 * to be NFS exported.
 */
int vfs_unlink(struct inode *dir, struct dentry *dentry, struct inode **delegated_inode)
{
	struct inode *target = dentry->d_inode;
	int error = may_delete(dir, dentry, 0);

	if (error)
		return error;

	if (!dir->i_op->unlink)
		return -EPERM;

	mutex_lock(&target->i_mutex);
	if (is_local_mountpoint(dentry))
		error = -EBUSY;
	else {
		error = security_inode_unlink(dir, dentry);
		if (!error) {
			error = try_break_deleg(target, delegated_inode);
			if (error)
				goto out;
			error = dir->i_op->unlink(dir, dentry);
			if (!error) {
				dont_mount(dentry);
				detach_mounts(dentry);
			}
		}
	}
out:
	mutex_unlock(&target->i_mutex);

	/* We don't d_delete() NFS sillyrenamed files--they still exist. */
	if (!error && !(dentry->d_flags & DCACHE_NFSFS_RENAMED)) {
		fsnotify_link_count(target);
		d_delete(dentry);
	}

	return error;
}
EXPORT_SYMBOL(vfs_unlink);

/*
 * Make sure that the actual truncation of the file will occur outside its
 * directory's i_mutex.  Truncate can take a long time if there is a lot of
 * writeout happening, and we don't want to prevent access to the directory
 * while waiting on the I/O.
 */
static long do_unlinkat(int dfd, const char __user *pathname)
{
	int error;
	struct filename *name;
	struct dentry *dentry;
	struct path path;
	struct qstr last;
	int type;
	struct inode *inode = NULL;
	struct inode *delegated_inode = NULL;
	unsigned int lookup_flags = 0;
	struct capsicum_rights rights;

	cap_rights_init(&rights, CAP_UNLINKAT);
retry:
<<<<<<< HEAD
	name = user_path_parent(dfd, pathname, &nd, lookup_flags, &rights);
=======
	name = user_path_parent(dfd, pathname,
				&path, &last, &type, lookup_flags);
>>>>>>> 52721d9d
	if (IS_ERR(name))
		return PTR_ERR(name);

	error = -EISDIR;
	if (type != LAST_NORM)
		goto exit1;

	error = mnt_want_write(path.mnt);
	if (error)
		goto exit1;
retry_deleg:
	mutex_lock_nested(&path.dentry->d_inode->i_mutex, I_MUTEX_PARENT);
	dentry = __lookup_hash(&last, path.dentry, lookup_flags);
	error = PTR_ERR(dentry);
	if (!IS_ERR(dentry)) {
		/* Why not before? Because we want correct error value */
		if (last.name[last.len])
			goto slashes;
		inode = dentry->d_inode;
		if (d_is_negative(dentry))
			goto slashes;
		ihold(inode);
		error = security_path_unlink(&path, dentry);
		if (error)
			goto exit2;
		error = vfs_unlink(path.dentry->d_inode, dentry, &delegated_inode);
exit2:
		dput(dentry);
	}
	mutex_unlock(&path.dentry->d_inode->i_mutex);
	if (inode)
		iput(inode);	/* truncate the inode here */
	inode = NULL;
	if (delegated_inode) {
		error = break_deleg_wait(&delegated_inode);
		if (!error)
			goto retry_deleg;
	}
	mnt_drop_write(path.mnt);
exit1:
	path_put(&path);
	putname(name);
	if (retry_estale(error, lookup_flags)) {
		lookup_flags |= LOOKUP_REVAL;
		inode = NULL;
		goto retry;
	}
	return error;

slashes:
	if (d_is_negative(dentry))
		error = -ENOENT;
	else if (d_is_dir(dentry))
		error = -EISDIR;
	else
		error = -ENOTDIR;
	goto exit2;
}

SYSCALL_DEFINE3(unlinkat, int, dfd, const char __user *, pathname, int, flag)
{
	if ((flag & ~AT_REMOVEDIR) != 0)
		return -EINVAL;

	if (flag & AT_REMOVEDIR)
		return do_rmdir(dfd, pathname);

	return do_unlinkat(dfd, pathname);
}

SYSCALL_DEFINE1(unlink, const char __user *, pathname)
{
	return do_unlinkat(AT_FDCWD, pathname);
}

int vfs_symlink(struct inode *dir, struct dentry *dentry, const char *oldname)
{
	int error = may_create(dir, dentry);

	if (error)
		return error;

	if (!dir->i_op->symlink)
		return -EPERM;

	error = security_inode_symlink(dir, dentry, oldname);
	if (error)
		return error;

	error = dir->i_op->symlink(dir, dentry, oldname);
	if (!error)
		fsnotify_create(dir, dentry);
	return error;
}
EXPORT_SYMBOL(vfs_symlink);

SYSCALL_DEFINE3(symlinkat, const char __user *, oldname,
		int, newdfd, const char __user *, newname)
{
	int error;
	struct filename *from;
	struct dentry *dentry;
	struct path path;
	unsigned int lookup_flags = 0;
	struct capsicum_rights rights;

	from = getname(oldname);
	if (IS_ERR(from))
		return PTR_ERR(from);
	cap_rights_init(&rights, CAP_SYMLINKAT);
retry:
	dentry = user_path_create_rights(newdfd, newname, &path, lookup_flags,
					 &rights);
	error = PTR_ERR(dentry);
	if (IS_ERR(dentry))
		goto out_putname;

	error = security_path_symlink(&path, dentry, from->name);
	if (!error)
		error = vfs_symlink(path.dentry->d_inode, dentry, from->name);
	done_path_create(&path, dentry);
	if (retry_estale(error, lookup_flags)) {
		lookup_flags |= LOOKUP_REVAL;
		goto retry;
	}
out_putname:
	putname(from);
	return error;
}

SYSCALL_DEFINE2(symlink, const char __user *, oldname, const char __user *, newname)
{
	return sys_symlinkat(oldname, AT_FDCWD, newname);
}

/**
 * vfs_link - create a new link
 * @old_dentry:	object to be linked
 * @dir:	new parent
 * @new_dentry:	where to create the new link
 * @delegated_inode: returns inode needing a delegation break
 *
 * The caller must hold dir->i_mutex
 *
 * If vfs_link discovers a delegation on the to-be-linked file in need
 * of breaking, it will return -EWOULDBLOCK and return a reference to the
 * inode in delegated_inode.  The caller should then break the delegation
 * and retry.  Because breaking a delegation may take a long time, the
 * caller should drop the i_mutex before doing so.
 *
 * Alternatively, a caller may pass NULL for delegated_inode.  This may
 * be appropriate for callers that expect the underlying filesystem not
 * to be NFS exported.
 */
int vfs_link(struct dentry *old_dentry, struct inode *dir, struct dentry *new_dentry, struct inode **delegated_inode)
{
	struct inode *inode = old_dentry->d_inode;
	unsigned max_links = dir->i_sb->s_max_links;
	int error;

	if (!inode)
		return -ENOENT;

	error = may_create(dir, new_dentry);
	if (error)
		return error;

	if (dir->i_sb != inode->i_sb)
		return -EXDEV;

	/*
	 * A link to an append-only or immutable file cannot be created.
	 */
	if (IS_APPEND(inode) || IS_IMMUTABLE(inode))
		return -EPERM;
	if (!dir->i_op->link)
		return -EPERM;
	if (S_ISDIR(inode->i_mode))
		return -EPERM;

	error = security_inode_link(old_dentry, dir, new_dentry);
	if (error)
		return error;

	mutex_lock(&inode->i_mutex);
	/* Make sure we don't allow creating hardlink to an unlinked file */
	if (inode->i_nlink == 0 && !(inode->i_state & I_LINKABLE))
		error =  -ENOENT;
	else if (max_links && inode->i_nlink >= max_links)
		error = -EMLINK;
	else {
		error = try_break_deleg(inode, delegated_inode);
		if (!error)
			error = dir->i_op->link(old_dentry, dir, new_dentry);
	}

	if (!error && (inode->i_state & I_LINKABLE)) {
		spin_lock(&inode->i_lock);
		inode->i_state &= ~I_LINKABLE;
		spin_unlock(&inode->i_lock);
	}
	mutex_unlock(&inode->i_mutex);
	if (!error)
		fsnotify_link(dir, inode, new_dentry);
	return error;
}
EXPORT_SYMBOL(vfs_link);

/*
 * Hardlinks are often used in delicate situations.  We avoid
 * security-related surprises by not following symlinks on the
 * newname.  --KAB
 *
 * We don't follow them on the oldname either to be compatible
 * with linux 2.0, and to avoid hard-linking to directories
 * and other special files.  --ADM
 */
SYSCALL_DEFINE5(linkat, int, olddfd, const char __user *, oldname,
		int, newdfd, const char __user *, newname, int, flags)
{
	struct dentry *new_dentry;
	struct path old_path, new_path;
	struct inode *delegated_inode = NULL;
	struct capsicum_rights rights;
	int how = 0;
	int error;

	if ((flags & ~(AT_SYMLINK_FOLLOW | AT_EMPTY_PATH)) != 0)
		return -EINVAL;
	/*
	 * To use null names we require CAP_DAC_READ_SEARCH
	 * This ensures that not everyone will be able to create
	 * handlink using the passed filedescriptor.
	 */
	if (flags & AT_EMPTY_PATH) {
		if (!capable(CAP_DAC_READ_SEARCH))
			return -ENOENT;
		how = LOOKUP_EMPTY;
	}

	if (flags & AT_SYMLINK_FOLLOW)
		how |= LOOKUP_FOLLOW;
	cap_rights_init(&rights, CAP_LINKAT);
retry:
	error = user_path_at(olddfd, oldname, how, &old_path);
	if (error)
		return error;

	new_dentry = user_path_create_rights(newdfd, newname, &new_path,
					     (how & LOOKUP_REVAL), &rights);
	error = PTR_ERR(new_dentry);
	if (IS_ERR(new_dentry))
		goto out;

	error = -EXDEV;
	if (old_path.mnt != new_path.mnt)
		goto out_dput;
	error = may_linkat(&old_path);
	if (unlikely(error))
		goto out_dput;
	error = security_path_link(old_path.dentry, &new_path, new_dentry);
	if (error)
		goto out_dput;
	error = vfs_link(old_path.dentry, new_path.dentry->d_inode, new_dentry, &delegated_inode);
out_dput:
	done_path_create(&new_path, new_dentry);
	if (delegated_inode) {
		error = break_deleg_wait(&delegated_inode);
		if (!error) {
			path_put(&old_path);
			goto retry;
		}
	}
	if (retry_estale(error, how)) {
		path_put(&old_path);
		how |= LOOKUP_REVAL;
		goto retry;
	}
out:
	path_put(&old_path);

	return error;
}

SYSCALL_DEFINE2(link, const char __user *, oldname, const char __user *, newname)
{
	return sys_linkat(AT_FDCWD, oldname, AT_FDCWD, newname, 0);
}

/**
 * vfs_rename - rename a filesystem object
 * @old_dir:	parent of source
 * @old_dentry:	source
 * @new_dir:	parent of destination
 * @new_dentry:	destination
 * @delegated_inode: returns an inode needing a delegation break
 * @flags:	rename flags
 *
 * The caller must hold multiple mutexes--see lock_rename()).
 *
 * If vfs_rename discovers a delegation in need of breaking at either
 * the source or destination, it will return -EWOULDBLOCK and return a
 * reference to the inode in delegated_inode.  The caller should then
 * break the delegation and retry.  Because breaking a delegation may
 * take a long time, the caller should drop all locks before doing
 * so.
 *
 * Alternatively, a caller may pass NULL for delegated_inode.  This may
 * be appropriate for callers that expect the underlying filesystem not
 * to be NFS exported.
 *
 * The worst of all namespace operations - renaming directory. "Perverted"
 * doesn't even start to describe it. Somebody in UCB had a heck of a trip...
 * Problems:
 *	a) we can get into loop creation.
 *	b) race potential - two innocent renames can create a loop together.
 *	   That's where 4.4 screws up. Current fix: serialization on
 *	   sb->s_vfs_rename_mutex. We might be more accurate, but that's another
 *	   story.
 *	c) we have to lock _four_ objects - parents and victim (if it exists),
 *	   and source (if it is not a directory).
 *	   And that - after we got ->i_mutex on parents (until then we don't know
 *	   whether the target exists).  Solution: try to be smart with locking
 *	   order for inodes.  We rely on the fact that tree topology may change
 *	   only under ->s_vfs_rename_mutex _and_ that parent of the object we
 *	   move will be locked.  Thus we can rank directories by the tree
 *	   (ancestors first) and rank all non-directories after them.
 *	   That works since everybody except rename does "lock parent, lookup,
 *	   lock child" and rename is under ->s_vfs_rename_mutex.
 *	   HOWEVER, it relies on the assumption that any object with ->lookup()
 *	   has no more than 1 dentry.  If "hybrid" objects will ever appear,
 *	   we'd better make sure that there's no link(2) for them.
 *	d) conversion from fhandle to dentry may come in the wrong moment - when
 *	   we are removing the target. Solution: we will have to grab ->i_mutex
 *	   in the fhandle_to_dentry code. [FIXME - current nfsfh.c relies on
 *	   ->i_mutex on parents, which works but leads to some truly excessive
 *	   locking].
 */
int vfs_rename(struct inode *old_dir, struct dentry *old_dentry,
	       struct inode *new_dir, struct dentry *new_dentry,
	       struct inode **delegated_inode, unsigned int flags)
{
	int error;
	bool is_dir = d_is_dir(old_dentry);
	const unsigned char *old_name;
	struct inode *source = old_dentry->d_inode;
	struct inode *target = new_dentry->d_inode;
	bool new_is_dir = false;
	unsigned max_links = new_dir->i_sb->s_max_links;

	if (source == target)
		return 0;

	error = may_delete(old_dir, old_dentry, is_dir);
	if (error)
		return error;

	if (!target) {
		error = may_create(new_dir, new_dentry);
	} else {
		new_is_dir = d_is_dir(new_dentry);

		if (!(flags & RENAME_EXCHANGE))
			error = may_delete(new_dir, new_dentry, is_dir);
		else
			error = may_delete(new_dir, new_dentry, new_is_dir);
	}
	if (error)
		return error;

	if (!old_dir->i_op->rename && !old_dir->i_op->rename2)
		return -EPERM;

	if (flags && !old_dir->i_op->rename2)
		return -EINVAL;

	/*
	 * If we are going to change the parent - check write permissions,
	 * we'll need to flip '..'.
	 */
	if (new_dir != old_dir) {
		if (is_dir) {
			error = inode_permission(source, MAY_WRITE);
			if (error)
				return error;
		}
		if ((flags & RENAME_EXCHANGE) && new_is_dir) {
			error = inode_permission(target, MAY_WRITE);
			if (error)
				return error;
		}
	}

	error = security_inode_rename(old_dir, old_dentry, new_dir, new_dentry,
				      flags);
	if (error)
		return error;

	old_name = fsnotify_oldname_init(old_dentry->d_name.name);
	dget(new_dentry);
	if (!is_dir || (flags & RENAME_EXCHANGE))
		lock_two_nondirectories(source, target);
	else if (target)
		mutex_lock(&target->i_mutex);

	error = -EBUSY;
	if (is_local_mountpoint(old_dentry) || is_local_mountpoint(new_dentry))
		goto out;

	if (max_links && new_dir != old_dir) {
		error = -EMLINK;
		if (is_dir && !new_is_dir && new_dir->i_nlink >= max_links)
			goto out;
		if ((flags & RENAME_EXCHANGE) && !is_dir && new_is_dir &&
		    old_dir->i_nlink >= max_links)
			goto out;
	}
	if (is_dir && !(flags & RENAME_EXCHANGE) && target)
		shrink_dcache_parent(new_dentry);
	if (!is_dir) {
		error = try_break_deleg(source, delegated_inode);
		if (error)
			goto out;
	}
	if (target && !new_is_dir) {
		error = try_break_deleg(target, delegated_inode);
		if (error)
			goto out;
	}
	if (!old_dir->i_op->rename2) {
		error = old_dir->i_op->rename(old_dir, old_dentry,
					      new_dir, new_dentry);
	} else {
		WARN_ON(old_dir->i_op->rename != NULL);
		error = old_dir->i_op->rename2(old_dir, old_dentry,
					       new_dir, new_dentry, flags);
	}
	if (error)
		goto out;

	if (!(flags & RENAME_EXCHANGE) && target) {
		if (is_dir)
			target->i_flags |= S_DEAD;
		dont_mount(new_dentry);
		detach_mounts(new_dentry);
	}
	if (!(old_dir->i_sb->s_type->fs_flags & FS_RENAME_DOES_D_MOVE)) {
		if (!(flags & RENAME_EXCHANGE))
			d_move(old_dentry, new_dentry);
		else
			d_exchange(old_dentry, new_dentry);
	}
out:
	if (!is_dir || (flags & RENAME_EXCHANGE))
		unlock_two_nondirectories(source, target);
	else if (target)
		mutex_unlock(&target->i_mutex);
	dput(new_dentry);
	if (!error) {
		fsnotify_move(old_dir, new_dir, old_name, is_dir,
			      !(flags & RENAME_EXCHANGE) ? target : NULL, old_dentry);
		if (flags & RENAME_EXCHANGE) {
			fsnotify_move(new_dir, old_dir, old_dentry->d_name.name,
				      new_is_dir, NULL, new_dentry);
		}
	}
	fsnotify_oldname_free(old_name);

	return error;
}
EXPORT_SYMBOL(vfs_rename);

SYSCALL_DEFINE5(renameat2, int, olddfd, const char __user *, oldname,
		int, newdfd, const char __user *, newname, unsigned int, flags)
{
	struct dentry *old_dentry, *new_dentry;
	struct dentry *trap;
	struct path old_path, new_path;
	struct qstr old_last, new_last;
	int old_type, new_type;
	struct inode *delegated_inode = NULL;
	struct filename *from;
	struct filename *to;
<<<<<<< HEAD
	struct capsicum_rights old_rights;
	struct capsicum_rights new_rights;
	unsigned int lookup_flags = 0;
=======
	unsigned int lookup_flags = 0, target_flags = LOOKUP_RENAME_TARGET;
>>>>>>> 52721d9d
	bool should_retry = false;
	int error;

	if (flags & ~(RENAME_NOREPLACE | RENAME_EXCHANGE | RENAME_WHITEOUT))
		return -EINVAL;

	if ((flags & (RENAME_NOREPLACE | RENAME_WHITEOUT)) &&
	    (flags & RENAME_EXCHANGE))
		return -EINVAL;

	if ((flags & RENAME_WHITEOUT) && !capable(CAP_MKNOD))
		return -EPERM;

<<<<<<< HEAD
	cap_rights_init(&old_rights, CAP_RENAMEAT);
	cap_rights_init(&new_rights, CAP_LINKAT);

retry:
	from = user_path_parent(olddfd, oldname, &oldnd, lookup_flags,
				&old_rights);
=======
	if (flags & RENAME_EXCHANGE)
		target_flags = 0;

retry:
	from = user_path_parent(olddfd, oldname,
				&old_path, &old_last, &old_type, lookup_flags);
>>>>>>> 52721d9d
	if (IS_ERR(from)) {
		error = PTR_ERR(from);
		goto exit;
	}

<<<<<<< HEAD
	to = user_path_parent(newdfd, newname, &newnd, lookup_flags,
			      &new_rights);
=======
	to = user_path_parent(newdfd, newname,
				&new_path, &new_last, &new_type, lookup_flags);
>>>>>>> 52721d9d
	if (IS_ERR(to)) {
		error = PTR_ERR(to);
		goto exit1;
	}

	error = -EXDEV;
	if (old_path.mnt != new_path.mnt)
		goto exit2;

	error = -EBUSY;
	if (old_type != LAST_NORM)
		goto exit2;

	if (flags & RENAME_NOREPLACE)
		error = -EEXIST;
	if (new_type != LAST_NORM)
		goto exit2;

	error = mnt_want_write(old_path.mnt);
	if (error)
		goto exit2;

retry_deleg:
	trap = lock_rename(new_path.dentry, old_path.dentry);

	old_dentry = __lookup_hash(&old_last, old_path.dentry, lookup_flags);
	error = PTR_ERR(old_dentry);
	if (IS_ERR(old_dentry))
		goto exit3;
	/* source must exist */
	error = -ENOENT;
	if (d_is_negative(old_dentry))
		goto exit4;
	new_dentry = __lookup_hash(&new_last, new_path.dentry, lookup_flags | target_flags);
	error = PTR_ERR(new_dentry);
	if (IS_ERR(new_dentry))
		goto exit4;
	error = -EEXIST;
	if ((flags & RENAME_NOREPLACE) && d_is_positive(new_dentry))
		goto exit5;
	if (flags & RENAME_EXCHANGE) {
		error = -ENOENT;
		if (d_is_negative(new_dentry))
			goto exit5;

		if (!d_is_dir(new_dentry)) {
			error = -ENOTDIR;
			if (new_last.name[new_last.len])
				goto exit5;
		}
	}
	/* unless the source is a directory trailing slashes give -ENOTDIR */
	if (!d_is_dir(old_dentry)) {
		error = -ENOTDIR;
		if (old_last.name[old_last.len])
			goto exit5;
		if (!(flags & RENAME_EXCHANGE) && new_last.name[new_last.len])
			goto exit5;
	}
	/* source should not be ancestor of target */
	error = -EINVAL;
	if (old_dentry == trap)
		goto exit5;
	/* target should not be an ancestor of source */
	if (!(flags & RENAME_EXCHANGE))
		error = -ENOTEMPTY;
	if (new_dentry == trap)
		goto exit5;

	error = security_path_rename(&old_path, old_dentry,
				     &new_path, new_dentry, flags);
	if (error)
		goto exit5;
	error = vfs_rename(old_path.dentry->d_inode, old_dentry,
			   new_path.dentry->d_inode, new_dentry,
			   &delegated_inode, flags);
exit5:
	dput(new_dentry);
exit4:
	dput(old_dentry);
exit3:
	unlock_rename(new_path.dentry, old_path.dentry);
	if (delegated_inode) {
		error = break_deleg_wait(&delegated_inode);
		if (!error)
			goto retry_deleg;
	}
	mnt_drop_write(old_path.mnt);
exit2:
	if (retry_estale(error, lookup_flags))
		should_retry = true;
	path_put(&new_path);
	putname(to);
exit1:
	path_put(&old_path);
	putname(from);
	if (should_retry) {
		should_retry = false;
		lookup_flags |= LOOKUP_REVAL;
		goto retry;
	}
exit:
	return error;
}

SYSCALL_DEFINE4(renameat, int, olddfd, const char __user *, oldname,
		int, newdfd, const char __user *, newname)
{
	return sys_renameat2(olddfd, oldname, newdfd, newname, 0);
}

SYSCALL_DEFINE2(rename, const char __user *, oldname, const char __user *, newname)
{
	return sys_renameat2(AT_FDCWD, oldname, AT_FDCWD, newname, 0);
}

int vfs_whiteout(struct inode *dir, struct dentry *dentry)
{
	int error = may_create(dir, dentry);
	if (error)
		return error;

	if (!dir->i_op->mknod)
		return -EPERM;

	return dir->i_op->mknod(dir, dentry,
				S_IFCHR | WHITEOUT_MODE, WHITEOUT_DEV);
}
EXPORT_SYMBOL(vfs_whiteout);

int readlink_copy(char __user *buffer, int buflen, const char *link)
{
	int len = PTR_ERR(link);
	if (IS_ERR(link))
		goto out;

	len = strlen(link);
	if (len > (unsigned) buflen)
		len = buflen;
	if (copy_to_user(buffer, link, len))
		len = -EFAULT;
out:
	return len;
}
EXPORT_SYMBOL(readlink_copy);

/*
 * A helper for ->readlink().  This should be used *ONLY* for symlinks that
 * have ->follow_link() touching nd only in nd_set_link().  Using (or not
 * using) it for any given inode is up to filesystem.
 */
int generic_readlink(struct dentry *dentry, char __user *buffer, int buflen)
{
	void *cookie;
	struct inode *inode = d_inode(dentry);
	const char *link = inode->i_link;
	int res;

	if (!link) {
		link = inode->i_op->follow_link(dentry, &cookie);
		if (IS_ERR(link))
			return PTR_ERR(link);
	}
	res = readlink_copy(buffer, buflen, link);
	if (inode->i_op->put_link)
		inode->i_op->put_link(inode, cookie);
	return res;
}
EXPORT_SYMBOL(generic_readlink);

/* get the link contents into pagecache */
static char *page_getlink(struct dentry * dentry, struct page **ppage)
{
	char *kaddr;
	struct page *page;
	struct address_space *mapping = dentry->d_inode->i_mapping;
	page = read_mapping_page(mapping, 0, NULL);
	if (IS_ERR(page))
		return (char*)page;
	*ppage = page;
	kaddr = kmap(page);
	nd_terminate_link(kaddr, dentry->d_inode->i_size, PAGE_SIZE - 1);
	return kaddr;
}

int page_readlink(struct dentry *dentry, char __user *buffer, int buflen)
{
	struct page *page = NULL;
	int res = readlink_copy(buffer, buflen, page_getlink(dentry, &page));
	if (page) {
		kunmap(page);
		page_cache_release(page);
	}
	return res;
}
EXPORT_SYMBOL(page_readlink);

const char *page_follow_link_light(struct dentry *dentry, void **cookie)
{
	struct page *page = NULL;
	char *res = page_getlink(dentry, &page);
	if (!IS_ERR(res))
		*cookie = page;
	return res;
}
EXPORT_SYMBOL(page_follow_link_light);

void page_put_link(struct inode *unused, void *cookie)
{
	struct page *page = cookie;
	kunmap(page);
	page_cache_release(page);
}
EXPORT_SYMBOL(page_put_link);

/*
 * The nofs argument instructs pagecache_write_begin to pass AOP_FLAG_NOFS
 */
int __page_symlink(struct inode *inode, const char *symname, int len, int nofs)
{
	struct address_space *mapping = inode->i_mapping;
	struct page *page;
	void *fsdata;
	int err;
	char *kaddr;
	unsigned int flags = AOP_FLAG_UNINTERRUPTIBLE;
	if (nofs)
		flags |= AOP_FLAG_NOFS;

retry:
	err = pagecache_write_begin(NULL, mapping, 0, len-1,
				flags, &page, &fsdata);
	if (err)
		goto fail;

	kaddr = kmap_atomic(page);
	memcpy(kaddr, symname, len-1);
	kunmap_atomic(kaddr);

	err = pagecache_write_end(NULL, mapping, 0, len-1, len-1,
							page, fsdata);
	if (err < 0)
		goto fail;
	if (err < len-1)
		goto retry;

	mark_inode_dirty(inode);
	return 0;
fail:
	return err;
}
EXPORT_SYMBOL(__page_symlink);

int page_symlink(struct inode *inode, const char *symname, int len)
{
	return __page_symlink(inode, symname, len,
			!(mapping_gfp_mask(inode->i_mapping) & __GFP_FS));
}
EXPORT_SYMBOL(page_symlink);

const struct inode_operations page_symlink_inode_operations = {
	.readlink	= generic_readlink,
	.follow_link	= page_follow_link_light,
	.put_link	= page_put_link,
};
EXPORT_SYMBOL(page_symlink_inode_operations);<|MERGE_RESOLUTION|>--- conflicted
+++ resolved
@@ -503,11 +503,6 @@
 	unsigned	seq, m_seq;
 	int		last_type;
 	unsigned	depth;
-<<<<<<< HEAD
-	const struct capsicum_rights *base_rights;
-	struct file	*base;
-	char *saved_names[MAX_NESTED_LINKS + 1];
-=======
 	int		total_link_count;
 	struct saved {
 		struct path link;
@@ -520,15 +515,18 @@
 	struct nameidata *saved;
 	unsigned	root_seq;
 	int		dfd;
->>>>>>> 52721d9d
+	const struct capsicum_rights *rights;
+	struct fd	dfd_cap;
 };
 
-static void set_nameidata(struct nameidata *p, int dfd, struct filename *name)
+static void set_nameidata(struct nameidata *p, int dfd, struct filename *name,
+			  const struct capsicum_rights *rights)
 {
 	struct nameidata *old = current->nameidata;
 	p->stack = p->internal;
 	p->dfd = dfd;
 	p->name = name;
+	p->rights = rights;
 	p->total_link_count = old ? old->total_link_count : 0;
 	p->saved = old;
 	current->nameidata = p;
@@ -592,6 +590,7 @@
 static void terminate_walk(struct nameidata *nd)
 {
 	drop_links(nd);
+	fdput(nd->dfd_cap);
 	if (!(nd->flags & LOOKUP_RCU)) {
 		int i;
 		path_put(&nd->path);
@@ -799,26 +798,7 @@
 	get_fs_root(current->fs, &nd->root);
 }
 
-<<<<<<< HEAD
-/*
- * Retrieval of files against a directory file descriptor requires
- * CAP_LOOKUP. As this is common in this file, set up the required rights once
- * and for all.
- */
-static struct capsicum_rights lookup_rights;
-static int __init init_lookup_rights(void)
-{
-	cap_rights_init(&lookup_rights, CAP_LOOKUP);
-	return 0;
-}
-fs_initcall(init_lookup_rights);
-
-static int link_path_walk(const char *, struct nameidata *);
-
-static __always_inline unsigned set_root_rcu(struct nameidata *nd)
-=======
 static void set_root_rcu(struct nameidata *nd)
->>>>>>> 52721d9d
 {
 	struct fs_struct *fs = current->fs;
 	unsigned seq;
@@ -830,6 +810,19 @@
 	} while (read_seqcount_retry(&fs->seq, seq));
 }
 
+/*
+ * Retrieval of files against a directory file descriptor requires
+ * CAP_LOOKUP. As this is common in this file, set up the required rights once
+ * and for all.
+ */
+static struct capsicum_rights lookup_rights;
+static int __init init_lookup_rights(void)
+{
+	cap_rights_init(&lookup_rights, CAP_LOOKUP);
+	return 0;
+}
+fs_initcall(init_lookup_rights);
+
 static void path_put_conditional(struct path *path, struct nameidata *nd)
 {
 	dput(path->dentry);
@@ -853,16 +846,12 @@
  * Helper to directly jump to a known parsed path from ->follow_link,
  * caller must have taken a reference to path beforehand.
  */
-<<<<<<< HEAD
-int nd_jump_link(struct nameidata *nd, struct path *path)
-{
+int nd_jump_link(struct path *path)
+{
+	struct nameidata *nd = current->nameidata;
+
 	if (nd->flags & LOOKUP_BENEATH)
 		return -EPERM;
-=======
-void nd_jump_link(struct path *path)
-{
-	struct nameidata *nd = current->nameidata;
->>>>>>> 52721d9d
 	path_put(&nd->path);
 
 	nd->path = *path;
@@ -1034,6 +1023,8 @@
 		}
 	}
 	if (*res == '/') {
+		if (nd->flags & LOOKUP_BENEATH)
+			return ERR_PTR(-EPERM);
 		if (nd->flags & LOOKUP_RCU) {
 			struct dentry *d;
 			if (!nd->root.mnt)
@@ -1902,15 +1893,9 @@
 {
 	int err;
 
-<<<<<<< HEAD
 	while (*name == '/') {
-		if (nd->flags & LOOKUP_BENEATH) {
-			err = -EPERM;
-			goto exit;
-		}
-=======
-	while (*name=='/')
->>>>>>> 52721d9d
+		if (nd->flags & LOOKUP_BENEATH)
+			return -EPERM;
 		name++;
 	}
 	if (!*name)
@@ -1931,10 +1916,8 @@
 		if (name[0] == '.') switch (hashlen_len(hash_len)) {
 			case 2:
 				if (name[1] == '.') {
-					if (nd->flags & LOOKUP_BENEATH) {
-						err = -EPERM;
-						goto exit;
-					}
+					if (nd->flags & LOOKUP_BENEATH)
+						return -EPERM;
 					type = LAST_DOTDOT;
 					nd->flags |= LOOKUP_JUMPED;
 				}
@@ -2004,19 +1987,9 @@
 		if (unlikely(!d_can_lookup(nd->path.dentry)))
 			return -ENOTDIR;
 	}
-<<<<<<< HEAD
-exit:
-	terminate_walk(nd);
-	return err;
-}
-
-static int path_init(int dfd, const struct filename *name, unsigned int flags,
-		     const struct capsicum_rights *rights, struct nameidata *nd)
-=======
 }
 
 static const char *path_init(struct nameidata *nd, unsigned flags)
->>>>>>> 52721d9d
 {
 	int retval = 0;
 	const char *s = nd->name->name;
@@ -2024,16 +1997,12 @@
 	nd->last_type = LAST_ROOT; /* if there are only slashes... */
 	nd->flags = flags | LOOKUP_JUMPED | LOOKUP_PARENT;
 	nd->depth = 0;
-<<<<<<< HEAD
-	nd->base = NULL;
-	nd->base_rights = NULL;
-
-	if (task_openat_beneath(current))
-		nd->flags |= LOOKUP_BENEATH;
-
-=======
+	nd->dfd_cap.file = NULL;
+	nd->dfd_cap.flags = 0;
 	nd->total_link_count = 0;
->>>>>>> 52721d9d
+       if (task_openat_beneath(current))
+               nd->flags |= LOOKUP_BENEATH;
+
 	if (flags & LOOKUP_ROOT) {
 		struct dentry *root = nd->root.dentry;
 		struct inode *inode = root->d_inode;
@@ -2062,7 +2031,7 @@
 	nd->m_seq = read_seqbegin(&mount_lock);
 	if (*s == '/') {
 		if (nd->flags & LOOKUP_BENEATH)
-			return -EPERM;
+			return ERR_PTR(-EPERM);
 		if (flags & LOOKUP_RCU) {
 			rcu_read_lock();
 			set_root_rcu(nd);
@@ -2089,33 +2058,20 @@
 		}
 	} else {
 		/* Caller must check execute permissions on the starting path component */
-<<<<<<< HEAD
+		struct fd f = fdget_raw(nd->dfd);
 		const struct capsicum_rights *dfd_rights;
-		struct fd f = fdget_raw_rights(dfd, rights, &dfd_rights);
-		struct dentry *dentry;
-
-		if (IS_ERR(f.file))
-			return PTR_ERR(f.file);
-		if (!cap_rights_is_all(dfd_rights)) {
-			/*
-			 * The rights information is associated with f.file, so
-			 * need to maintain a reference to f.file to ensure
-			 * base_rights remains valid.
-			 */
-			if (f.flags & FDPUT_FPUT)
-				nd->base = f.file;
-			nd->base_rights = dfd_rights;
-			nd->flags |= LOOKUP_BENEATH;
-		}
-=======
-		struct fd f = fdget_raw(nd->dfd);
+		struct file *underlying = file_unwrap(f.file, nd->rights,
+						      &dfd_rights, false);
 		struct dentry *dentry;
 
 		if (!f.file)
 			return ERR_PTR(-EBADF);
->>>>>>> 52721d9d
-
-		dentry = f.file->f_path.dentry;
+		if (IS_ERR(underlying)) {
+			fdput(f);
+			return ERR_PTR(PTR_ERR(underlying));
+		}
+
+		dentry = underlying->f_path.dentry;
 
 		if (*s) {
 			if (!d_can_lookup(dentry)) {
@@ -2124,21 +2080,24 @@
 			}
 		}
 
-		nd->path = f.file->f_path;
+		if (!cap_rights_is_all(dfd_rights)) {
+			/* Hold dfd to allow access to rights later */
+			nd->dfd_cap = f;
+			nd->flags |= LOOKUP_BENEATH;
+		}
+
+		nd->path = underlying->f_path;
 		if (flags & LOOKUP_RCU) {
 			rcu_read_lock();
 			nd->inode = nd->path.dentry->d_inode;
 			nd->seq = read_seqcount_begin(&nd->path.dentry->d_seq);
 		} else {
 			path_get(&nd->path);
-<<<<<<< HEAD
-			if (!nd->base)
-				fdput(f);
-=======
 			nd->inode = nd->path.dentry->d_inode;
->>>>>>> 52721d9d
-		}
-		fdput(f);
+		}
+
+		if (!nd->dfd_cap.file)
+			fdput(f);
 		return s;
 	}
 
@@ -2180,48 +2139,11 @@
 }
 
 /* Returns 0 and nd will be valid on success; Retuns error, otherwise. */
-<<<<<<< HEAD
-static int path_lookupat(int dfd, const struct filename *name,
-			 unsigned int flags, struct nameidata *nd,
-			 const struct capsicum_rights *rights)
-=======
 static int path_lookupat(struct nameidata *nd, unsigned flags, struct path *path)
->>>>>>> 52721d9d
 {
 	const char *s = path_init(nd, flags);
 	int err;
 
-<<<<<<< HEAD
-	/*
-	 * Path walking is largely split up into 2 different synchronisation
-	 * schemes, rcu-walk and ref-walk (explained in
-	 * Documentation/filesystems/path-lookup.txt). These share much of the
-	 * path walk code, but some things particularly setup, cleanup, and
-	 * following mounts are sufficiently divergent that functions are
-	 * duplicated. Typically there is a function foo(), and its RCU
-	 * analogue, foo_rcu().
-	 *
-	 * -ECHILD is the error number of choice (just to avoid clashes) that
-	 * is returned if some aspect of an rcu-walk fails. Such an error must
-	 * be handled by restarting a traditional ref-walk (which will always
-	 * be able to complete).
-	 */
-	err = path_init(dfd, name, flags, rights, nd);
-	if (!err && !(flags & LOOKUP_PARENT)) {
-		err = lookup_last(nd, &path);
-		while (err > 0) {
-			void *cookie;
-			struct path link = path;
-			err = may_follow_link(&link, nd);
-			if (unlikely(err))
-				break;
-			nd->flags |= LOOKUP_PARENT;
-			err = follow_link(&link, nd, &cookie);
-			if (err)
-				break;
-			err = lookup_last(nd, &path);
-			put_link(nd, &link, cookie);
-=======
 	if (IS_ERR(s))
 		return PTR_ERR(s);
 	while (!(err = link_path_walk(s, nd))
@@ -2230,7 +2152,6 @@
 		if (IS_ERR(s)) {
 			err = PTR_ERR(s);
 			break;
->>>>>>> 52721d9d
 		}
 	}
 	if (!err)
@@ -2248,21 +2169,9 @@
 	return err;
 }
 
-<<<<<<< HEAD
-static int filename_lookup(int dfd,
-			struct filename *name, unsigned int flags,
-			struct nameidata *nd,
+static int filename_lookup(int dfd, struct filename *name, unsigned flags,
+			struct path *path, struct path *root,
 			const struct capsicum_rights *rights)
-{
-	int retval = path_lookupat(dfd, name, flags | LOOKUP_RCU, nd, rights);
-	if (unlikely(retval == -ECHILD))
-		retval = path_lookupat(dfd, name, flags, nd, rights);
-	if (unlikely(retval == -ESTALE))
-		retval = path_lookupat(dfd, name, flags | LOOKUP_REVAL, nd,
-				       rights);
-=======
-static int filename_lookup(int dfd, struct filename *name, unsigned flags,
-			   struct path *path, struct path *root)
 {
 	int retval;
 	struct nameidata nd;
@@ -2272,13 +2181,12 @@
 		nd.root = *root;
 		flags |= LOOKUP_ROOT;
 	}
-	set_nameidata(&nd, dfd, name);
+	set_nameidata(&nd, dfd, name, rights);
 	retval = path_lookupat(&nd, flags | LOOKUP_RCU, path);
 	if (unlikely(retval == -ECHILD))
 		retval = path_lookupat(&nd, flags, path);
 	if (unlikely(retval == -ESTALE))
 		retval = path_lookupat(&nd, flags | LOOKUP_REVAL, path);
->>>>>>> 52721d9d
 
 	if (likely(!retval))
 		audit_inode(name, path->dentry, flags & LOOKUP_PARENT);
@@ -2289,7 +2197,7 @@
 
 /* Returns 0 and nd will be valid on success; Retuns error, otherwise. */
 static int path_parentat(struct nameidata *nd, unsigned flags,
-				struct path *parent)
+			 struct path *parent)
 {
 	const char *s = path_init(nd, flags);
 	int err;
@@ -2308,15 +2216,16 @@
 }
 
 static struct filename *filename_parentat(int dfd, struct filename *name,
-				unsigned int flags, struct path *parent,
-				struct qstr *last, int *type)
+					unsigned int flags, struct path *parent,
+					struct qstr *last, int *type,
+					const struct capsicum_rights *rights)
 {
 	int retval;
 	struct nameidata nd;
 
 	if (IS_ERR(name))
 		return name;
-	set_nameidata(&nd, dfd, name);
+	set_nameidata(&nd, dfd, name, rights);
 	retval = path_parentat(&nd, flags | LOOKUP_RCU, parent);
 	if (unlikely(retval == -ECHILD))
 		retval = path_parentat(&nd, flags, parent);
@@ -2343,26 +2252,13 @@
 	int type;
 
 	filename = filename_parentat(AT_FDCWD, getname_kernel(name), 0, path,
-				    &last, &type);
+				&last, &type, NULL);
 	if (IS_ERR(filename))
 		return ERR_CAST(filename);
-<<<<<<< HEAD
-
-	err = filename_lookup(AT_FDCWD, filename, LOOKUP_PARENT, &nd, NULL);
-	if (err) {
-		d = ERR_PTR(err);
-		goto out;
-	}
-	if (nd.last_type != LAST_NORM) {
-		path_put(&nd.path);
-		d = ERR_PTR(-EINVAL);
-		goto out;
-=======
 	if (unlikely(type != LAST_NORM)) {
 		path_put(path);
 		putname(filename);
 		return ERR_PTR(-EINVAL);
->>>>>>> 52721d9d
 	}
 	mutex_lock_nested(&path->dentry->d_inode->i_mutex, I_MUTEX_PARENT);
 	d = __lookup_hash(&last, path->dentry, 0);
@@ -2376,22 +2272,8 @@
 
 int kern_path(const char *name, unsigned int flags, struct path *path)
 {
-<<<<<<< HEAD
-	struct nameidata nd;
-	struct filename *filename = getname_kernel(name);
-	int res = PTR_ERR(filename);
-
-	if (!IS_ERR(filename)) {
-		res = filename_lookup(AT_FDCWD, filename, flags, &nd, NULL);
-		putname(filename);
-		if (!res)
-			*path = nd.path;
-	}
-	return res;
-=======
 	return filename_lookup(AT_FDCWD, getname_kernel(name),
-			       flags, path, NULL);
->>>>>>> 52721d9d
+			flags, path, NULL, NULL);
 }
 EXPORT_SYMBOL(kern_path);
 
@@ -2407,30 +2289,10 @@
 		    const char *name, unsigned int flags,
 		    struct path *path)
 {
-<<<<<<< HEAD
-	struct filename *filename = getname_kernel(name);
-	int err = PTR_ERR(filename);
-
-	BUG_ON(flags & LOOKUP_PARENT);
-
-	/* the first argument of filename_lookup() is ignored with LOOKUP_ROOT */
-	if (!IS_ERR(filename)) {
-		struct nameidata nd;
-		nd.root.dentry = dentry;
-		nd.root.mnt = mnt;
-		err = filename_lookup(AT_FDCWD, filename,
-				flags | LOOKUP_ROOT, &nd, NULL);
-		if (!err)
-			*path = nd.path;
-		putname(filename);
-	}
-	return err;
-=======
 	struct path root = {.mnt = mnt, .dentry = dentry};
 	/* the first argument of filename_lookup() is ignored with root */
 	return filename_lookup(AT_FDCWD, getname_kernel(name),
-			       flags , path, &root);
->>>>>>> 52721d9d
+			flags , path, &root, NULL);
 }
 EXPORT_SYMBOL(vfs_path_lookup);
 
@@ -2492,37 +2354,15 @@
 				int *empty,
 				const struct capsicum_rights *rights)
 {
-<<<<<<< HEAD
-	struct nameidata nd;
-	struct filename *tmp = getname_flags(name, flags, empty);
-	int err = PTR_ERR(tmp);
-	if (!IS_ERR(tmp)) {
-
-		BUG_ON(flags & LOOKUP_PARENT);
-		err = filename_lookup(dfd, tmp, flags, &nd, rights);
-		putname(tmp);
-		if (!err)
-			*path = nd.path;
-	}
-	return err;
+	return filename_lookup(dfd, getname_flags(name, flags, empty),
+			flags, path, NULL, rights);
 }
 
 int user_path_at_empty(int dfd, const char __user *name, unsigned flags,
 		 struct path *path, int *empty)
 {
 	return user_path_at_empty_rights(dfd, name, flags, path, empty,
-					 &lookup_rights);
-}
-
-int user_path_at(int dfd, const char __user *name, unsigned flags,
-		 struct path *path)
-{
-	return user_path_at_empty_rights(dfd, name, flags, path, NULL,
-					 &lookup_rights);
-=======
-	return filename_lookup(dfd, getname_flags(name, flags, empty),
-			       flags, path, NULL);
->>>>>>> 52721d9d
+					&lookup_rights);
 }
 EXPORT_SYMBOL(user_path_at_empty);
 
@@ -2551,37 +2391,17 @@
  *     allocated by getname. So we must hold the reference to it until all
  *     path-walking is complete.
  */
-<<<<<<< HEAD
-static struct filename *
-user_path_parent(int dfd, const char __user *path, struct nameidata *nd,
-		 unsigned int flags, const struct capsicum_rights *rights)
-=======
 static inline struct filename *
 user_path_parent(int dfd, const char __user *path,
 		 struct path *parent,
 		 struct qstr *last,
 		 int *type,
-		 unsigned int flags)
->>>>>>> 52721d9d
+		 unsigned int flags,
+		 const struct capsicum_rights *rights)
 {
 	/* only LOOKUP_REVAL is allowed in extra flags */
-<<<<<<< HEAD
-	flags &= LOOKUP_REVAL;
-
-	if (IS_ERR(s))
-		return s;
-
-	error = filename_lookup(dfd, s, flags | LOOKUP_PARENT, nd, rights);
-	if (error) {
-		putname(s);
-		return ERR_PTR(error);
-	}
-
-	return s;
-=======
 	return filename_parentat(dfd, getname(path), flags & LOOKUP_REVAL,
-				 parent, last, type);
->>>>>>> 52721d9d
+				parent, last, type, rights);
 }
 
 /**
@@ -2687,23 +2507,6 @@
 {
 	const char *s = path_init(nd, flags);
 	int err;
-<<<<<<< HEAD
-
-	err = path_init(dfd, name, flags, &lookup_rights, &nd);
-	if (unlikely(err))
-		goto out;
-
-	err = mountpoint_last(&nd, path);
-	while (err > 0) {
-		void *cookie;
-		struct path link = *path;
-		err = may_follow_link(&link, &nd);
-		if (unlikely(err))
-			break;
-		nd.flags |= LOOKUP_PARENT;
-		err = follow_link(&link, &nd, &cookie);
-		if (err)
-=======
 	if (IS_ERR(s))
 		return PTR_ERR(s);
 	while (!(err = link_path_walk(s, nd)) &&
@@ -2711,7 +2514,6 @@
 		s = trailing_symlink(nd);
 		if (IS_ERR(s)) {
 			err = PTR_ERR(s);
->>>>>>> 52721d9d
 			break;
 		}
 	}
@@ -2727,7 +2529,7 @@
 	int error;
 	if (IS_ERR(name))
 		return PTR_ERR(name);
-	set_nameidata(&nd, dfd, name);
+	set_nameidata(&nd, dfd, name, &lookup_rights);
 	error = path_mountpoint(&nd, flags | LOOKUP_RCU, path);
 	if (unlikely(error == -ECHILD))
 		error = path_mountpoint(&nd, flags, path);
@@ -3500,15 +3302,9 @@
 	static const struct qstr name = QSTR_INIT("/", 1);
 	struct dentry *child;
 	struct inode *dir;
-<<<<<<< HEAD
-	int error;
-
-	error = path_lookupat(dfd, pathname, flags | LOOKUP_DIRECTORY, nd,
-			      &lookup_rights);
-=======
 	struct path path;
 	int error = path_lookupat(nd, flags | LOOKUP_DIRECTORY, &path);
->>>>>>> 52721d9d
+
 	if (unlikely(error))
 		return error;
 	error = mnt_want_write(path.mnt);
@@ -3558,10 +3354,11 @@
 	return error;
 }
 
-<<<<<<< HEAD
-static void openat_primary_rights(struct capsicum_rights *rights,
-				  unsigned int flags)
-{
+/* Initialize the set of rights needed for the given open operation */
+static void openat_rights_init(struct capsicum_rights *rights,
+			       unsigned int flags)
+{
+	cap_rights_init(rights, CAP_LOOKUP);
 	switch (flags & O_ACCMODE) {
 	case O_RDONLY:
 		cap_rights_set(rights, CAP_READ);
@@ -3585,21 +3382,14 @@
 		cap_rights_set(rights, CAP_FEXECVE);
 }
 
-static struct file *path_openat(int dfd, struct filename *pathname,
-		struct nameidata *nd, const struct open_flags *op, int flags)
-{
-	struct capsicum_rights rights;
-=======
 static struct file *path_openat(struct nameidata *nd,
 			const struct open_flags *op, unsigned flags)
 {
 	const char *s;
->>>>>>> 52721d9d
 	struct file *file;
 	int opened = 0;
 	int error;
 
-	cap_rights_init(&rights, CAP_LOOKUP);
 	file = get_empty_filp();
 	if (IS_ERR(file))
 		return file;
@@ -3611,27 +3401,6 @@
 		goto out2;
 	}
 
-<<<<<<< HEAD
-	openat_primary_rights(&rights, file->f_flags);
-	error = path_init(dfd, pathname, flags, &rights, nd);
-	if (unlikely(error))
-		goto out;
-
-	error = do_last(nd, &path, file, op, &opened, pathname);
-	while (unlikely(error > 0)) { /* trailing symlink */
-		struct path link = path;
-		void *cookie;
-		if (!(nd->flags & LOOKUP_FOLLOW)) {
-			path_put_conditional(&path, nd);
-			path_put(&nd->path);
-			error = -ELOOP;
-			break;
-		}
-		error = may_follow_link(&link, nd);
-		if (unlikely(error))
-			break;
-		nd->flags |= LOOKUP_PARENT;
-=======
 	s = path_init(nd, flags);
 	if (IS_ERR(s)) {
 		put_filp(file);
@@ -3639,7 +3408,6 @@
 	}
 	while (!(error = link_path_walk(s, nd)) &&
 		(error = do_last(nd, file, op, &opened)) > 0) {
->>>>>>> 52721d9d
 		nd->flags &= ~(LOOKUP_OPEN|LOOKUP_CREATE|LOOKUP_EXCL);
 		s = trailing_symlink(nd);
 		if (IS_ERR(s)) {
@@ -3647,23 +3415,25 @@
 			break;
 		}
 	}
-<<<<<<< HEAD
-	if (!error) {
+
+	if (!error && nd->dfd_cap.file) {
 		struct file *install_file;
-
-		install_file = capsicum_file_install(nd->base_rights, file);
+		const struct capsicum_rights *dfd_rights;
+
+		/*
+		 * This new file was derived from an existing dfd with
+		 * restricted rights, so should also have restricted rights and
+		 * a Capsicum wrapper.
+		 */
+		file_unwrap(nd->dfd_cap.file, NULL, &dfd_rights, false);
+		install_file = capsicum_file_install(dfd_rights, file);
 		if (IS_ERR(install_file)) {
 			error = PTR_ERR(install_file);
-			goto out;
 		} else {
 			file = install_file;
 		}
 	}
-out:
-	path_cleanup(nd);
-=======
 	terminate_walk(nd);
->>>>>>> 52721d9d
 out2:
 	if (!(opened & FILE_OPENED)) {
 		BUG_ON(!error);
@@ -3684,11 +3454,13 @@
 struct file *do_filp_open(int dfd, struct filename *pathname,
 		const struct open_flags *op)
 {
+	struct capsicum_rights rights;
 	struct nameidata nd;
 	int flags = op->lookup_flags;
 	struct file *filp;
 
-	set_nameidata(&nd, dfd, pathname);
+	openat_rights_init(&rights, op->open_flag);
+	set_nameidata(&nd, dfd, pathname, &rights);
 	filp = path_openat(&nd, op, flags | LOOKUP_RCU);
 	if (unlikely(filp == ERR_PTR(-ECHILD)))
 		filp = path_openat(&nd, op, flags);
@@ -3701,6 +3473,7 @@
 struct file *do_file_open_root(struct dentry *dentry, struct vfsmount *mnt,
 		const char *name, const struct open_flags *op)
 {
+	struct capsicum_rights rights;
 	struct nameidata nd;
 	struct file *file;
 	struct filename *filename;
@@ -3716,7 +3489,8 @@
 	if (unlikely(IS_ERR(filename)))
 		return ERR_CAST(filename);
 
-	set_nameidata(&nd, -1, filename);
+	openat_rights_init(&rights, op->open_flag);
+	set_nameidata(&nd, -1, filename, &rights);
 	file = path_openat(&nd, op, flags | LOOKUP_RCU);
 	if (unlikely(file == ERR_PTR(-ECHILD)))
 		file = path_openat(&nd, op, flags);
@@ -3727,7 +3501,7 @@
 	return file;
 }
 
-static struct dentry *filename_create_rights(int dfd, struct filename *name,
+static struct dentry *filename_create(int dfd, struct filename *name,
 				struct path *path, unsigned int lookup_flags,
 				const struct capsicum_rights *rights)
 {
@@ -3744,16 +3518,9 @@
 	 */
 	lookup_flags &= LOOKUP_REVAL;
 
-<<<<<<< HEAD
-	error = filename_lookup(dfd, name, LOOKUP_PARENT|lookup_flags, &nd,
-				rights);
-	if (error)
-		return ERR_PTR(error);
-=======
-	name = filename_parentat(dfd, name, lookup_flags, path, &last, &type);
+	name = filename_parentat(dfd, name, lookup_flags, path, &last, &type, rights);
 	if (IS_ERR(name))
 		return ERR_CAST(name);
->>>>>>> 52721d9d
 
 	/*
 	 * Yucky last component or no last component at all?
@@ -3806,18 +3573,11 @@
 	return dentry;
 }
 
-static struct dentry *filename_create(int dfd, struct filename *name,
-				struct path *path, unsigned int lookup_flags)
-{
-	return filename_create_rights(dfd, name, path, lookup_flags,
-				      &lookup_rights);
-}
-
 struct dentry *kern_path_create(int dfd, const char *pathname,
 				struct path *path, unsigned int lookup_flags)
 {
 	return filename_create(dfd, getname_kernel(pathname),
-				path, lookup_flags);
+			path, lookup_flags, &lookup_rights);
 }
 EXPORT_SYMBOL(kern_path_create);
 
@@ -3830,34 +3590,18 @@
 }
 EXPORT_SYMBOL(done_path_create);
 
-<<<<<<< HEAD
-static struct dentry *
-user_path_create_rights(int dfd,
-			const char __user *pathname,
-			struct path *path,
-			unsigned int lookup_flags,
-			const struct capsicum_rights *rights)
-{
-	struct filename *tmp = getname(pathname);
-	struct dentry *res;
-	if (IS_ERR(tmp))
-		return ERR_CAST(tmp);
-	res = filename_create_rights(dfd, tmp, path, lookup_flags, rights);
-	putname(tmp);
-	return res;
-=======
+inline struct dentry *user_path_create_rights(int dfd, const char __user *pathname,
+					struct path *path, unsigned int lookup_flags,
+					const struct capsicum_rights *rights)
+{
+	return filename_create(dfd, getname(pathname), path, lookup_flags, rights);
+}
+EXPORT_SYMBOL(user_path_create_rights);
+
 inline struct dentry *user_path_create(int dfd, const char __user *pathname,
 				struct path *path, unsigned int lookup_flags)
 {
-	return filename_create(dfd, getname(pathname), path, lookup_flags);
->>>>>>> 52721d9d
-}
-
-struct dentry *user_path_create(int dfd, const char __user *pathname,
-				struct path *path, unsigned int lookup_flags)
-{
-	return user_path_create_rights(dfd, pathname, path, lookup_flags,
-				       &lookup_rights);
+	return filename_create(dfd, getname(pathname), path, lookup_flags, &lookup_rights);
 }
 EXPORT_SYMBOL(user_path_create);
 
@@ -3915,11 +3659,11 @@
 	int error;
 	unsigned int lookup_flags = 0;
 
-	cap_rights_init(&rights, CAP_LOOKUP);
 	error = may_mknod(mode);
 	if (error)
 		return error;
 
+	cap_rights_init(&rights, CAP_LOOKUP);
 	switch (mode & S_IFMT) {
 	case S_IFCHR: case S_IFBLK:
 		cap_rights_set(&rights, CAP_MKNODAT);
@@ -3928,9 +3672,9 @@
 		cap_rights_set(&rights, CAP_MKFIFOAT);
 		break;
 	}
+
 retry:
-	dentry = user_path_create_rights(dfd, filename, &path, lookup_flags,
-					 &rights);
+	dentry = user_path_create_rights(dfd, filename, &path, lookup_flags, &rights);
 	if (IS_ERR(dentry))
 		return PTR_ERR(dentry);
 
@@ -4002,8 +3746,7 @@
 	cap_rights_init(&rights, CAP_LOOKUP, CAP_MKDIRAT);
 
 retry:
-	dentry = user_path_create_rights(dfd, pathname, &path, lookup_flags,
-					 &rights);
+	dentry = user_path_create_rights(dfd, pathname, &path, lookup_flags, &rights);
 	if (IS_ERR(dentry))
 		return PTR_ERR(dentry);
 
@@ -4094,23 +3837,16 @@
 	int error = 0;
 	struct filename *name;
 	struct dentry *dentry;
-<<<<<<< HEAD
-	struct nameidata nd;
 	struct capsicum_rights rights;
-=======
 	struct path path;
 	struct qstr last;
 	int type;
->>>>>>> 52721d9d
 	unsigned int lookup_flags = 0;
+
 	cap_rights_init(&rights, CAP_UNLINKAT);
 retry:
-<<<<<<< HEAD
-	name = user_path_parent(dfd, pathname, &nd, lookup_flags, &rights);
-=======
 	name = user_path_parent(dfd, pathname,
-				&path, &last, &type, lookup_flags);
->>>>>>> 52721d9d
+				&path, &last, &type, lookup_flags, &rights);
 	if (IS_ERR(name))
 		return PTR_ERR(name);
 
@@ -4242,12 +3978,8 @@
 
 	cap_rights_init(&rights, CAP_UNLINKAT);
 retry:
-<<<<<<< HEAD
-	name = user_path_parent(dfd, pathname, &nd, lookup_flags, &rights);
-=======
 	name = user_path_parent(dfd, pathname,
-				&path, &last, &type, lookup_flags);
->>>>>>> 52721d9d
+				&path, &last, &type, lookup_flags, &rights);
 	if (IS_ERR(name))
 		return PTR_ERR(name);
 
@@ -4360,7 +4092,7 @@
 	cap_rights_init(&rights, CAP_SYMLINKAT);
 retry:
 	dentry = user_path_create_rights(newdfd, newname, &path, lookup_flags,
-					 &rights);
+					&rights);
 	error = PTR_ERR(dentry);
 	if (IS_ERR(dentry))
 		goto out_putname;
@@ -4497,7 +4229,7 @@
 		return error;
 
 	new_dentry = user_path_create_rights(newdfd, newname, &new_path,
-					     (how & LOOKUP_REVAL), &rights);
+					(how & LOOKUP_REVAL), &rights);
 	error = PTR_ERR(new_dentry);
 	if (IS_ERR(new_dentry))
 		goto out;
@@ -4731,13 +4463,9 @@
 	struct inode *delegated_inode = NULL;
 	struct filename *from;
 	struct filename *to;
-<<<<<<< HEAD
 	struct capsicum_rights old_rights;
 	struct capsicum_rights new_rights;
-	unsigned int lookup_flags = 0;
-=======
 	unsigned int lookup_flags = 0, target_flags = LOOKUP_RENAME_TARGET;
->>>>>>> 52721d9d
 	bool should_retry = false;
 	int error;
 
@@ -4751,33 +4479,24 @@
 	if ((flags & RENAME_WHITEOUT) && !capable(CAP_MKNOD))
 		return -EPERM;
 
-<<<<<<< HEAD
+	if (flags & RENAME_EXCHANGE)
+		target_flags = 0;
+
 	cap_rights_init(&old_rights, CAP_RENAMEAT);
 	cap_rights_init(&new_rights, CAP_LINKAT);
 
 retry:
-	from = user_path_parent(olddfd, oldname, &oldnd, lookup_flags,
+	from = user_path_parent(olddfd, oldname,
+				&old_path, &old_last, &old_type, lookup_flags,
 				&old_rights);
-=======
-	if (flags & RENAME_EXCHANGE)
-		target_flags = 0;
-
-retry:
-	from = user_path_parent(olddfd, oldname,
-				&old_path, &old_last, &old_type, lookup_flags);
->>>>>>> 52721d9d
 	if (IS_ERR(from)) {
 		error = PTR_ERR(from);
 		goto exit;
 	}
 
-<<<<<<< HEAD
-	to = user_path_parent(newdfd, newname, &newnd, lookup_flags,
-			      &new_rights);
-=======
 	to = user_path_parent(newdfd, newname,
-				&new_path, &new_last, &new_type, lookup_flags);
->>>>>>> 52721d9d
+			&new_path, &new_last, &new_type, lookup_flags,
+			&new_rights);
 	if (IS_ERR(to)) {
 		error = PTR_ERR(to);
 		goto exit1;
