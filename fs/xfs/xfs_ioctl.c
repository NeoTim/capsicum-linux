--- conflicted
+++ resolved
@@ -1440,15 +1440,9 @@
 	int		error = 0;
 
 	/* Pull information for the target fd */
-<<<<<<< HEAD
 	f = fdgetr((int)sxp->sx_fdtarget, CAP_READ, CAP_WRITE, CAP_FSTAT);
 	if (IS_ERR(f.file)) {
-		error = XFS_ERROR(EINVAL);
-=======
-	f = fdget((int)sxp->sx_fdtarget);
-	if (!f.file) {
 		error = -EINVAL;
->>>>>>> 7d1311b9
 		goto out;
 	}
 
@@ -1459,15 +1453,9 @@
 		goto out_put_file;
 	}
 
-<<<<<<< HEAD
 	tmp = fdgetr((int)sxp->sx_fdtmp, CAP_READ, CAP_WRITE, CAP_FSTAT);
 	if (IS_ERR(tmp.file)) {
-		error = XFS_ERROR(EINVAL);
-=======
-	tmp = fdget((int)sxp->sx_fdtmp);
-	if (!tmp.file) {
 		error = -EINVAL;
->>>>>>> 7d1311b9
 		goto out_put_file;
 	}
 
