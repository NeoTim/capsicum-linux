--- conflicted
+++ resolved
@@ -3127,53 +3127,7 @@
 		 * result, btrfs_cmp_data() won't correctly handle
 		 * this situation without an update.
 		 */
-<<<<<<< HEAD
-		ret = -EINVAL;
-		goto out;
-	}
-
-	ret = -EISDIR;
-	if (S_ISDIR(src->i_mode))
-		goto out;
-
-	ret = -EACCES;
-	if (!S_ISREG(src->i_mode))
-		goto out;
-
-	/* pre-format output fields to sane values */
-	for (i = 0; i < count; i++) {
-		same->info[i].bytes_deduped = 0ULL;
-		same->info[i].status = 0;
-	}
-
-	for (i = 0, info = same->info; i < count; i++, info++) {
-		struct inode *dst;
-		struct fd dst_file = fdgetr(info->fd, CAP_FSTAT);
-
-		if (IS_ERR(dst_file.file)) {
-			info->status = PTR_ERR(dst_file.file);
-			continue;
-		}
-		dst = file_inode(dst_file.file);
-
-		if (!(is_admin || (dst_file.file->f_mode & FMODE_WRITE))) {
-			info->status = -EINVAL;
-		} else if (file->f_path.mnt != dst_file.file->f_path.mnt) {
-			info->status = -EXDEV;
-		} else if (S_ISDIR(dst->i_mode)) {
-			info->status = -EISDIR;
-		} else if (!S_ISREG(dst->i_mode)) {
-			info->status = -EACCES;
-		} else {
-			info->status = btrfs_extent_same(src, off, len, dst,
-							info->logical_offset);
-			if (info->status == 0)
-				info->bytes_deduped += len;
-		}
-		fdput(dst_file);
-=======
 		return -EINVAL;
->>>>>>> 92e963f5
 	}
 
 	res = btrfs_extent_same(src, loff, olen, dst, dst_loff);
@@ -3780,35 +3734,9 @@
 	if (btrfs_root_readonly(root))
 		return -EROFS;
 
-<<<<<<< HEAD
-	ret = mnt_want_write_file(file);
-	if (ret)
-		return ret;
-
-	src_file = fdgetr(srcfd, CAP_FSTAT);
-	if (IS_ERR(src_file.file)) {
-		ret = PTR_ERR(src_file.file);
-		goto out_drop_write;
-	}
-
-	ret = -EXDEV;
-	if (src_file.file->f_path.mnt != file->f_path.mnt)
-		goto out_fput;
-
-	src = file_inode(src_file.file);
-
-	ret = -EINVAL;
-	if (src == inode)
-		same_inode = 1;
-
-	/* the src must be open for reading */
-	if (!(src_file.file->f_mode & FMODE_READ))
-		goto out_fput;
-=======
 	if (file_src->f_path.mnt != file->f_path.mnt ||
 	    src->i_sb != inode->i_sb)
 		return -EXDEV;
->>>>>>> 92e963f5
 
 	/* don't make the dst file partly checksummed */
 	if ((BTRFS_I(src)->flags & BTRFS_INODE_NODATASUM) !=
