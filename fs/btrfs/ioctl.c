--- conflicted
+++ resolved
@@ -2807,20 +2807,11 @@
 		same->info[i].status = 0;
 	}
 
-<<<<<<< HEAD
-	ret = 0;
-	for (i = 0; i < same->dest_count; i++) {
-		info = &same->info[i];
-
-		dst_file = fgetr(info->fd, CAP_FSTAT);
-		if (!dst_file) {
-=======
 	for (i = 0, info = same->info; i < count; i++, info++) {
 		struct inode *dst;
-		struct fd dst_file = fdget(info->fd);
-		if (!dst_file.file) {
->>>>>>> 455c6fdb
-			info->status = -EBADF;
+		struct fd dst_file = fdgetr(info->fd, CAP_FSTAT);
+		if (IS_ERR(dst_file.file)) {
+			info->status = PTR_ERR(dst_file.file);
 			continue;
 		}
 		dst = file_inode(dst_file.file);
