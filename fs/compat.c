--- conflicted
+++ resolved
@@ -884,11 +884,7 @@
 		struct compat_old_linux_dirent __user *, dirent, unsigned int, count)
 {
 	int error;
-<<<<<<< HEAD
-	struct fd f = fdgetr(fd, CAP_READ);
-=======
-	struct fd f = fdget_pos(fd);
->>>>>>> 1a695a90
+	struct fd f = fdgetr_pos(fd, CAP_READ);
 	struct compat_readdir_callback buf = {
 		.ctx.actor = compat_fillonedir,
 		.dirent = dirent
@@ -981,15 +977,9 @@
 	if (!access_ok(VERIFY_WRITE, dirent, count))
 		return -EFAULT;
 
-<<<<<<< HEAD
-	f = fdgetr(fd, CAP_READ);
+	f = fdgetr_pos(fd, CAP_READ);
 	if (IS_ERR(f.file))
 		return PTR_ERR(f.file);
-=======
-	f = fdget_pos(fd);
-	if (!f.file)
-		return -EBADF;
->>>>>>> 1a695a90
 
 	error = iterate_dir(f.file, &buf.ctx);
 	if (error >= 0)
@@ -1076,15 +1066,9 @@
 	if (!access_ok(VERIFY_WRITE, dirent, count))
 		return -EFAULT;
 
-<<<<<<< HEAD
-	f = fdgetr(fd, CAP_READ);
+	f = fdgetr_pos(fd, CAP_READ);
 	if (IS_ERR(f.file))
 		return PTR_ERR(f.file);
-=======
-	f = fdget_pos(fd);
-	if (!f.file)
-		return -EBADF;
->>>>>>> 1a695a90
 
 	error = iterate_dir(f.file, &buf.ctx);
 	if (error >= 0)
