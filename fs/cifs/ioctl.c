/*
 *   fs/cifs/ioctl.c
 *
 *   vfs operations that deal with io control
 *
 *   Copyright (C) International Business Machines  Corp., 2005,2013
 *   Author(s): Steve French (sfrench@us.ibm.com)
 *
 *   This library is free software; you can redistribute it and/or modify
 *   it under the terms of the GNU Lesser General Public License as published
 *   by the Free Software Foundation; either version 2.1 of the License, or
 *   (at your option) any later version.
 *
 *   This library is distributed in the hope that it will be useful,
 *   but WITHOUT ANY WARRANTY; without even the implied warranty of
 *   MERCHANTABILITY or FITNESS FOR A PARTICULAR PURPOSE.  See
 *   the GNU Lesser General Public License for more details.
 *
 *   You should have received a copy of the GNU Lesser General Public License
 *   along with this library; if not, write to the Free Software
 *   Foundation, Inc., 59 Temple Place, Suite 330, Boston, MA 02111-1307 USA
 */

#include <linux/fs.h>
#include <linux/file.h>
#include <linux/mount.h>
#include <linux/mm.h>
#include <linux/pagemap.h>
#include "cifspdu.h"
#include "cifsglob.h"
#include "cifsproto.h"
#include "cifs_debug.h"
#include "cifsfs.h"
#include "cifs_ioctl.h"
#include <linux/btrfs.h>

static int cifs_file_clone_range(unsigned int xid, struct file *src_file,
			  struct file *dst_file)
{
	struct inode *src_inode = file_inode(src_file);
	struct inode *target_inode = file_inode(dst_file);
	struct cifsFileInfo *smb_file_src;
	struct cifsFileInfo *smb_file_target;
	struct cifs_tcon *src_tcon;
	struct cifs_tcon *target_tcon;
	int rc;

	cifs_dbg(FYI, "ioctl clone range\n");

<<<<<<< HEAD
	/* check if target volume is readonly and take reference */
	rc = mnt_want_write_file(dst_file);
	if (rc) {
		cifs_dbg(FYI, "mnt_want_write failed with rc %d\n", rc);
		return rc;
	}

	src_file = fdgetr(srcfd, CAP_PREAD);
	if (IS_ERR(src_file.file)) {
		rc = PTR_ERR(src_file.file);
		goto out_drop_write;
	}

	if (src_file.file->f_op->unlocked_ioctl != cifs_ioctl) {
		rc = -EBADF;
		cifs_dbg(VFS, "src file seems to be from a different filesystem type\n");
		goto out_fput;
	}

	if ((!src_file.file->private_data) || (!dst_file->private_data)) {
=======
	if (!src_file->private_data || !dst_file->private_data) {
>>>>>>> 92e963f5
		rc = -EBADF;
		cifs_dbg(VFS, "missing cifsFileInfo on copy range src file\n");
		goto out;
	}

	rc = -EXDEV;
	smb_file_target = dst_file->private_data;
	smb_file_src = src_file->private_data;
	src_tcon = tlink_tcon(smb_file_src->tlink);
	target_tcon = tlink_tcon(smb_file_target->tlink);

	if (src_tcon->ses != target_tcon->ses) {
		cifs_dbg(VFS, "source and target of copy not on same server\n");
		goto out;
	}

	/*
	 * Note: cifs case is easier than btrfs since server responsible for
	 * checks for proper open modes and file type and if it wants
	 * server could even support copy of range where source = target
	 */
	lock_two_nondirectories(target_inode, src_inode);

	cifs_dbg(FYI, "about to flush pages\n");
	/* should we flush first and last page first */
	truncate_inode_pages(&target_inode->i_data, 0);

	if (target_tcon->ses->server->ops->clone_range)
		rc = target_tcon->ses->server->ops->clone_range(xid,
			smb_file_src, smb_file_target, 0, src_inode->i_size, 0);
	else
		rc = -EOPNOTSUPP;

	/* force revalidate of size and timestamps of target file now
	   that target is updated on the server */
	CIFS_I(target_inode)->time = 0;
	/* although unlocking in the reverse order from locking is not
	   strictly necessary here it is a little cleaner to be consistent */
	unlock_two_nondirectories(src_inode, target_inode);
out:
	return rc;
}

static long cifs_ioctl_clone(unsigned int xid, struct file *dst_file,
			unsigned long srcfd)
{
	int rc;
	struct fd src_file;
	struct inode *src_inode;

	cifs_dbg(FYI, "ioctl clone range\n");
	/* the destination must be opened for writing */
	if (!(dst_file->f_mode & FMODE_WRITE)) {
		cifs_dbg(FYI, "file target not open for write\n");
		return -EINVAL;
	}

	/* check if target volume is readonly and take reference */
	rc = mnt_want_write_file(dst_file);
	if (rc) {
		cifs_dbg(FYI, "mnt_want_write failed with rc %d\n", rc);
		return rc;
	}

	src_file = fdget(srcfd);
	if (!src_file.file) {
		rc = -EBADF;
		goto out_drop_write;
	}

	if (src_file.file->f_op->unlocked_ioctl != cifs_ioctl) {
		rc = -EBADF;
		cifs_dbg(VFS, "src file seems to be from a different filesystem type\n");
		goto out_fput;
	}

	src_inode = file_inode(src_file.file);
	rc = -EINVAL;
	if (S_ISDIR(src_inode->i_mode))
		goto out_fput;

	rc = cifs_file_clone_range(xid, src_file.file, dst_file);

out_fput:
	fdput(src_file);
out_drop_write:
	mnt_drop_write_file(dst_file);
	return rc;
}

static long smb_mnt_get_fsinfo(unsigned int xid, struct cifs_tcon *tcon,
				void __user *arg)
{
	int rc = 0;
	struct smb_mnt_fs_info *fsinf;

	fsinf = kzalloc(sizeof(struct smb_mnt_fs_info), GFP_KERNEL);
	if (fsinf == NULL)
		return -ENOMEM;

	fsinf->version = 1;
	fsinf->protocol_id = tcon->ses->server->vals->protocol_id;
	fsinf->device_characteristics =
			le32_to_cpu(tcon->fsDevInfo.DeviceCharacteristics);
	fsinf->device_type = le32_to_cpu(tcon->fsDevInfo.DeviceType);
	fsinf->fs_attributes = le32_to_cpu(tcon->fsAttrInfo.Attributes);
	fsinf->max_path_component =
		le32_to_cpu(tcon->fsAttrInfo.MaxPathNameComponentLength);
#ifdef CONFIG_CIFS_SMB2
	fsinf->vol_serial_number = tcon->vol_serial_number;
	fsinf->vol_create_time = le64_to_cpu(tcon->vol_create_time);
	fsinf->share_flags = tcon->share_flags;
	fsinf->share_caps = le32_to_cpu(tcon->capabilities);
	fsinf->sector_flags = tcon->ss_flags;
	fsinf->optimal_sector_size = tcon->perf_sector_size;
	fsinf->max_bytes_chunk = tcon->max_bytes_chunk;
	fsinf->maximal_access = tcon->maximal_access;
#endif /* SMB2 */
	fsinf->cifs_posix_caps = le64_to_cpu(tcon->fsUnixInfo.Capability);

	if (copy_to_user(arg, fsinf, sizeof(struct smb_mnt_fs_info)))
		rc = -EFAULT;

	kfree(fsinf);
	return rc;
}

long cifs_ioctl(struct file *filep, unsigned int command, unsigned long arg)
{
	struct inode *inode = file_inode(filep);
	int rc = -ENOTTY; /* strange error - but the precedent */
	unsigned int xid;
	struct cifs_sb_info *cifs_sb;
	struct cifsFileInfo *pSMBFile = filep->private_data;
	struct cifs_tcon *tcon;
	__u64	ExtAttrBits = 0;
	__u64   caps;

	xid = get_xid();

	cifs_sb = CIFS_SB(inode->i_sb);

	switch (command) {
		case FS_IOC_GETFLAGS:
			if (pSMBFile == NULL)
				break;
			tcon = tlink_tcon(pSMBFile->tlink);
			caps = le64_to_cpu(tcon->fsUnixInfo.Capability);
#ifdef CONFIG_CIFS_POSIX
			if (CIFS_UNIX_EXTATTR_CAP & caps) {
				__u64	ExtAttrMask = 0;
				rc = CIFSGetExtAttr(xid, tcon,
						    pSMBFile->fid.netfid,
						    &ExtAttrBits, &ExtAttrMask);
				if (rc == 0)
					rc = put_user(ExtAttrBits &
						FS_FL_USER_VISIBLE,
						(int __user *)arg);
				if (rc != EOPNOTSUPP)
					break;
			}
#endif /* CONFIG_CIFS_POSIX */
			rc = 0;
			if (CIFS_I(inode)->cifsAttrs & ATTR_COMPRESSED) {
				/* add in the compressed bit */
				ExtAttrBits = FS_COMPR_FL;
				rc = put_user(ExtAttrBits & FS_FL_USER_VISIBLE,
					      (int __user *)arg);
			}
			break;
		case FS_IOC_SETFLAGS:
			if (pSMBFile == NULL)
				break;
			tcon = tlink_tcon(pSMBFile->tlink);
			caps = le64_to_cpu(tcon->fsUnixInfo.Capability);

			if (get_user(ExtAttrBits, (int __user *)arg)) {
				rc = -EFAULT;
				break;
			}

			/*
			 * if (CIFS_UNIX_EXTATTR_CAP & caps)
			 *	rc = CIFSSetExtAttr(xid, tcon,
			 *		       pSMBFile->fid.netfid,
			 *		       extAttrBits,
			 *		       &ExtAttrMask);
			 * if (rc != EOPNOTSUPP)
			 *	break;
			 */

			/* Currently only flag we can set is compressed flag */
			if ((ExtAttrBits & FS_COMPR_FL) == 0)
				break;

			/* Try to set compress flag */
			if (tcon->ses->server->ops->set_compression) {
				rc = tcon->ses->server->ops->set_compression(
							xid, tcon, pSMBFile);
				cifs_dbg(FYI, "set compress flag rc %d\n", rc);
			}
			break;
		case CIFS_IOC_COPYCHUNK_FILE:
			rc = cifs_ioctl_clone(xid, filep, arg);
			break;
		case CIFS_IOC_SET_INTEGRITY:
			if (pSMBFile == NULL)
				break;
			tcon = tlink_tcon(pSMBFile->tlink);
			if (tcon->ses->server->ops->set_integrity)
				rc = tcon->ses->server->ops->set_integrity(xid,
						tcon, pSMBFile);
			else
				rc = -EOPNOTSUPP;
			break;
		case CIFS_IOC_GET_MNT_INFO:
			tcon = tlink_tcon(pSMBFile->tlink);
			rc = smb_mnt_get_fsinfo(xid, tcon, (void __user *)arg);
			break;
		default:
			cifs_dbg(FYI, "unsupported ioctl\n");
			break;
	}

	free_xid(xid);
	return rc;
}<|MERGE_RESOLUTION|>--- conflicted
+++ resolved
@@ -47,30 +47,7 @@
 
 	cifs_dbg(FYI, "ioctl clone range\n");
 
-<<<<<<< HEAD
-	/* check if target volume is readonly and take reference */
-	rc = mnt_want_write_file(dst_file);
-	if (rc) {
-		cifs_dbg(FYI, "mnt_want_write failed with rc %d\n", rc);
-		return rc;
-	}
-
-	src_file = fdgetr(srcfd, CAP_PREAD);
-	if (IS_ERR(src_file.file)) {
-		rc = PTR_ERR(src_file.file);
-		goto out_drop_write;
-	}
-
-	if (src_file.file->f_op->unlocked_ioctl != cifs_ioctl) {
-		rc = -EBADF;
-		cifs_dbg(VFS, "src file seems to be from a different filesystem type\n");
-		goto out_fput;
-	}
-
-	if ((!src_file.file->private_data) || (!dst_file->private_data)) {
-=======
 	if (!src_file->private_data || !dst_file->private_data) {
->>>>>>> 92e963f5
 		rc = -EBADF;
 		cifs_dbg(VFS, "missing cifsFileInfo on copy range src file\n");
 		goto out;
@@ -135,9 +112,9 @@
 		return rc;
 	}
 
-	src_file = fdget(srcfd);
-	if (!src_file.file) {
-		rc = -EBADF;
+	src_file = fdgetr(srcfd, CAP_PREAD);
+	if (IS_ERR(src_file.file)) {
+		rc = PTR_ERR(src_file.file);
 		goto out_drop_write;
 	}
 
