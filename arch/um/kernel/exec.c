/*
 * Copyright (C) 2000 - 2007 Jeff Dike (jdike@{addtoit,linux.intel}.com)
 * Licensed under the GPL
 */

#include <linux/stddef.h>
#include <linux/module.h>
#include <linux/fs.h>
#include <linux/ptrace.h>
#include <linux/sched.h>
#include <linux/slab.h>
#include <asm/current.h>
#include <asm/processor.h>
#include <asm/uaccess.h>
#include <as-layout.h>
#include <mem_user.h>
#include <skas.h>
#include <os.h>

void flush_thread(void)
{
	void *data = NULL;
	int ret;

	arch_flush_thread(&current->thread.arch);

	ret = unmap(&current->mm->context.id, 0, STUB_START, 0, &data);
	ret = ret || unmap(&current->mm->context.id, STUB_END,
			   host_task_size - STUB_END, 1, &data);
	if (ret) {
		printk(KERN_ERR "flush_thread - clearing address space failed, "
		       "err = %d\n", ret);
		force_sig(SIGKILL, current);
	}
	get_safe_registers(current_pt_regs()->regs.gp,
			   current_pt_regs()->regs.fp);

	__switch_mm(&current->mm->context.id);
}

void start_thread(struct pt_regs *regs, unsigned long eip, unsigned long esp)
{
	PT_REGS_IP(regs) = eip;
	PT_REGS_SP(regs) = esp;
<<<<<<< HEAD
}
EXPORT_SYMBOL(start_thread);

long sys_fexecve(int fd, const char __user *const __user *argv,
		const char __user *const __user *env)
{
	long error;

	error = do_fexecve(fd, argv, env, &current->thread.regs);
	if (error == 0) {
		task_lock(current);
		current->ptrace &= ~PT_DTRACE;
#ifdef SUBARCH_EXECVE1
		SUBARCH_EXECVE1(&current->thread.regs.regs);
#endif
		task_unlock(current);
	}
	return error;
}

static long execve1(const char *file,
		    const char __user *const __user *argv,
		    const char __user *const __user *env)
{
	long error;

	error = do_execve(file, argv, env, &current->thread.regs);
	if (error == 0) {
		task_lock(current);
		current->ptrace &= ~PT_DTRACE;
=======
	current->ptrace &= ~PT_DTRACE;
>>>>>>> 5c68732e
#ifdef SUBARCH_EXECVE1
	SUBARCH_EXECVE1(regs->regs);
#endif
}
EXPORT_SYMBOL(start_thread);<|MERGE_RESOLUTION|>--- conflicted
+++ resolved
@@ -42,40 +42,7 @@
 {
 	PT_REGS_IP(regs) = eip;
 	PT_REGS_SP(regs) = esp;
-<<<<<<< HEAD
-}
-EXPORT_SYMBOL(start_thread);
-
-long sys_fexecve(int fd, const char __user *const __user *argv,
-		const char __user *const __user *env)
-{
-	long error;
-
-	error = do_fexecve(fd, argv, env, &current->thread.regs);
-	if (error == 0) {
-		task_lock(current);
-		current->ptrace &= ~PT_DTRACE;
-#ifdef SUBARCH_EXECVE1
-		SUBARCH_EXECVE1(&current->thread.regs.regs);
-#endif
-		task_unlock(current);
-	}
-	return error;
-}
-
-static long execve1(const char *file,
-		    const char __user *const __user *argv,
-		    const char __user *const __user *env)
-{
-	long error;
-
-	error = do_execve(file, argv, env, &current->thread.regs);
-	if (error == 0) {
-		task_lock(current);
-		current->ptrace &= ~PT_DTRACE;
-=======
 	current->ptrace &= ~PT_DTRACE;
->>>>>>> 5c68732e
 #ifdef SUBARCH_EXECVE1
 	SUBARCH_EXECVE1(regs->regs);
 #endif
