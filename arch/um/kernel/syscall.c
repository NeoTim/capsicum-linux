--- conflicted
+++ resolved
@@ -3,46 +3,6 @@
  * Licensed under the GPL
  */
 
-<<<<<<< HEAD
-#include "linux/file.h"
-#include "linux/fs.h"
-#include "linux/mm.h"
-#include "linux/procdesc.h"
-#include "linux/sched.h"
-#include "linux/uaccess.h"
-#include "linux/utsname.h"
-#include "linux/syscalls.h"
-#include "asm/current.h"
-#include "asm/mman.h"
-#include "asm/uaccess.h"
-#include "asm/unistd.h"
-#include "internal.h"
-
-long sys_fork(void)
-{
-	long ret;
-
-	current->thread.forking = 1;
-	ret = do_fork(SIGCHLD, UPT_SP(&current->thread.regs.regs),
-		      &current->thread.regs, 0, NULL,
-		      NULL, NULL);
-	current->thread.forking = 0;
-	return ret;
-}
-
-long sys_vfork(void)
-{
-	long ret;
-
-	current->thread.forking = 1;
-	ret = do_fork(CLONE_VFORK | CLONE_VM | SIGCHLD,
-		      UPT_SP(&current->thread.regs.regs),
-		      &current->thread.regs, 0, NULL,
-		      NULL, NULL);
-	current->thread.forking = 0;
-	return ret;
-}
-=======
 #include <linux/file.h>
 #include <linux/fs.h>
 #include <linux/mm.h>
@@ -53,49 +13,6 @@
 #include <asm/mman.h>
 #include <asm/uaccess.h>
 #include <asm/unistd.h>
->>>>>>> 5c68732e
-
-long sys_pdfork(int __user *fdp, int flags)
-{
-#ifdef CONFIG_PROCDESC
-	long ret;
-	int fd;
-	struct task_struct *task = NULL;
-	struct file *pd;
-
-	fd = get_unused_fd();
-	if (fd < 0)
-		return fd;
-
-	pd = prepare_procdesc();
-	if (IS_ERR(pd)) {
-		ret = PTR_ERR(pd);
-		goto out_putfd;
-	}
-
-	current->thread.forking = 1;
-	ret = do_fork(0, UPT_SP(&current->thread.regs.regs),
-		      &current->thread.regs, 0, &task, NULL, NULL);
-	current->thread.forking = 0;
-
-	if (ret < 0)
-		goto out_fput;
-
-	set_procdesc_task(pd, task, flags & PD_DAEMON);
-	fd_install(fd, pd);
-	put_user(fd, fdp);
-
-	return ret;
-
-out_fput:
-	fput(pd);
-out_putfd:
-	put_unused_fd(fd);
-	return ret;
-#else
-	return -ENOSYS;
-#endif
-}
 
 long old_mmap(unsigned long addr, unsigned long len,
 	      unsigned long prot, unsigned long flags,
