--- conflicted
+++ resolved
@@ -143,12 +143,7 @@
 	if (!test_thread_flag(TIF_SYSCALL_TRACE))
 		return 0;
 
-<<<<<<< HEAD
-	if (tracehook_report_syscall_entry(regs))
-		return;
-=======
 	return tracehook_report_syscall_entry(regs);
->>>>>>> 52721d9d
 }
 
 void syscall_trace_leave(struct pt_regs *regs)
