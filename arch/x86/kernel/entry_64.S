--- conflicted
+++ resolved
@@ -501,11 +501,7 @@
 	FORK_LIKE  clone
 	FORK_LIKE  fork
 	FORK_LIKE  vfork
-<<<<<<< HEAD
 	FORK_LIKE  pdfork
-	FIXED_FRAME stub_iopl, sys_iopl
-=======
->>>>>>> b787f68c
 
 ENTRY(stub_execve)
 	CFI_STARTPROC
