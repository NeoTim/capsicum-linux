--- conflicted
+++ resolved
@@ -856,19 +856,11 @@
 END(\label)
 	.endm
 
-<<<<<<< HEAD
-	PTREGSCALL stub_clone, sys_clone, %r8
-	PTREGSCALL stub_fork, sys_fork, %rdi
-	PTREGSCALL stub_vfork, sys_vfork, %rdi
-	PTREGSCALL stub_sigaltstack, sys_sigaltstack, %rdx
-	PTREGSCALL stub_iopl, sys_iopl, %rsi
-	PTREGSCALL stub_pdfork, sys_pdfork, %rdx
-=======
 	FORK_LIKE  clone
 	FORK_LIKE  fork
 	FORK_LIKE  vfork
+	FORK_LIKE  pdfork
 	FIXED_FRAME stub_iopl, sys_iopl
->>>>>>> 5c68732e
 
 ENTRY(ptregscall_common)
 	DEFAULT_FRAME 1 8	/* offset 8: return address */
