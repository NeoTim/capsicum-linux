#
# 32-bit system call numbers and entry vectors
#
# The format is:
# <number> <abi> <name> <entry point> <compat entry point>
#
# The abi is always "i386" for this file.
#
0	i386	restart_syscall		sys_restart_syscall
1	i386	exit			sys_exit
2	i386	fork			sys_fork			stub32_fork
3	i386	read			sys_read
4	i386	write			sys_write
5	i386	open			sys_open			compat_sys_open
6	i386	close			sys_close
7	i386	waitpid			sys_waitpid			sys32_waitpid
8	i386	creat			sys_creat
9	i386	link			sys_link
10	i386	unlink			sys_unlink
11	i386	execve			sys_execve			stub32_execve
12	i386	chdir			sys_chdir
13	i386	time			sys_time			compat_sys_time
14	i386	mknod			sys_mknod
15	i386	chmod			sys_chmod
16	i386	lchown			sys_lchown16
17	i386	break
18	i386	oldstat			sys_stat
19	i386	lseek			sys_lseek			compat_sys_lseek
20	i386	getpid			sys_getpid
21	i386	mount			sys_mount			compat_sys_mount
22	i386	umount			sys_oldumount
23	i386	setuid			sys_setuid16
24	i386	getuid			sys_getuid16
25	i386	stime			sys_stime			compat_sys_stime
26	i386	ptrace			sys_ptrace			compat_sys_ptrace
27	i386	alarm			sys_alarm
28	i386	oldfstat		sys_fstat
29	i386	pause			sys_pause
30	i386	utime			sys_utime			compat_sys_utime
31	i386	stty
32	i386	gtty
33	i386	access			sys_access
34	i386	nice			sys_nice
35	i386	ftime
36	i386	sync			sys_sync
37	i386	kill			sys_kill
38	i386	rename			sys_rename
39	i386	mkdir			sys_mkdir
40	i386	rmdir			sys_rmdir
41	i386	dup			sys_dup
42	i386	pipe			sys_pipe
43	i386	times			sys_times			compat_sys_times
44	i386	prof
45	i386	brk			sys_brk
46	i386	setgid			sys_setgid16
47	i386	getgid			sys_getgid16
48	i386	signal			sys_signal
49	i386	geteuid			sys_geteuid16
50	i386	getegid			sys_getegid16
51	i386	acct			sys_acct
52	i386	umount2			sys_umount
53	i386	lock
54	i386	ioctl			sys_ioctl			compat_sys_ioctl
55	i386	fcntl			sys_fcntl			compat_sys_fcntl64
56	i386	mpx
57	i386	setpgid			sys_setpgid
58	i386	ulimit
59	i386	oldolduname		sys_olduname
60	i386	umask			sys_umask
61	i386	chroot			sys_chroot
62	i386	ustat			sys_ustat			compat_sys_ustat
63	i386	dup2			sys_dup2
64	i386	getppid			sys_getppid
65	i386	getpgrp			sys_getpgrp
66	i386	setsid			sys_setsid
67	i386	sigaction		sys_sigaction			compat_sys_sigaction
68	i386	sgetmask		sys_sgetmask
69	i386	ssetmask		sys_ssetmask
70	i386	setreuid		sys_setreuid16
71	i386	setregid		sys_setregid16
72	i386	sigsuspend		sys_sigsuspend			sys_sigsuspend
73	i386	sigpending		sys_sigpending			compat_sys_sigpending
74	i386	sethostname		sys_sethostname
75	i386	setrlimit		sys_setrlimit			compat_sys_setrlimit
76	i386	getrlimit		sys_old_getrlimit		compat_sys_old_getrlimit
77	i386	getrusage		sys_getrusage			compat_sys_getrusage
78	i386	gettimeofday		sys_gettimeofday		compat_sys_gettimeofday
79	i386	settimeofday		sys_settimeofday		compat_sys_settimeofday
80	i386	getgroups		sys_getgroups16
81	i386	setgroups		sys_setgroups16
82	i386	select			sys_old_select			compat_sys_old_select
83	i386	symlink			sys_symlink
84	i386	oldlstat		sys_lstat
85	i386	readlink		sys_readlink
86	i386	uselib			sys_uselib
87	i386	swapon			sys_swapon
88	i386	reboot			sys_reboot
89	i386	readdir			sys_old_readdir			compat_sys_old_readdir
90	i386	mmap			sys_old_mmap			sys32_mmap
91	i386	munmap			sys_munmap
92	i386	truncate		sys_truncate			compat_sys_truncate
93	i386	ftruncate		sys_ftruncate			compat_sys_ftruncate
94	i386	fchmod			sys_fchmod
95	i386	fchown			sys_fchown16
96	i386	getpriority		sys_getpriority
97	i386	setpriority		sys_setpriority
98	i386	profil
99	i386	statfs			sys_statfs			compat_sys_statfs
100	i386	fstatfs			sys_fstatfs			compat_sys_fstatfs
101	i386	ioperm			sys_ioperm
102	i386	socketcall		sys_socketcall			compat_sys_socketcall
103	i386	syslog			sys_syslog
104	i386	setitimer		sys_setitimer			compat_sys_setitimer
105	i386	getitimer		sys_getitimer			compat_sys_getitimer
106	i386	stat			sys_newstat			compat_sys_newstat
107	i386	lstat			sys_newlstat			compat_sys_newlstat
108	i386	fstat			sys_newfstat			compat_sys_newfstat
109	i386	olduname		sys_uname
110	i386	iopl			sys_iopl
111	i386	vhangup			sys_vhangup
112	i386	idle
113	i386	vm86old			sys_vm86old			sys_ni_syscall
114	i386	wait4			sys_wait4			compat_sys_wait4
115	i386	swapoff			sys_swapoff
116	i386	sysinfo			sys_sysinfo			compat_sys_sysinfo
117	i386	ipc			sys_ipc				compat_sys_ipc
118	i386	fsync			sys_fsync
119	i386	sigreturn		sys_sigreturn			stub32_sigreturn
120	i386	clone			sys_clone			stub32_clone
121	i386	setdomainname		sys_setdomainname
122	i386	uname			sys_newuname
123	i386	modify_ldt		sys_modify_ldt
124	i386	adjtimex		sys_adjtimex			compat_sys_adjtimex
125	i386	mprotect		sys_mprotect
126	i386	sigprocmask		sys_sigprocmask			compat_sys_sigprocmask
127	i386	create_module
128	i386	init_module		sys_init_module
129	i386	delete_module		sys_delete_module
130	i386	get_kernel_syms
131	i386	quotactl		sys_quotactl			sys32_quotactl
132	i386	getpgid			sys_getpgid
133	i386	fchdir			sys_fchdir
134	i386	bdflush			sys_bdflush
135	i386	sysfs			sys_sysfs
136	i386	personality		sys_personality
137	i386	afs_syscall
138	i386	setfsuid		sys_setfsuid16
139	i386	setfsgid		sys_setfsgid16
140	i386	_llseek			sys_llseek
141	i386	getdents		sys_getdents			compat_sys_getdents
142	i386	_newselect		sys_select			compat_sys_select
143	i386	flock			sys_flock
144	i386	msync			sys_msync
145	i386	readv			sys_readv			compat_sys_readv
146	i386	writev			sys_writev			compat_sys_writev
147	i386	getsid			sys_getsid
148	i386	fdatasync		sys_fdatasync
149	i386	_sysctl			sys_sysctl			compat_sys_sysctl
150	i386	mlock			sys_mlock
151	i386	munlock			sys_munlock
152	i386	mlockall		sys_mlockall
153	i386	munlockall		sys_munlockall
154	i386	sched_setparam		sys_sched_setparam
155	i386	sched_getparam		sys_sched_getparam
156	i386	sched_setscheduler	sys_sched_setscheduler
157	i386	sched_getscheduler	sys_sched_getscheduler
158	i386	sched_yield		sys_sched_yield
159	i386	sched_get_priority_max	sys_sched_get_priority_max
160	i386	sched_get_priority_min	sys_sched_get_priority_min
161	i386	sched_rr_get_interval	sys_sched_rr_get_interval	compat_sys_sched_rr_get_interval
162	i386	nanosleep		sys_nanosleep			compat_sys_nanosleep
163	i386	mremap			sys_mremap
164	i386	setresuid		sys_setresuid16
165	i386	getresuid		sys_getresuid16
166	i386	vm86			sys_vm86			sys_ni_syscall
167	i386	query_module
168	i386	poll			sys_poll
169	i386	nfsservctl
170	i386	setresgid		sys_setresgid16
171	i386	getresgid		sys_getresgid16
172	i386	prctl			sys_prctl
173	i386	rt_sigreturn		sys_rt_sigreturn		stub32_rt_sigreturn
174	i386	rt_sigaction		sys_rt_sigaction		compat_sys_rt_sigaction
175	i386	rt_sigprocmask		sys_rt_sigprocmask
176	i386	rt_sigpending		sys_rt_sigpending		compat_sys_rt_sigpending
177	i386	rt_sigtimedwait		sys_rt_sigtimedwait		compat_sys_rt_sigtimedwait
178	i386	rt_sigqueueinfo		sys_rt_sigqueueinfo		compat_sys_rt_sigqueueinfo
179	i386	rt_sigsuspend		sys_rt_sigsuspend
180	i386	pread64			sys_pread64			sys32_pread
181	i386	pwrite64		sys_pwrite64			sys32_pwrite
182	i386	chown			sys_chown16
183	i386	getcwd			sys_getcwd
184	i386	capget			sys_capget
185	i386	capset			sys_capset
186	i386	sigaltstack		sys_sigaltstack			compat_sys_sigaltstack
187	i386	sendfile		sys_sendfile			compat_sys_sendfile
188	i386	getpmsg
189	i386	putpmsg
190	i386	vfork			sys_vfork			stub32_vfork
191	i386	ugetrlimit		sys_getrlimit			compat_sys_getrlimit
192	i386	mmap2			sys_mmap_pgoff
193	i386	truncate64		sys_truncate64			sys32_truncate64
194	i386	ftruncate64		sys_ftruncate64			sys32_ftruncate64
195	i386	stat64			sys_stat64			sys32_stat64
196	i386	lstat64			sys_lstat64			sys32_lstat64
197	i386	fstat64			sys_fstat64			sys32_fstat64
198	i386	lchown32		sys_lchown
199	i386	getuid32		sys_getuid
200	i386	getgid32		sys_getgid
201	i386	geteuid32		sys_geteuid
202	i386	getegid32		sys_getegid
203	i386	setreuid32		sys_setreuid
204	i386	setregid32		sys_setregid
205	i386	getgroups32		sys_getgroups
206	i386	setgroups32		sys_setgroups
207	i386	fchown32		sys_fchown
208	i386	setresuid32		sys_setresuid
209	i386	getresuid32		sys_getresuid
210	i386	setresgid32		sys_setresgid
211	i386	getresgid32		sys_getresgid
212	i386	chown32			sys_chown
213	i386	setuid32		sys_setuid
214	i386	setgid32		sys_setgid
215	i386	setfsuid32		sys_setfsuid
216	i386	setfsgid32		sys_setfsgid
217	i386	pivot_root		sys_pivot_root
218	i386	mincore			sys_mincore
219	i386	madvise			sys_madvise
220	i386	getdents64		sys_getdents64			compat_sys_getdents64
221	i386	fcntl64			sys_fcntl64			compat_sys_fcntl64
# 222 is unused
# 223 is unused
224	i386	gettid			sys_gettid
225	i386	readahead		sys_readahead			sys32_readahead
226	i386	setxattr		sys_setxattr
227	i386	lsetxattr		sys_lsetxattr
228	i386	fsetxattr		sys_fsetxattr
229	i386	getxattr		sys_getxattr
230	i386	lgetxattr		sys_lgetxattr
231	i386	fgetxattr		sys_fgetxattr
232	i386	listxattr		sys_listxattr
233	i386	llistxattr		sys_llistxattr
234	i386	flistxattr		sys_flistxattr
235	i386	removexattr		sys_removexattr
236	i386	lremovexattr		sys_lremovexattr
237	i386	fremovexattr		sys_fremovexattr
238	i386	tkill			sys_tkill
239	i386	sendfile64		sys_sendfile64
240	i386	futex			sys_futex			compat_sys_futex
241	i386	sched_setaffinity	sys_sched_setaffinity		compat_sys_sched_setaffinity
242	i386	sched_getaffinity	sys_sched_getaffinity		compat_sys_sched_getaffinity
243	i386	set_thread_area		sys_set_thread_area
244	i386	get_thread_area		sys_get_thread_area
245	i386	io_setup		sys_io_setup			compat_sys_io_setup
246	i386	io_destroy		sys_io_destroy
247	i386	io_getevents		sys_io_getevents		compat_sys_io_getevents
248	i386	io_submit		sys_io_submit			compat_sys_io_submit
249	i386	io_cancel		sys_io_cancel
250	i386	fadvise64		sys_fadvise64			sys32_fadvise64
# 251 is available for reuse (was briefly sys_set_zone_reclaim)
252	i386	exit_group		sys_exit_group
253	i386	lookup_dcookie		sys_lookup_dcookie		compat_sys_lookup_dcookie
254	i386	epoll_create		sys_epoll_create
255	i386	epoll_ctl		sys_epoll_ctl
256	i386	epoll_wait		sys_epoll_wait
257	i386	remap_file_pages	sys_remap_file_pages
258	i386	set_tid_address		sys_set_tid_address
259	i386	timer_create		sys_timer_create		compat_sys_timer_create
260	i386	timer_settime		sys_timer_settime		compat_sys_timer_settime
261	i386	timer_gettime		sys_timer_gettime		compat_sys_timer_gettime
262	i386	timer_getoverrun	sys_timer_getoverrun
263	i386	timer_delete		sys_timer_delete
264	i386	clock_settime		sys_clock_settime		compat_sys_clock_settime
265	i386	clock_gettime		sys_clock_gettime		compat_sys_clock_gettime
266	i386	clock_getres		sys_clock_getres		compat_sys_clock_getres
267	i386	clock_nanosleep		sys_clock_nanosleep		compat_sys_clock_nanosleep
268	i386	statfs64		sys_statfs64			compat_sys_statfs64
269	i386	fstatfs64		sys_fstatfs64			compat_sys_fstatfs64
270	i386	tgkill			sys_tgkill
271	i386	utimes			sys_utimes			compat_sys_utimes
272	i386	fadvise64_64		sys_fadvise64_64		sys32_fadvise64_64
273	i386	vserver
274	i386	mbind			sys_mbind
275	i386	get_mempolicy		sys_get_mempolicy		compat_sys_get_mempolicy
276	i386	set_mempolicy		sys_set_mempolicy
277	i386	mq_open			sys_mq_open			compat_sys_mq_open
278	i386	mq_unlink		sys_mq_unlink
279	i386	mq_timedsend		sys_mq_timedsend		compat_sys_mq_timedsend
280	i386	mq_timedreceive		sys_mq_timedreceive		compat_sys_mq_timedreceive
281	i386	mq_notify		sys_mq_notify			compat_sys_mq_notify
282	i386	mq_getsetattr		sys_mq_getsetattr		compat_sys_mq_getsetattr
283	i386	kexec_load		sys_kexec_load			compat_sys_kexec_load
284	i386	waitid			sys_waitid			compat_sys_waitid
# 285 sys_setaltroot
286	i386	add_key			sys_add_key
287	i386	request_key		sys_request_key
288	i386	keyctl			sys_keyctl
289	i386	ioprio_set		sys_ioprio_set
290	i386	ioprio_get		sys_ioprio_get
291	i386	inotify_init		sys_inotify_init
292	i386	inotify_add_watch	sys_inotify_add_watch
293	i386	inotify_rm_watch	sys_inotify_rm_watch
294	i386	migrate_pages		sys_migrate_pages
295	i386	openat			sys_openat			compat_sys_openat
296	i386	mkdirat			sys_mkdirat
297	i386	mknodat			sys_mknodat
298	i386	fchownat		sys_fchownat
299	i386	futimesat		sys_futimesat			compat_sys_futimesat
300	i386	fstatat64		sys_fstatat64			sys32_fstatat
301	i386	unlinkat		sys_unlinkat
302	i386	renameat		sys_renameat
303	i386	linkat			sys_linkat
304	i386	symlinkat		sys_symlinkat
305	i386	readlinkat		sys_readlinkat
306	i386	fchmodat		sys_fchmodat
307	i386	faccessat		sys_faccessat
308	i386	pselect6		sys_pselect6			compat_sys_pselect6
309	i386	ppoll			sys_ppoll			compat_sys_ppoll
310	i386	unshare			sys_unshare
311	i386	set_robust_list		sys_set_robust_list		compat_sys_set_robust_list
312	i386	get_robust_list		sys_get_robust_list		compat_sys_get_robust_list
313	i386	splice			sys_splice
314	i386	sync_file_range		sys_sync_file_range		sys32_sync_file_range
315	i386	tee			sys_tee
316	i386	vmsplice		sys_vmsplice			compat_sys_vmsplice
317	i386	move_pages		sys_move_pages			compat_sys_move_pages
318	i386	getcpu			sys_getcpu
319	i386	epoll_pwait		sys_epoll_pwait
320	i386	utimensat		sys_utimensat			compat_sys_utimensat
321	i386	signalfd		sys_signalfd			compat_sys_signalfd
322	i386	timerfd_create		sys_timerfd_create
323	i386	eventfd			sys_eventfd
324	i386	fallocate		sys_fallocate			sys32_fallocate
325	i386	timerfd_settime		sys_timerfd_settime		compat_sys_timerfd_settime
326	i386	timerfd_gettime		sys_timerfd_gettime		compat_sys_timerfd_gettime
327	i386	signalfd4		sys_signalfd4			compat_sys_signalfd4
328	i386	eventfd2		sys_eventfd2
329	i386	epoll_create1		sys_epoll_create1
330	i386	dup3			sys_dup3
331	i386	pipe2			sys_pipe2
332	i386	inotify_init1		sys_inotify_init1
333	i386	preadv			sys_preadv			compat_sys_preadv
334	i386	pwritev			sys_pwritev			compat_sys_pwritev
335	i386	rt_tgsigqueueinfo	sys_rt_tgsigqueueinfo		compat_sys_rt_tgsigqueueinfo
336	i386	perf_event_open		sys_perf_event_open
337	i386	recvmmsg		sys_recvmmsg			compat_sys_recvmmsg
338	i386	fanotify_init		sys_fanotify_init
339	i386	fanotify_mark		sys_fanotify_mark		compat_sys_fanotify_mark
340	i386	prlimit64		sys_prlimit64
341	i386	name_to_handle_at	sys_name_to_handle_at
342	i386	open_by_handle_at	sys_open_by_handle_at		compat_sys_open_by_handle_at
343	i386	clock_adjtime		sys_clock_adjtime		compat_sys_clock_adjtime
344	i386	syncfs			sys_syncfs
345	i386	sendmmsg		sys_sendmmsg			compat_sys_sendmmsg
346	i386	setns			sys_setns
347	i386	process_vm_readv	sys_process_vm_readv		compat_sys_process_vm_readv
348	i386	process_vm_writev	sys_process_vm_writev		compat_sys_process_vm_writev
349	i386	kcmp			sys_kcmp
350	i386	finit_module		sys_finit_module
351	i386	sched_setattr		sys_sched_setattr
352	i386	sched_getattr		sys_sched_getattr
353	i386	renameat2		sys_renameat2
354	i386	seccomp			sys_seccomp
355	i386	getrandom		sys_getrandom
356	i386	memfd_create		sys_memfd_create
357	i386	bpf			sys_bpf
358	i386	execveat		sys_execveat			stub32_execveat
<<<<<<< HEAD
359	i386	cap_rights_limit	sys_cap_rights_limit
360	i386	cap_rights_get		sys_cap_rights_get
=======
359	i386	clone4			sys_clone4			stub32_clone4
>>>>>>> b251d900
<|MERGE_RESOLUTION|>--- conflicted
+++ resolved
@@ -365,9 +365,6 @@
 356	i386	memfd_create		sys_memfd_create
 357	i386	bpf			sys_bpf
 358	i386	execveat		sys_execveat			stub32_execveat
-<<<<<<< HEAD
 359	i386	cap_rights_limit	sys_cap_rights_limit
 360	i386	cap_rights_get		sys_cap_rights_get
-=======
-359	i386	clone4			sys_clone4			stub32_clone4
->>>>>>> b251d900
+361	i386	clone4			sys_clone4			stub32_clone4