--- conflicted
+++ resolved
@@ -306,19 +306,11 @@
 	call	do_syscall_32_irqs_off
 .Lsyscall_32_done:
 
-<<<<<<< HEAD
-	PTREGSCALL stub32_rt_sigreturn,	sys32_rt_sigreturn
-	PTREGSCALL stub32_sigreturn,	sys32_sigreturn
-	PTREGSCALL stub32_fork,		sys_fork
-	PTREGSCALL stub32_vfork,	sys_vfork
-	PTREGSCALL stub32_clone4,	compat_sys_clone4
-=======
 	/* Go back to user mode. */
 	TRACE_IRQS_ON
 	SWAPGS
 	jmp	restore_regs_and_iret
 END(entry_INT80_compat)
->>>>>>> 1ec21837
 
 	ALIGN
 GLOBAL(stub32_clone)
