/*
 *  linux/arch/x86_64/entry.S
 *
 *  Copyright (C) 1991, 1992  Linus Torvalds
 *  Copyright (C) 2000, 2001, 2002  Andi Kleen SuSE Labs
 *  Copyright (C) 2000  Pavel Machek <pavel@suse.cz>
 *
 * entry.S contains the system-call and fault low-level handling routines.
 *
 * Some of this is documented in Documentation/x86/entry_64.txt
 *
 * A note on terminology:
 * - iret frame:	Architecture defined interrupt frame from SS to RIP
 *			at the top of the kernel process stack.
 *
 * Some macro usage:
 * - ENTRY/END:		Define functions in the symbol table.
 * - TRACE_IRQ_*:	Trace hardirq state for lock debugging.
 * - idtentry:		Define exception entry points.
 */
#include <linux/linkage.h>
#include <asm/segment.h>
#include <asm/cache.h>
#include <asm/errno.h>
#include "calling.h"
#include <asm/asm-offsets.h>
#include <asm/msr.h>
#include <asm/unistd.h>
#include <asm/thread_info.h>
#include <asm/hw_irq.h>
#include <asm/page_types.h>
#include <asm/irqflags.h>
#include <asm/paravirt.h>
#include <asm/percpu.h>
#include <asm/asm.h>
#include <asm/smap.h>
#include <asm/pgtable_types.h>
#include <linux/err.h>

/* Avoid __ASSEMBLER__'ifying <linux/audit.h> just for this.  */
#include <linux/elf-em.h>
#define AUDIT_ARCH_X86_64			(EM_X86_64|__AUDIT_ARCH_64BIT|__AUDIT_ARCH_LE)
#define __AUDIT_ARCH_64BIT			0x80000000
#define __AUDIT_ARCH_LE				0x40000000

.code64
.section .entry.text, "ax"

#ifdef CONFIG_PARAVIRT
ENTRY(native_usergs_sysret64)
	swapgs
	sysretq
ENDPROC(native_usergs_sysret64)
#endif /* CONFIG_PARAVIRT */

.macro TRACE_IRQS_IRETQ
#ifdef CONFIG_TRACE_IRQFLAGS
	bt	$9, EFLAGS(%rsp)		/* interrupts off? */
	jnc	1f
	TRACE_IRQS_ON
1:
#endif
.endm

/*
 * When dynamic function tracer is enabled it will add a breakpoint
 * to all locations that it is about to modify, sync CPUs, update
 * all the code, sync CPUs, then remove the breakpoints. In this time
 * if lockdep is enabled, it might jump back into the debug handler
 * outside the updating of the IST protection. (TRACE_IRQS_ON/OFF).
 *
 * We need to change the IDT table before calling TRACE_IRQS_ON/OFF to
 * make sure the stack pointer does not get reset back to the top
 * of the debug stack, and instead just reuses the current stack.
 */
#if defined(CONFIG_DYNAMIC_FTRACE) && defined(CONFIG_TRACE_IRQFLAGS)

.macro TRACE_IRQS_OFF_DEBUG
	call	debug_stack_set_zero
	TRACE_IRQS_OFF
	call	debug_stack_reset
.endm

.macro TRACE_IRQS_ON_DEBUG
	call	debug_stack_set_zero
	TRACE_IRQS_ON
	call	debug_stack_reset
.endm

.macro TRACE_IRQS_IRETQ_DEBUG
	bt	$9, EFLAGS(%rsp)		/* interrupts off? */
	jnc	1f
	TRACE_IRQS_ON_DEBUG
1:
.endm

#else
# define TRACE_IRQS_OFF_DEBUG			TRACE_IRQS_OFF
# define TRACE_IRQS_ON_DEBUG			TRACE_IRQS_ON
# define TRACE_IRQS_IRETQ_DEBUG			TRACE_IRQS_IRETQ
#endif

/*
 * 64-bit SYSCALL instruction entry. Up to 6 arguments in registers.
 *
 * This is the only entry point used for 64-bit system calls.  The
 * hardware interface is reasonably well designed and the register to
 * argument mapping Linux uses fits well with the registers that are
 * available when SYSCALL is used.
 *
 * SYSCALL instructions can be found inlined in libc implementations as
 * well as some other programs and libraries.  There are also a handful
 * of SYSCALL instructions in the vDSO used, for example, as a
 * clock_gettimeofday fallback.
 *
 * 64-bit SYSCALL saves rip to rcx, clears rflags.RF, then saves rflags to r11,
 * then loads new ss, cs, and rip from previously programmed MSRs.
 * rflags gets masked by a value from another MSR (so CLD and CLAC
 * are not needed). SYSCALL does not save anything on the stack
 * and does not change rsp.
 *
 * Registers on entry:
 * rax  system call number
 * rcx  return address
 * r11  saved rflags (note: r11 is callee-clobbered register in C ABI)
 * rdi  arg0
 * rsi  arg1
 * rdx  arg2
 * r10  arg3 (needs to be moved to rcx to conform to C ABI)
 * r8   arg4
 * r9   arg5
 * (note: r12-r15, rbp, rbx are callee-preserved in C ABI)
 *
 * Only called from user space.
 *
 * When user can change pt_regs->foo always force IRET. That is because
 * it deals with uncanonical addresses better. SYSRET has trouble
 * with them due to bugs in both AMD and Intel CPUs.
 */

ENTRY(entry_SYSCALL_64)
	/*
	 * Interrupts are off on entry.
	 * We do not frame this tiny irq-off block with TRACE_IRQS_OFF/ON,
	 * it is too small to ever cause noticeable irq latency.
	 */
	SWAPGS_UNSAFE_STACK
	/*
	 * A hypervisor implementation might want to use a label
	 * after the swapgs, so that it can do the swapgs
	 * for the guest and jump here on syscall.
	 */
GLOBAL(entry_SYSCALL_64_after_swapgs)

	movq	%rsp, PER_CPU_VAR(rsp_scratch)
	movq	PER_CPU_VAR(cpu_current_top_of_stack), %rsp

	TRACE_IRQS_OFF

	/* Construct struct pt_regs on stack */
	pushq	$__USER_DS			/* pt_regs->ss */
	pushq	PER_CPU_VAR(rsp_scratch)	/* pt_regs->sp */
	pushq	%r11				/* pt_regs->flags */
	pushq	$__USER_CS			/* pt_regs->cs */
	pushq	%rcx				/* pt_regs->ip */
	pushq	%rax				/* pt_regs->orig_ax */
	pushq	%rdi				/* pt_regs->di */
	pushq	%rsi				/* pt_regs->si */
	pushq	%rdx				/* pt_regs->dx */
	pushq	%rcx				/* pt_regs->cx */
	pushq	$-ENOSYS			/* pt_regs->ax */
	pushq	%r8				/* pt_regs->r8 */
	pushq	%r9				/* pt_regs->r9 */
	pushq	%r10				/* pt_regs->r10 */
	pushq	%r11				/* pt_regs->r11 */
	sub	$(6*8), %rsp			/* pt_regs->bp, bx, r12-15 not saved */

	/*
	 * If we need to do entry work or if we guess we'll need to do
	 * exit work, go straight to the slow path.
	 */
	testl	$_TIF_WORK_SYSCALL_ENTRY|_TIF_ALLWORK_MASK, ASM_THREAD_INFO(TI_flags, %rsp, SIZEOF_PTREGS)
	jnz	entry_SYSCALL64_slow_path

entry_SYSCALL_64_fastpath:
	/*
	 * Easy case: enable interrupts and issue the syscall.  If the syscall
	 * needs pt_regs, we'll call a stub that disables interrupts again
	 * and jumps to the slow path.
	 */
	TRACE_IRQS_ON
	ENABLE_INTERRUPTS(CLBR_NONE)
#if __SYSCALL_MASK == ~0
	cmpq	$__NR_syscall_max, %rax
#else
	andl	$__SYSCALL_MASK, %eax
	cmpl	$__NR_syscall_max, %eax
#endif
	ja	1f				/* return -ENOSYS (already in pt_regs->ax) */
	movq	%r10, %rcx

	/*
	 * This call instruction is handled specially in stub_ptregs_64.
	 * It might end up jumping to the slow path.  If it jumps, RAX
	 * and all argument registers are clobbered.
	 */
	call	*sys_call_table(, %rax, 8)
.Lentry_SYSCALL_64_after_fastpath_call:

	movq	%rax, RAX(%rsp)
1:

	/*
	 * If we get here, then we know that pt_regs is clean for SYSRET64.
	 * If we see that no exit work is required (which we are required
	 * to check with IRQs off), then we can go straight to SYSRET64.
	 */
	DISABLE_INTERRUPTS(CLBR_NONE)
	TRACE_IRQS_OFF
	testl	$_TIF_ALLWORK_MASK, ASM_THREAD_INFO(TI_flags, %rsp, SIZEOF_PTREGS)
	jnz	1f

	LOCKDEP_SYS_EXIT
	TRACE_IRQS_ON		/* user mode is traced as IRQs on */
	movq	RIP(%rsp), %rcx
	movq	EFLAGS(%rsp), %r11
	RESTORE_C_REGS_EXCEPT_RCX_R11
	movq	RSP(%rsp), %rsp
	USERGS_SYSRET64

1:
	/*
	 * The fast path looked good when we started, but something changed
	 * along the way and we need to switch to the slow path.  Calling
	 * raise(3) will trigger this, for example.  IRQs are off.
	 */
	TRACE_IRQS_ON
	ENABLE_INTERRUPTS(CLBR_NONE)
	SAVE_EXTRA_REGS
	movq	%rsp, %rdi
	call	syscall_return_slowpath	/* returns with IRQs disabled */
	jmp	return_from_SYSCALL_64

entry_SYSCALL64_slow_path:
	/* IRQs are off. */
	SAVE_EXTRA_REGS
	movq	%rsp, %rdi
	call	do_syscall_64		/* returns with IRQs disabled */

return_from_SYSCALL_64:
	RESTORE_EXTRA_REGS
	TRACE_IRQS_IRETQ		/* we're about to change IF */

	/*
	 * Try to use SYSRET instead of IRET if we're returning to
	 * a completely clean 64-bit userspace context.
	 */
	movq	RCX(%rsp), %rcx
	movq	RIP(%rsp), %r11
	cmpq	%rcx, %r11			/* RCX == RIP */
	jne	opportunistic_sysret_failed

	/*
	 * On Intel CPUs, SYSRET with non-canonical RCX/RIP will #GP
	 * in kernel space.  This essentially lets the user take over
	 * the kernel, since userspace controls RSP.
	 *
	 * If width of "canonical tail" ever becomes variable, this will need
	 * to be updated to remain correct on both old and new CPUs.
	 */
	.ifne __VIRTUAL_MASK_SHIFT - 47
	.error "virtual address width changed -- SYSRET checks need update"
	.endif

	/* Change top 16 bits to be the sign-extension of 47th bit */
	shl	$(64 - (__VIRTUAL_MASK_SHIFT+1)), %rcx
	sar	$(64 - (__VIRTUAL_MASK_SHIFT+1)), %rcx

	/* If this changed %rcx, it was not canonical */
	cmpq	%rcx, %r11
	jne	opportunistic_sysret_failed

	cmpq	$__USER_CS, CS(%rsp)		/* CS must match SYSRET */
	jne	opportunistic_sysret_failed

	movq	R11(%rsp), %r11
	cmpq	%r11, EFLAGS(%rsp)		/* R11 == RFLAGS */
	jne	opportunistic_sysret_failed

	/*
	 * SYSRET can't restore RF.  SYSRET can restore TF, but unlike IRET,
	 * restoring TF results in a trap from userspace immediately after
	 * SYSRET.  This would cause an infinite loop whenever #DB happens
	 * with register state that satisfies the opportunistic SYSRET
	 * conditions.  For example, single-stepping this user code:
	 *
	 *           movq	$stuck_here, %rcx
	 *           pushfq
	 *           popq %r11
	 *   stuck_here:
	 *
	 * would never get past 'stuck_here'.
	 */
	testq	$(X86_EFLAGS_RF|X86_EFLAGS_TF), %r11
	jnz	opportunistic_sysret_failed

	/* nothing to check for RSP */

	cmpq	$__USER_DS, SS(%rsp)		/* SS must match SYSRET */
	jne	opportunistic_sysret_failed

	/*
	 * We win! This label is here just for ease of understanding
	 * perf profiles. Nothing jumps here.
	 */
syscall_return_via_sysret:
	/* rcx and r11 are already restored (see code above) */
	RESTORE_C_REGS_EXCEPT_RCX_R11
	movq	RSP(%rsp), %rsp
	USERGS_SYSRET64

opportunistic_sysret_failed:
	SWAPGS
	jmp	restore_c_regs_and_iret
END(entry_SYSCALL_64)

ENTRY(stub_ptregs_64)
	/*
	 * Syscalls marked as needing ptregs land here.
	 * If we are on the fast path, we need to save the extra regs,
	 * which we achieve by trying again on the slow path.  If we are on
	 * the slow path, the extra regs are already saved.
	 *
	 * RAX stores a pointer to the C function implementing the syscall.
	 * IRQs are on.
	 */
	cmpq	$.Lentry_SYSCALL_64_after_fastpath_call, (%rsp)
	jne	1f

<<<<<<< HEAD
	.macro FORK_LIKE func
ENTRY(stub_\func)
	SAVE_EXTRA_REGS 8
	jmp	sys_\func
END(stub_\func)
	.endm

	FORK_LIKE  clone
	FORK_LIKE  fork
	FORK_LIKE  vfork
	FORK_LIKE  clone4

#ifdef CONFIG_X86_X32_ABI
ENTRY(stub_x32_clone4)
	SAVE_EXTRA_REGS 8
	jmp	compat_sys_clone4
END(stub_x32_clone4)
#endif

ENTRY(stub_execve)
	call	sys_execve
return_from_execve:
	testl	%eax, %eax
	jz	1f
	/* exec failed, can use fast SYSRET code path in this case */
	ret
1:
	/* must use IRET code path (pt_regs->cs may have changed) */
	addq	$8, %rsp
	ZERO_EXTRA_REGS
	movq	%rax, RAX(%rsp)
	jmp	int_ret_from_sys_call
END(stub_execve)
/*
 * Remaining execve stubs are only 7 bytes long.
 * ENTRY() often aligns to 16 bytes, which in this case has no benefits.
 */
	.align	8
GLOBAL(stub_execveat)
	call	sys_execveat
	jmp	return_from_execve
END(stub_execveat)

#if defined(CONFIG_X86_X32_ABI)
	.align	8
GLOBAL(stub_x32_execve)
	call	compat_sys_execve
	jmp	return_from_execve
END(stub_x32_execve)
	.align	8
GLOBAL(stub_x32_execveat)
	call	compat_sys_execveat
	jmp	return_from_execve
END(stub_x32_execveat)
#endif

/*
 * sigreturn is special because it needs to restore all registers on return.
 * This cannot be done with SYSRET, so use the IRET return path instead.
 */
ENTRY(stub_rt_sigreturn)
=======
>>>>>>> 9735a227
	/*
	 * Called from fast path -- disable IRQs again, pop return address
	 * and jump to slow path
	 */
	DISABLE_INTERRUPTS(CLBR_NONE)
	TRACE_IRQS_OFF
	popq	%rax
	jmp	entry_SYSCALL64_slow_path

1:
	/* Called from C */
	jmp	*%rax				/* called from C */
END(stub_ptregs_64)

.macro ptregs_stub func
ENTRY(ptregs_\func)
	leaq	\func(%rip), %rax
	jmp	stub_ptregs_64
END(ptregs_\func)
.endm

/* Instantiate ptregs_stub for each ptregs-using syscall */
#define __SYSCALL_64_QUAL_(sym)
#define __SYSCALL_64_QUAL_ptregs(sym) ptregs_stub sym
#define __SYSCALL_64(nr, sym, qual) __SYSCALL_64_QUAL_##qual(sym)
#include <asm/syscalls_64.h>

/*
 * A newly forked process directly context switches into this address.
 *
 * rdi: prev task we switched from
 */
ENTRY(ret_from_fork)
	LOCK ; btr $TIF_FORK, TI_flags(%r8)

	pushq	$0x0002
	popfq					/* reset kernel eflags */

	call	schedule_tail			/* rdi: 'prev' task parameter */

	testb	$3, CS(%rsp)			/* from kernel_thread? */
	jnz	1f

	/*
	 * We came from kernel_thread.  This code path is quite twisted, and
	 * someone should clean it up.
	 *
	 * copy_thread_tls stashes the function pointer in RBX and the
	 * parameter to be passed in RBP.  The called function is permitted
	 * to call do_execve and thereby jump to user mode.
	 */
	movq	RBP(%rsp), %rdi
	call	*RBX(%rsp)
	movl	$0, RAX(%rsp)

	/*
	 * Fall through as though we're exiting a syscall.  This makes a
	 * twisted sort of sense if we just called do_execve.
	 */

1:
	movq	%rsp, %rdi
	call	syscall_return_slowpath	/* returns with IRQs disabled */
	TRACE_IRQS_ON			/* user mode is traced as IRQS on */
	SWAPGS
	jmp	restore_regs_and_iret
END(ret_from_fork)

/*
 * Build the entry stubs with some assembler magic.
 * We pack 1 stub into every 8-byte block.
 */
	.align 8
ENTRY(irq_entries_start)
    vector=FIRST_EXTERNAL_VECTOR
    .rept (FIRST_SYSTEM_VECTOR - FIRST_EXTERNAL_VECTOR)
	pushq	$(~vector+0x80)			/* Note: always in signed byte range */
    vector=vector+1
	jmp	common_interrupt
	.align	8
    .endr
END(irq_entries_start)

/*
 * Interrupt entry/exit.
 *
 * Interrupt entry points save only callee clobbered registers in fast path.
 *
 * Entry runs with interrupts off.
 */

/* 0(%rsp): ~(interrupt number) */
	.macro interrupt func
	cld
	ALLOC_PT_GPREGS_ON_STACK
	SAVE_C_REGS
	SAVE_EXTRA_REGS

	testb	$3, CS(%rsp)
	jz	1f

	/*
	 * IRQ from user mode.  Switch to kernel gsbase and inform context
	 * tracking that we're in kernel mode.
	 */
	SWAPGS

	/*
	 * We need to tell lockdep that IRQs are off.  We can't do this until
	 * we fix gsbase, and we should do it before enter_from_user_mode
	 * (which can take locks).  Since TRACE_IRQS_OFF idempotent,
	 * the simplest way to handle it is to just call it twice if
	 * we enter from user mode.  There's no reason to optimize this since
	 * TRACE_IRQS_OFF is a no-op if lockdep is off.
	 */
	TRACE_IRQS_OFF

	CALL_enter_from_user_mode

1:
	/*
	 * Save previous stack pointer, optionally switch to interrupt stack.
	 * irq_count is used to check if a CPU is already on an interrupt stack
	 * or not. While this is essentially redundant with preempt_count it is
	 * a little cheaper to use a separate counter in the PDA (short of
	 * moving irq_enter into assembly, which would be too much work)
	 */
	movq	%rsp, %rdi
	incl	PER_CPU_VAR(irq_count)
	cmovzq	PER_CPU_VAR(irq_stack_ptr), %rsp
	pushq	%rdi
	/* We entered an interrupt context - irqs are off: */
	TRACE_IRQS_OFF

	call	\func	/* rdi points to pt_regs */
	.endm

	/*
	 * The interrupt stubs push (~vector+0x80) onto the stack and
	 * then jump to common_interrupt.
	 */
	.p2align CONFIG_X86_L1_CACHE_SHIFT
common_interrupt:
	ASM_CLAC
	addq	$-0x80, (%rsp)			/* Adjust vector to [-256, -1] range */
	interrupt do_IRQ
	/* 0(%rsp): old RSP */
ret_from_intr:
	DISABLE_INTERRUPTS(CLBR_NONE)
	TRACE_IRQS_OFF
	decl	PER_CPU_VAR(irq_count)

	/* Restore saved previous stack */
	popq	%rsp

	testb	$3, CS(%rsp)
	jz	retint_kernel

	/* Interrupt came from user space */
GLOBAL(retint_user)
	mov	%rsp,%rdi
	call	prepare_exit_to_usermode
	TRACE_IRQS_IRETQ
	SWAPGS
	jmp	restore_regs_and_iret

/* Returning to kernel space */
retint_kernel:
#ifdef CONFIG_PREEMPT
	/* Interrupts are off */
	/* Check if we need preemption */
	bt	$9, EFLAGS(%rsp)		/* were interrupts off? */
	jnc	1f
0:	cmpl	$0, PER_CPU_VAR(__preempt_count)
	jnz	1f
	call	preempt_schedule_irq
	jmp	0b
1:
#endif
	/*
	 * The iretq could re-enable interrupts:
	 */
	TRACE_IRQS_IRETQ

/*
 * At this label, code paths which return to kernel and to user,
 * which come from interrupts/exception and from syscalls, merge.
 */
GLOBAL(restore_regs_and_iret)
	RESTORE_EXTRA_REGS
restore_c_regs_and_iret:
	RESTORE_C_REGS
	REMOVE_PT_GPREGS_FROM_STACK 8
	INTERRUPT_RETURN

ENTRY(native_iret)
	/*
	 * Are we returning to a stack segment from the LDT?  Note: in
	 * 64-bit mode SS:RSP on the exception stack is always valid.
	 */
#ifdef CONFIG_X86_ESPFIX64
	testb	$4, (SS-RIP)(%rsp)
	jnz	native_irq_return_ldt
#endif

.global native_irq_return_iret
native_irq_return_iret:
	/*
	 * This may fault.  Non-paranoid faults on return to userspace are
	 * handled by fixup_bad_iret.  These include #SS, #GP, and #NP.
	 * Double-faults due to espfix64 are handled in do_double_fault.
	 * Other faults here are fatal.
	 */
	iretq

#ifdef CONFIG_X86_ESPFIX64
native_irq_return_ldt:
	pushq	%rax
	pushq	%rdi
	SWAPGS
	movq	PER_CPU_VAR(espfix_waddr), %rdi
	movq	%rax, (0*8)(%rdi)		/* RAX */
	movq	(2*8)(%rsp), %rax		/* RIP */
	movq	%rax, (1*8)(%rdi)
	movq	(3*8)(%rsp), %rax		/* CS */
	movq	%rax, (2*8)(%rdi)
	movq	(4*8)(%rsp), %rax		/* RFLAGS */
	movq	%rax, (3*8)(%rdi)
	movq	(6*8)(%rsp), %rax		/* SS */
	movq	%rax, (5*8)(%rdi)
	movq	(5*8)(%rsp), %rax		/* RSP */
	movq	%rax, (4*8)(%rdi)
	andl	$0xffff0000, %eax
	popq	%rdi
	orq	PER_CPU_VAR(espfix_stack), %rax
	SWAPGS
	movq	%rax, %rsp
	popq	%rax
	jmp	native_irq_return_iret
#endif
END(common_interrupt)

/*
 * APIC interrupts.
 */
.macro apicinterrupt3 num sym do_sym
ENTRY(\sym)
	ASM_CLAC
	pushq	$~(\num)
.Lcommon_\sym:
	interrupt \do_sym
	jmp	ret_from_intr
END(\sym)
.endm

#ifdef CONFIG_TRACING
#define trace(sym) trace_##sym
#define smp_trace(sym) smp_trace_##sym

.macro trace_apicinterrupt num sym
apicinterrupt3 \num trace(\sym) smp_trace(\sym)
.endm
#else
.macro trace_apicinterrupt num sym do_sym
.endm
#endif

.macro apicinterrupt num sym do_sym
apicinterrupt3 \num \sym \do_sym
trace_apicinterrupt \num \sym
.endm

#ifdef CONFIG_SMP
apicinterrupt3 IRQ_MOVE_CLEANUP_VECTOR		irq_move_cleanup_interrupt	smp_irq_move_cleanup_interrupt
apicinterrupt3 REBOOT_VECTOR			reboot_interrupt		smp_reboot_interrupt
#endif

#ifdef CONFIG_X86_UV
apicinterrupt3 UV_BAU_MESSAGE			uv_bau_message_intr1		uv_bau_message_interrupt
#endif

apicinterrupt LOCAL_TIMER_VECTOR		apic_timer_interrupt		smp_apic_timer_interrupt
apicinterrupt X86_PLATFORM_IPI_VECTOR		x86_platform_ipi		smp_x86_platform_ipi

#ifdef CONFIG_HAVE_KVM
apicinterrupt3 POSTED_INTR_VECTOR		kvm_posted_intr_ipi		smp_kvm_posted_intr_ipi
apicinterrupt3 POSTED_INTR_WAKEUP_VECTOR	kvm_posted_intr_wakeup_ipi	smp_kvm_posted_intr_wakeup_ipi
#endif

#ifdef CONFIG_X86_MCE_THRESHOLD
apicinterrupt THRESHOLD_APIC_VECTOR		threshold_interrupt		smp_threshold_interrupt
#endif

#ifdef CONFIG_X86_MCE_AMD
apicinterrupt DEFERRED_ERROR_VECTOR		deferred_error_interrupt	smp_deferred_error_interrupt
#endif

#ifdef CONFIG_X86_THERMAL_VECTOR
apicinterrupt THERMAL_APIC_VECTOR		thermal_interrupt		smp_thermal_interrupt
#endif

#ifdef CONFIG_SMP
apicinterrupt CALL_FUNCTION_SINGLE_VECTOR	call_function_single_interrupt	smp_call_function_single_interrupt
apicinterrupt CALL_FUNCTION_VECTOR		call_function_interrupt		smp_call_function_interrupt
apicinterrupt RESCHEDULE_VECTOR			reschedule_interrupt		smp_reschedule_interrupt
#endif

apicinterrupt ERROR_APIC_VECTOR			error_interrupt			smp_error_interrupt
apicinterrupt SPURIOUS_APIC_VECTOR		spurious_interrupt		smp_spurious_interrupt

#ifdef CONFIG_IRQ_WORK
apicinterrupt IRQ_WORK_VECTOR			irq_work_interrupt		smp_irq_work_interrupt
#endif

/*
 * Exception entry points.
 */
#define CPU_TSS_IST(x) PER_CPU_VAR(cpu_tss) + (TSS_ist + ((x) - 1) * 8)

.macro idtentry sym do_sym has_error_code:req paranoid=0 shift_ist=-1
ENTRY(\sym)
	/* Sanity check */
	.if \shift_ist != -1 && \paranoid == 0
	.error "using shift_ist requires paranoid=1"
	.endif

	ASM_CLAC
	PARAVIRT_ADJUST_EXCEPTION_FRAME

	.ifeq \has_error_code
	pushq	$-1				/* ORIG_RAX: no syscall to restart */
	.endif

	ALLOC_PT_GPREGS_ON_STACK

	.if \paranoid
	.if \paranoid == 1
	testb	$3, CS(%rsp)			/* If coming from userspace, switch stacks */
	jnz	1f
	.endif
	call	paranoid_entry
	.else
	call	error_entry
	.endif
	/* returned flag: ebx=0: need swapgs on exit, ebx=1: don't need it */

	.if \paranoid
	.if \shift_ist != -1
	TRACE_IRQS_OFF_DEBUG			/* reload IDT in case of recursion */
	.else
	TRACE_IRQS_OFF
	.endif
	.endif

	movq	%rsp, %rdi			/* pt_regs pointer */

	.if \has_error_code
	movq	ORIG_RAX(%rsp), %rsi		/* get error code */
	movq	$-1, ORIG_RAX(%rsp)		/* no syscall to restart */
	.else
	xorl	%esi, %esi			/* no error code */
	.endif

	.if \shift_ist != -1
	subq	$EXCEPTION_STKSZ, CPU_TSS_IST(\shift_ist)
	.endif

	call	\do_sym

	.if \shift_ist != -1
	addq	$EXCEPTION_STKSZ, CPU_TSS_IST(\shift_ist)
	.endif

	/* these procedures expect "no swapgs" flag in ebx */
	.if \paranoid
	jmp	paranoid_exit
	.else
	jmp	error_exit
	.endif

	.if \paranoid == 1
	/*
	 * Paranoid entry from userspace.  Switch stacks and treat it
	 * as a normal entry.  This means that paranoid handlers
	 * run in real process context if user_mode(regs).
	 */
1:
	call	error_entry


	movq	%rsp, %rdi			/* pt_regs pointer */
	call	sync_regs
	movq	%rax, %rsp			/* switch stack */

	movq	%rsp, %rdi			/* pt_regs pointer */

	.if \has_error_code
	movq	ORIG_RAX(%rsp), %rsi		/* get error code */
	movq	$-1, ORIG_RAX(%rsp)		/* no syscall to restart */
	.else
	xorl	%esi, %esi			/* no error code */
	.endif

	call	\do_sym

	jmp	error_exit			/* %ebx: no swapgs flag */
	.endif
END(\sym)
.endm

#ifdef CONFIG_TRACING
.macro trace_idtentry sym do_sym has_error_code:req
idtentry trace(\sym) trace(\do_sym) has_error_code=\has_error_code
idtentry \sym \do_sym has_error_code=\has_error_code
.endm
#else
.macro trace_idtentry sym do_sym has_error_code:req
idtentry \sym \do_sym has_error_code=\has_error_code
.endm
#endif

idtentry divide_error			do_divide_error			has_error_code=0
idtentry overflow			do_overflow			has_error_code=0
idtentry bounds				do_bounds			has_error_code=0
idtentry invalid_op			do_invalid_op			has_error_code=0
idtentry device_not_available		do_device_not_available		has_error_code=0
idtentry double_fault			do_double_fault			has_error_code=1 paranoid=2
idtentry coprocessor_segment_overrun	do_coprocessor_segment_overrun	has_error_code=0
idtentry invalid_TSS			do_invalid_TSS			has_error_code=1
idtentry segment_not_present		do_segment_not_present		has_error_code=1
idtentry spurious_interrupt_bug		do_spurious_interrupt_bug	has_error_code=0
idtentry coprocessor_error		do_coprocessor_error		has_error_code=0
idtentry alignment_check		do_alignment_check		has_error_code=1
idtentry simd_coprocessor_error		do_simd_coprocessor_error	has_error_code=0


	/*
	 * Reload gs selector with exception handling
	 * edi:  new selector
	 */
ENTRY(native_load_gs_index)
	pushfq
	DISABLE_INTERRUPTS(CLBR_ANY & ~CLBR_RDI)
	SWAPGS
gs_change:
	movl	%edi, %gs
2:	mfence					/* workaround */
	SWAPGS
	popfq
	ret
END(native_load_gs_index)

	_ASM_EXTABLE(gs_change, bad_gs)
	.section .fixup, "ax"
	/* running with kernelgs */
bad_gs:
	SWAPGS					/* switch back to user gs */
	xorl	%eax, %eax
	movl	%eax, %gs
	jmp	2b
	.previous

/* Call softirq on interrupt stack. Interrupts are off. */
ENTRY(do_softirq_own_stack)
	pushq	%rbp
	mov	%rsp, %rbp
	incl	PER_CPU_VAR(irq_count)
	cmove	PER_CPU_VAR(irq_stack_ptr), %rsp
	push	%rbp				/* frame pointer backlink */
	call	__do_softirq
	leaveq
	decl	PER_CPU_VAR(irq_count)
	ret
END(do_softirq_own_stack)

#ifdef CONFIG_XEN
idtentry xen_hypervisor_callback xen_do_hypervisor_callback has_error_code=0

/*
 * A note on the "critical region" in our callback handler.
 * We want to avoid stacking callback handlers due to events occurring
 * during handling of the last event. To do this, we keep events disabled
 * until we've done all processing. HOWEVER, we must enable events before
 * popping the stack frame (can't be done atomically) and so it would still
 * be possible to get enough handler activations to overflow the stack.
 * Although unlikely, bugs of that kind are hard to track down, so we'd
 * like to avoid the possibility.
 * So, on entry to the handler we detect whether we interrupted an
 * existing activation in its critical region -- if so, we pop the current
 * activation and restart the handler using the previous one.
 */
ENTRY(xen_do_hypervisor_callback)		/* do_hypervisor_callback(struct *pt_regs) */

/*
 * Since we don't modify %rdi, evtchn_do_upall(struct *pt_regs) will
 * see the correct pointer to the pt_regs
 */
	movq	%rdi, %rsp			/* we don't return, adjust the stack frame */
11:	incl	PER_CPU_VAR(irq_count)
	movq	%rsp, %rbp
	cmovzq	PER_CPU_VAR(irq_stack_ptr), %rsp
	pushq	%rbp				/* frame pointer backlink */
	call	xen_evtchn_do_upcall
	popq	%rsp
	decl	PER_CPU_VAR(irq_count)
#ifndef CONFIG_PREEMPT
	call	xen_maybe_preempt_hcall
#endif
	jmp	error_exit
END(xen_do_hypervisor_callback)

/*
 * Hypervisor uses this for application faults while it executes.
 * We get here for two reasons:
 *  1. Fault while reloading DS, ES, FS or GS
 *  2. Fault while executing IRET
 * Category 1 we do not need to fix up as Xen has already reloaded all segment
 * registers that could be reloaded and zeroed the others.
 * Category 2 we fix up by killing the current process. We cannot use the
 * normal Linux return path in this case because if we use the IRET hypercall
 * to pop the stack frame we end up in an infinite loop of failsafe callbacks.
 * We distinguish between categories by comparing each saved segment register
 * with its current contents: any discrepancy means we in category 1.
 */
ENTRY(xen_failsafe_callback)
	movl	%ds, %ecx
	cmpw	%cx, 0x10(%rsp)
	jne	1f
	movl	%es, %ecx
	cmpw	%cx, 0x18(%rsp)
	jne	1f
	movl	%fs, %ecx
	cmpw	%cx, 0x20(%rsp)
	jne	1f
	movl	%gs, %ecx
	cmpw	%cx, 0x28(%rsp)
	jne	1f
	/* All segments match their saved values => Category 2 (Bad IRET). */
	movq	(%rsp), %rcx
	movq	8(%rsp), %r11
	addq	$0x30, %rsp
	pushq	$0				/* RIP */
	pushq	%r11
	pushq	%rcx
	jmp	general_protection
1:	/* Segment mismatch => Category 1 (Bad segment). Retry the IRET. */
	movq	(%rsp), %rcx
	movq	8(%rsp), %r11
	addq	$0x30, %rsp
	pushq	$-1 /* orig_ax = -1 => not a system call */
	ALLOC_PT_GPREGS_ON_STACK
	SAVE_C_REGS
	SAVE_EXTRA_REGS
	jmp	error_exit
END(xen_failsafe_callback)

apicinterrupt3 HYPERVISOR_CALLBACK_VECTOR \
	xen_hvm_callback_vector xen_evtchn_do_upcall

#endif /* CONFIG_XEN */

#if IS_ENABLED(CONFIG_HYPERV)
apicinterrupt3 HYPERVISOR_CALLBACK_VECTOR \
	hyperv_callback_vector hyperv_vector_handler
#endif /* CONFIG_HYPERV */

idtentry debug			do_debug		has_error_code=0	paranoid=1 shift_ist=DEBUG_STACK
idtentry int3			do_int3			has_error_code=0	paranoid=1 shift_ist=DEBUG_STACK
idtentry stack_segment		do_stack_segment	has_error_code=1

#ifdef CONFIG_XEN
idtentry xen_debug		do_debug		has_error_code=0
idtentry xen_int3		do_int3			has_error_code=0
idtentry xen_stack_segment	do_stack_segment	has_error_code=1
#endif

idtentry general_protection	do_general_protection	has_error_code=1
trace_idtentry page_fault	do_page_fault		has_error_code=1

#ifdef CONFIG_KVM_GUEST
idtentry async_page_fault	do_async_page_fault	has_error_code=1
#endif

#ifdef CONFIG_X86_MCE
idtentry machine_check					has_error_code=0	paranoid=1 do_sym=*machine_check_vector(%rip)
#endif

/*
 * Save all registers in pt_regs, and switch gs if needed.
 * Use slow, but surefire "are we in kernel?" check.
 * Return: ebx=0: need swapgs on exit, ebx=1: otherwise
 */
ENTRY(paranoid_entry)
	cld
	SAVE_C_REGS 8
	SAVE_EXTRA_REGS 8
	movl	$1, %ebx
	movl	$MSR_GS_BASE, %ecx
	rdmsr
	testl	%edx, %edx
	js	1f				/* negative -> in kernel */
	SWAPGS
	xorl	%ebx, %ebx
1:	ret
END(paranoid_entry)

/*
 * "Paranoid" exit path from exception stack.  This is invoked
 * only on return from non-NMI IST interrupts that came
 * from kernel space.
 *
 * We may be returning to very strange contexts (e.g. very early
 * in syscall entry), so checking for preemption here would
 * be complicated.  Fortunately, we there's no good reason
 * to try to handle preemption here.
 *
 * On entry, ebx is "no swapgs" flag (1: don't need swapgs, 0: need it)
 */
ENTRY(paranoid_exit)
	DISABLE_INTERRUPTS(CLBR_NONE)
	TRACE_IRQS_OFF_DEBUG
	testl	%ebx, %ebx			/* swapgs needed? */
	jnz	paranoid_exit_no_swapgs
	TRACE_IRQS_IRETQ
	SWAPGS_UNSAFE_STACK
	jmp	paranoid_exit_restore
paranoid_exit_no_swapgs:
	TRACE_IRQS_IRETQ_DEBUG
paranoid_exit_restore:
	RESTORE_EXTRA_REGS
	RESTORE_C_REGS
	REMOVE_PT_GPREGS_FROM_STACK 8
	INTERRUPT_RETURN
END(paranoid_exit)

/*
 * Save all registers in pt_regs, and switch gs if needed.
 * Return: EBX=0: came from user mode; EBX=1: otherwise
 */
ENTRY(error_entry)
	cld
	SAVE_C_REGS 8
	SAVE_EXTRA_REGS 8
	xorl	%ebx, %ebx
	testb	$3, CS+8(%rsp)
	jz	.Lerror_kernelspace

.Lerror_entry_from_usermode_swapgs:
	/*
	 * We entered from user mode or we're pretending to have entered
	 * from user mode due to an IRET fault.
	 */
	SWAPGS

.Lerror_entry_from_usermode_after_swapgs:
	/*
	 * We need to tell lockdep that IRQs are off.  We can't do this until
	 * we fix gsbase, and we should do it before enter_from_user_mode
	 * (which can take locks).
	 */
	TRACE_IRQS_OFF
	CALL_enter_from_user_mode
	ret

.Lerror_entry_done:
	TRACE_IRQS_OFF
	ret

	/*
	 * There are two places in the kernel that can potentially fault with
	 * usergs. Handle them here.  B stepping K8s sometimes report a
	 * truncated RIP for IRET exceptions returning to compat mode. Check
	 * for these here too.
	 */
.Lerror_kernelspace:
	incl	%ebx
	leaq	native_irq_return_iret(%rip), %rcx
	cmpq	%rcx, RIP+8(%rsp)
	je	.Lerror_bad_iret
	movl	%ecx, %eax			/* zero extend */
	cmpq	%rax, RIP+8(%rsp)
	je	.Lbstep_iret
	cmpq	$gs_change, RIP+8(%rsp)
	jne	.Lerror_entry_done

	/*
	 * hack: gs_change can fail with user gsbase.  If this happens, fix up
	 * gsbase and proceed.  We'll fix up the exception and land in
	 * gs_change's error handler with kernel gsbase.
	 */
	jmp	.Lerror_entry_from_usermode_swapgs

.Lbstep_iret:
	/* Fix truncated RIP */
	movq	%rcx, RIP+8(%rsp)
	/* fall through */

.Lerror_bad_iret:
	/*
	 * We came from an IRET to user mode, so we have user gsbase.
	 * Switch to kernel gsbase:
	 */
	SWAPGS

	/*
	 * Pretend that the exception came from user mode: set up pt_regs
	 * as if we faulted immediately after IRET and clear EBX so that
	 * error_exit knows that we will be returning to user mode.
	 */
	mov	%rsp, %rdi
	call	fixup_bad_iret
	mov	%rax, %rsp
	decl	%ebx
	jmp	.Lerror_entry_from_usermode_after_swapgs
END(error_entry)


/*
 * On entry, EBS is a "return to kernel mode" flag:
 *   1: already in kernel mode, don't need SWAPGS
 *   0: user gsbase is loaded, we need SWAPGS and standard preparation for return to usermode
 */
ENTRY(error_exit)
	movl	%ebx, %eax
	DISABLE_INTERRUPTS(CLBR_NONE)
	TRACE_IRQS_OFF
	testl	%eax, %eax
	jnz	retint_kernel
	jmp	retint_user
END(error_exit)

/* Runs on exception stack */
ENTRY(nmi)
	/*
	 * Fix up the exception frame if we're on Xen.
	 * PARAVIRT_ADJUST_EXCEPTION_FRAME is guaranteed to push at most
	 * one value to the stack on native, so it may clobber the rdx
	 * scratch slot, but it won't clobber any of the important
	 * slots past it.
	 *
	 * Xen is a different story, because the Xen frame itself overlaps
	 * the "NMI executing" variable.
	 */
	PARAVIRT_ADJUST_EXCEPTION_FRAME

	/*
	 * We allow breakpoints in NMIs. If a breakpoint occurs, then
	 * the iretq it performs will take us out of NMI context.
	 * This means that we can have nested NMIs where the next
	 * NMI is using the top of the stack of the previous NMI. We
	 * can't let it execute because the nested NMI will corrupt the
	 * stack of the previous NMI. NMI handlers are not re-entrant
	 * anyway.
	 *
	 * To handle this case we do the following:
	 *  Check the a special location on the stack that contains
	 *  a variable that is set when NMIs are executing.
	 *  The interrupted task's stack is also checked to see if it
	 *  is an NMI stack.
	 *  If the variable is not set and the stack is not the NMI
	 *  stack then:
	 *    o Set the special variable on the stack
	 *    o Copy the interrupt frame into an "outermost" location on the
	 *      stack
	 *    o Copy the interrupt frame into an "iret" location on the stack
	 *    o Continue processing the NMI
	 *  If the variable is set or the previous stack is the NMI stack:
	 *    o Modify the "iret" location to jump to the repeat_nmi
	 *    o return back to the first NMI
	 *
	 * Now on exit of the first NMI, we first clear the stack variable
	 * The NMI stack will tell any nested NMIs at that point that it is
	 * nested. Then we pop the stack normally with iret, and if there was
	 * a nested NMI that updated the copy interrupt stack frame, a
	 * jump will be made to the repeat_nmi code that will handle the second
	 * NMI.
	 *
	 * However, espfix prevents us from directly returning to userspace
	 * with a single IRET instruction.  Similarly, IRET to user mode
	 * can fault.  We therefore handle NMIs from user space like
	 * other IST entries.
	 */

	/* Use %rdx as our temp variable throughout */
	pushq	%rdx

	testb	$3, CS-RIP+8(%rsp)
	jz	.Lnmi_from_kernel

	/*
	 * NMI from user mode.  We need to run on the thread stack, but we
	 * can't go through the normal entry paths: NMIs are masked, and
	 * we don't want to enable interrupts, because then we'll end
	 * up in an awkward situation in which IRQs are on but NMIs
	 * are off.
	 *
	 * We also must not push anything to the stack before switching
	 * stacks lest we corrupt the "NMI executing" variable.
	 */

	SWAPGS_UNSAFE_STACK
	cld
	movq	%rsp, %rdx
	movq	PER_CPU_VAR(cpu_current_top_of_stack), %rsp
	pushq	5*8(%rdx)	/* pt_regs->ss */
	pushq	4*8(%rdx)	/* pt_regs->rsp */
	pushq	3*8(%rdx)	/* pt_regs->flags */
	pushq	2*8(%rdx)	/* pt_regs->cs */
	pushq	1*8(%rdx)	/* pt_regs->rip */
	pushq   $-1		/* pt_regs->orig_ax */
	pushq   %rdi		/* pt_regs->di */
	pushq   %rsi		/* pt_regs->si */
	pushq   (%rdx)		/* pt_regs->dx */
	pushq   %rcx		/* pt_regs->cx */
	pushq   %rax		/* pt_regs->ax */
	pushq   %r8		/* pt_regs->r8 */
	pushq   %r9		/* pt_regs->r9 */
	pushq   %r10		/* pt_regs->r10 */
	pushq   %r11		/* pt_regs->r11 */
	pushq	%rbx		/* pt_regs->rbx */
	pushq	%rbp		/* pt_regs->rbp */
	pushq	%r12		/* pt_regs->r12 */
	pushq	%r13		/* pt_regs->r13 */
	pushq	%r14		/* pt_regs->r14 */
	pushq	%r15		/* pt_regs->r15 */

	/*
	 * At this point we no longer need to worry about stack damage
	 * due to nesting -- we're on the normal thread stack and we're
	 * done with the NMI stack.
	 */

	movq	%rsp, %rdi
	movq	$-1, %rsi
	call	do_nmi

	/*
	 * Return back to user mode.  We must *not* do the normal exit
	 * work, because we don't want to enable interrupts.  Fortunately,
	 * do_nmi doesn't modify pt_regs.
	 */
	SWAPGS
	jmp	restore_c_regs_and_iret

.Lnmi_from_kernel:
	/*
	 * Here's what our stack frame will look like:
	 * +---------------------------------------------------------+
	 * | original SS                                             |
	 * | original Return RSP                                     |
	 * | original RFLAGS                                         |
	 * | original CS                                             |
	 * | original RIP                                            |
	 * +---------------------------------------------------------+
	 * | temp storage for rdx                                    |
	 * +---------------------------------------------------------+
	 * | "NMI executing" variable                                |
	 * +---------------------------------------------------------+
	 * | iret SS          } Copied from "outermost" frame        |
	 * | iret Return RSP  } on each loop iteration; overwritten  |
	 * | iret RFLAGS      } by a nested NMI to force another     |
	 * | iret CS          } iteration if needed.                 |
	 * | iret RIP         }                                      |
	 * +---------------------------------------------------------+
	 * | outermost SS          } initialized in first_nmi;       |
	 * | outermost Return RSP  } will not be changed before      |
	 * | outermost RFLAGS      } NMI processing is done.         |
	 * | outermost CS          } Copied to "iret" frame on each  |
	 * | outermost RIP         } iteration.                      |
	 * +---------------------------------------------------------+
	 * | pt_regs                                                 |
	 * +---------------------------------------------------------+
	 *
	 * The "original" frame is used by hardware.  Before re-enabling
	 * NMIs, we need to be done with it, and we need to leave enough
	 * space for the asm code here.
	 *
	 * We return by executing IRET while RSP points to the "iret" frame.
	 * That will either return for real or it will loop back into NMI
	 * processing.
	 *
	 * The "outermost" frame is copied to the "iret" frame on each
	 * iteration of the loop, so each iteration starts with the "iret"
	 * frame pointing to the final return target.
	 */

	/*
	 * Determine whether we're a nested NMI.
	 *
	 * If we interrupted kernel code between repeat_nmi and
	 * end_repeat_nmi, then we are a nested NMI.  We must not
	 * modify the "iret" frame because it's being written by
	 * the outer NMI.  That's okay; the outer NMI handler is
	 * about to about to call do_nmi anyway, so we can just
	 * resume the outer NMI.
	 */

	movq	$repeat_nmi, %rdx
	cmpq	8(%rsp), %rdx
	ja	1f
	movq	$end_repeat_nmi, %rdx
	cmpq	8(%rsp), %rdx
	ja	nested_nmi_out
1:

	/*
	 * Now check "NMI executing".  If it's set, then we're nested.
	 * This will not detect if we interrupted an outer NMI just
	 * before IRET.
	 */
	cmpl	$1, -8(%rsp)
	je	nested_nmi

	/*
	 * Now test if the previous stack was an NMI stack.  This covers
	 * the case where we interrupt an outer NMI after it clears
	 * "NMI executing" but before IRET.  We need to be careful, though:
	 * there is one case in which RSP could point to the NMI stack
	 * despite there being no NMI active: naughty userspace controls
	 * RSP at the very beginning of the SYSCALL targets.  We can
	 * pull a fast one on naughty userspace, though: we program
	 * SYSCALL to mask DF, so userspace cannot cause DF to be set
	 * if it controls the kernel's RSP.  We set DF before we clear
	 * "NMI executing".
	 */
	lea	6*8(%rsp), %rdx
	/* Compare the NMI stack (rdx) with the stack we came from (4*8(%rsp)) */
	cmpq	%rdx, 4*8(%rsp)
	/* If the stack pointer is above the NMI stack, this is a normal NMI */
	ja	first_nmi

	subq	$EXCEPTION_STKSZ, %rdx
	cmpq	%rdx, 4*8(%rsp)
	/* If it is below the NMI stack, it is a normal NMI */
	jb	first_nmi

	/* Ah, it is within the NMI stack. */

	testb	$(X86_EFLAGS_DF >> 8), (3*8 + 1)(%rsp)
	jz	first_nmi	/* RSP was user controlled. */

	/* This is a nested NMI. */

nested_nmi:
	/*
	 * Modify the "iret" frame to point to repeat_nmi, forcing another
	 * iteration of NMI handling.
	 */
	subq	$8, %rsp
	leaq	-10*8(%rsp), %rdx
	pushq	$__KERNEL_DS
	pushq	%rdx
	pushfq
	pushq	$__KERNEL_CS
	pushq	$repeat_nmi

	/* Put stack back */
	addq	$(6*8), %rsp

nested_nmi_out:
	popq	%rdx

	/* We are returning to kernel mode, so this cannot result in a fault. */
	INTERRUPT_RETURN

first_nmi:
	/* Restore rdx. */
	movq	(%rsp), %rdx

	/* Make room for "NMI executing". */
	pushq	$0

	/* Leave room for the "iret" frame */
	subq	$(5*8), %rsp

	/* Copy the "original" frame to the "outermost" frame */
	.rept 5
	pushq	11*8(%rsp)
	.endr

	/* Everything up to here is safe from nested NMIs */

#ifdef CONFIG_DEBUG_ENTRY
	/*
	 * For ease of testing, unmask NMIs right away.  Disabled by
	 * default because IRET is very expensive.
	 */
	pushq	$0		/* SS */
	pushq	%rsp		/* RSP (minus 8 because of the previous push) */
	addq	$8, (%rsp)	/* Fix up RSP */
	pushfq			/* RFLAGS */
	pushq	$__KERNEL_CS	/* CS */
	pushq	$1f		/* RIP */
	INTERRUPT_RETURN	/* continues at repeat_nmi below */
1:
#endif

repeat_nmi:
	/*
	 * If there was a nested NMI, the first NMI's iret will return
	 * here. But NMIs are still enabled and we can take another
	 * nested NMI. The nested NMI checks the interrupted RIP to see
	 * if it is between repeat_nmi and end_repeat_nmi, and if so
	 * it will just return, as we are about to repeat an NMI anyway.
	 * This makes it safe to copy to the stack frame that a nested
	 * NMI will update.
	 *
	 * RSP is pointing to "outermost RIP".  gsbase is unknown, but, if
	 * we're repeating an NMI, gsbase has the same value that it had on
	 * the first iteration.  paranoid_entry will load the kernel
	 * gsbase if needed before we call do_nmi.  "NMI executing"
	 * is zero.
	 */
	movq	$1, 10*8(%rsp)		/* Set "NMI executing". */

	/*
	 * Copy the "outermost" frame to the "iret" frame.  NMIs that nest
	 * here must not modify the "iret" frame while we're writing to
	 * it or it will end up containing garbage.
	 */
	addq	$(10*8), %rsp
	.rept 5
	pushq	-6*8(%rsp)
	.endr
	subq	$(5*8), %rsp
end_repeat_nmi:

	/*
	 * Everything below this point can be preempted by a nested NMI.
	 * If this happens, then the inner NMI will change the "iret"
	 * frame to point back to repeat_nmi.
	 */
	pushq	$-1				/* ORIG_RAX: no syscall to restart */
	ALLOC_PT_GPREGS_ON_STACK

	/*
	 * Use paranoid_entry to handle SWAPGS, but no need to use paranoid_exit
	 * as we should not be calling schedule in NMI context.
	 * Even with normal interrupts enabled. An NMI should not be
	 * setting NEED_RESCHED or anything that normal interrupts and
	 * exceptions might do.
	 */
	call	paranoid_entry

	/* paranoidentry do_nmi, 0; without TRACE_IRQS_OFF */
	movq	%rsp, %rdi
	movq	$-1, %rsi
	call	do_nmi

	testl	%ebx, %ebx			/* swapgs needed? */
	jnz	nmi_restore
nmi_swapgs:
	SWAPGS_UNSAFE_STACK
nmi_restore:
	RESTORE_EXTRA_REGS
	RESTORE_C_REGS

	/* Point RSP at the "iret" frame. */
	REMOVE_PT_GPREGS_FROM_STACK 6*8

	/*
	 * Clear "NMI executing".  Set DF first so that we can easily
	 * distinguish the remaining code between here and IRET from
	 * the SYSCALL entry and exit paths.  On a native kernel, we
	 * could just inspect RIP, but, on paravirt kernels,
	 * INTERRUPT_RETURN can translate into a jump into a
	 * hypercall page.
	 */
	std
	movq	$0, 5*8(%rsp)		/* clear "NMI executing" */

	/*
	 * INTERRUPT_RETURN reads the "iret" frame and exits the NMI
	 * stack in a single instruction.  We are returning to kernel
	 * mode, so this cannot result in a fault.
	 */
	INTERRUPT_RETURN
END(nmi)

ENTRY(ignore_sysret)
	mov	$-ENOSYS, %eax
	sysret
END(ignore_sysret)<|MERGE_RESOLUTION|>--- conflicted
+++ resolved
@@ -337,70 +337,6 @@
 	cmpq	$.Lentry_SYSCALL_64_after_fastpath_call, (%rsp)
 	jne	1f
 
-<<<<<<< HEAD
-	.macro FORK_LIKE func
-ENTRY(stub_\func)
-	SAVE_EXTRA_REGS 8
-	jmp	sys_\func
-END(stub_\func)
-	.endm
-
-	FORK_LIKE  clone
-	FORK_LIKE  fork
-	FORK_LIKE  vfork
-	FORK_LIKE  clone4
-
-#ifdef CONFIG_X86_X32_ABI
-ENTRY(stub_x32_clone4)
-	SAVE_EXTRA_REGS 8
-	jmp	compat_sys_clone4
-END(stub_x32_clone4)
-#endif
-
-ENTRY(stub_execve)
-	call	sys_execve
-return_from_execve:
-	testl	%eax, %eax
-	jz	1f
-	/* exec failed, can use fast SYSRET code path in this case */
-	ret
-1:
-	/* must use IRET code path (pt_regs->cs may have changed) */
-	addq	$8, %rsp
-	ZERO_EXTRA_REGS
-	movq	%rax, RAX(%rsp)
-	jmp	int_ret_from_sys_call
-END(stub_execve)
-/*
- * Remaining execve stubs are only 7 bytes long.
- * ENTRY() often aligns to 16 bytes, which in this case has no benefits.
- */
-	.align	8
-GLOBAL(stub_execveat)
-	call	sys_execveat
-	jmp	return_from_execve
-END(stub_execveat)
-
-#if defined(CONFIG_X86_X32_ABI)
-	.align	8
-GLOBAL(stub_x32_execve)
-	call	compat_sys_execve
-	jmp	return_from_execve
-END(stub_x32_execve)
-	.align	8
-GLOBAL(stub_x32_execveat)
-	call	compat_sys_execveat
-	jmp	return_from_execve
-END(stub_x32_execveat)
-#endif
-
-/*
- * sigreturn is special because it needs to restore all registers on return.
- * This cannot be done with SYSRET, so use the IRET return path instead.
- */
-ENTRY(stub_rt_sigreturn)
-=======
->>>>>>> 9735a227
 	/*
 	 * Called from fast path -- disable IRQs again, pop return address
 	 * and jump to slow path
