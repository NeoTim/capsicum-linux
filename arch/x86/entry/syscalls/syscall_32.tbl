--- conflicted
+++ resolved
@@ -382,10 +382,7 @@
 373	i386	shutdown		sys_shutdown
 374	i386	userfaultfd		sys_userfaultfd
 375	i386	membarrier		sys_membarrier
-<<<<<<< HEAD
-376	i386	cap_rights_limit	sys_cap_rights_limit
-377	i386	cap_rights_get		sys_cap_rights_get
-378	i386	clone4			sys_clone4			stub32_clone4
-=======
 376	i386	mlock2			sys_mlock2
->>>>>>> 1ec21837
+377	i386	cap_rights_limit	sys_cap_rights_limit
+378	i386	cap_rights_get		sys_cap_rights_get
+379	i386	clone4			sys_clone4			stub32_clone4