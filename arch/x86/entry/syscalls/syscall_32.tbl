--- conflicted
+++ resolved
@@ -383,10 +383,7 @@
 374	i386	userfaultfd		sys_userfaultfd
 375	i386	membarrier		sys_membarrier
 376	i386	mlock2			sys_mlock2
-<<<<<<< HEAD
-377	i386	cap_rights_limit	sys_cap_rights_limit
-378	i386	cap_rights_get		sys_cap_rights_get
-379	i386	clone4			sys_clone4			compat_sys_clone4
-=======
 377	i386	copy_file_range		sys_copy_file_range
->>>>>>> 92e963f5
+378	i386	cap_rights_limit	sys_cap_rights_limit
+379	i386	cap_rights_get		sys_cap_rights_get
+380	i386	clone4			sys_clone4			compat_sys_clone4