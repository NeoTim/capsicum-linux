--- conflicted
+++ resolved
@@ -147,11 +147,7 @@
 		long __user *, basep)
 {
 	int error;
-<<<<<<< HEAD
-	struct fd arg = fdgetr(fd, CAP_READ);
-=======
-	struct fd arg = fdget_pos(fd);
->>>>>>> 1a695a90
+	struct fd arg = fdgetr_pos(fd, CAP_READ);
 	struct osf_dirent_callback buf = {
 		.ctx.actor = osf_filldir,
 		.dirent = dirent,
