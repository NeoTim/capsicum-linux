--- conflicted
+++ resolved
@@ -1,11 +1,7 @@
 VERSION = 4
 PATCHLEVEL = 8
 SUBLEVEL = 0
-<<<<<<< HEAD
-EXTRAVERSION = -rc2-capsicum
-=======
-EXTRAVERSION = -rc7
->>>>>>> 3be79886
+EXTRAVERSION = -rc7-capsicum
 NAME = Psychotic Stoned Sheep
 
 # *DOCUMENTATION*
