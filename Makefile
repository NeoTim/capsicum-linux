--- conflicted
+++ resolved
@@ -1,11 +1,7 @@
 VERSION = 4
 PATCHLEVEL = 2
 SUBLEVEL = 0
-<<<<<<< HEAD
-EXTRAVERSION = -rc5-capsicum
-=======
-EXTRAVERSION = -rc6
->>>>>>> f7644cbf
+EXTRAVERSION = -rc6-capsicum
 NAME = Hurr durr I'ma sheep
 
 # *DOCUMENTATION*
