--- conflicted
+++ resolved
@@ -1,11 +1,7 @@
 VERSION = 4
 PATCHLEVEL = 6
 SUBLEVEL = 0
-<<<<<<< HEAD
-EXTRAVERSION = -capsicum
-=======
-EXTRAVERSION = -rc2
->>>>>>> 9735a227
+EXTRAVERSION = -rc2-capsicum
 NAME = Blurry Fish Butt
 
 # *DOCUMENTATION*
