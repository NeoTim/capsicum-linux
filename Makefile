--- conflicted
+++ resolved
@@ -1,11 +1,7 @@
 VERSION = 4
 PATCHLEVEL = 5
 SUBLEVEL = 0
-<<<<<<< HEAD
-EXTRAVERSION = -capsicum
-=======
-EXTRAVERSION = -rc1
->>>>>>> 92e963f5
+EXTRAVERSION = -rc1-capsicum
 NAME = Blurry Fish Butt
 
 # *DOCUMENTATION*
