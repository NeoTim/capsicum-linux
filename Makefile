VERSION = 4
PATCHLEVEL = 7
SUBLEVEL = 0
<<<<<<< HEAD
EXTRAVERSION = -capsicum
NAME = Charred Weasel
=======
EXTRAVERSION = -rc1
NAME = Psychotic Stoned Sheep
>>>>>>> 1a695a90

# *DOCUMENTATION*
# To see a list of typical targets execute "make help"
# More info can be located in ./README
# Comments in this file are targeted only to the developer, do not
# expect to learn how to build the kernel reading this file.

# o Do not use make's built-in rules and variables
#   (this increases performance and avoids hard-to-debug behaviour);
# o Look for make include files relative to root of kernel src
MAKEFLAGS += -rR --include-dir=$(CURDIR)

# Avoid funny character set dependencies
unexport LC_ALL
LC_COLLATE=C
LC_NUMERIC=C
export LC_COLLATE LC_NUMERIC

# Avoid interference with shell env settings
unexport GREP_OPTIONS

# We are using a recursive build, so we need to do a little thinking
# to get the ordering right.
#
# Most importantly: sub-Makefiles should only ever modify files in
# their own directory. If in some directory we have a dependency on
# a file in another dir (which doesn't happen often, but it's often
# unavoidable when linking the built-in.o targets which finally
# turn into vmlinux), we will call a sub make in that other dir, and
# after that we are sure that everything which is in that other dir
# is now up to date.
#
# The only cases where we need to modify files which have global
# effects are thus separated out and done before the recursive
# descending is started. They are now explicitly listed as the
# prepare rule.

# Beautify output
# ---------------------------------------------------------------------------
#
# Normally, we echo the whole command before executing it. By making
# that echo $($(quiet)$(cmd)), we now have the possibility to set
# $(quiet) to choose other forms of output instead, e.g.
#
#         quiet_cmd_cc_o_c = Compiling $(RELDIR)/$@
#         cmd_cc_o_c       = $(CC) $(c_flags) -c -o $@ $<
#
# If $(quiet) is empty, the whole command will be printed.
# If it is set to "quiet_", only the short version will be printed.
# If it is set to "silent_", nothing will be printed at all, since
# the variable $(silent_cmd_cc_o_c) doesn't exist.
#
# A simple variant is to prefix commands with $(Q) - that's useful
# for commands that shall be hidden in non-verbose mode.
#
#	$(Q)ln $@ :<
#
# If KBUILD_VERBOSE equals 0 then the above command will be hidden.
# If KBUILD_VERBOSE equals 1 then the above command is displayed.
#
# To put more focus on warnings, be less verbose as default
# Use 'make V=1' to see the full commands

ifeq ("$(origin V)", "command line")
  KBUILD_VERBOSE = $(V)
endif
ifndef KBUILD_VERBOSE
  KBUILD_VERBOSE = 0
endif

ifeq ($(KBUILD_VERBOSE),1)
  quiet =
  Q =
else
  quiet=quiet_
  Q = @
endif

# If the user is running make -s (silent mode), suppress echoing of
# commands

ifneq ($(filter 4.%,$(MAKE_VERSION)),)	# make-4
ifneq ($(filter %s ,$(firstword x$(MAKEFLAGS))),)
  quiet=silent_
endif
else					# make-3.8x
ifneq ($(filter s% -s%,$(MAKEFLAGS)),)
  quiet=silent_
endif
endif

export quiet Q KBUILD_VERBOSE

# kbuild supports saving output files in a separate directory.
# To locate output files in a separate directory two syntaxes are supported.
# In both cases the working directory must be the root of the kernel src.
# 1) O=
# Use "make O=dir/to/store/output/files/"
#
# 2) Set KBUILD_OUTPUT
# Set the environment variable KBUILD_OUTPUT to point to the directory
# where the output files shall be placed.
# export KBUILD_OUTPUT=dir/to/store/output/files/
# make
#
# The O= assignment takes precedence over the KBUILD_OUTPUT environment
# variable.

# KBUILD_SRC is set on invocation of make in OBJ directory
# KBUILD_SRC is not intended to be used by the regular user (for now)
ifeq ($(KBUILD_SRC),)

# OK, Make called in directory where kernel src resides
# Do we want to locate output files in a separate directory?
ifeq ("$(origin O)", "command line")
  KBUILD_OUTPUT := $(O)
endif

# That's our default target when none is given on the command line
PHONY := _all
_all:

# Cancel implicit rules on top Makefile
$(CURDIR)/Makefile Makefile: ;

ifneq ($(words $(subst :, ,$(CURDIR))), 1)
  $(error main directory cannot contain spaces nor colons)
endif

ifneq ($(KBUILD_OUTPUT),)
# Invoke a second make in the output directory, passing relevant variables
# check that the output directory actually exists
saved-output := $(KBUILD_OUTPUT)
KBUILD_OUTPUT := $(shell mkdir -p $(KBUILD_OUTPUT) && cd $(KBUILD_OUTPUT) \
								&& /bin/pwd)
$(if $(KBUILD_OUTPUT),, \
     $(error failed to create output directory "$(saved-output)"))

PHONY += $(MAKECMDGOALS) sub-make

$(filter-out _all sub-make $(CURDIR)/Makefile, $(MAKECMDGOALS)) _all: sub-make
	@:

sub-make:
	$(Q)$(MAKE) -C $(KBUILD_OUTPUT) KBUILD_SRC=$(CURDIR) \
	-f $(CURDIR)/Makefile $(filter-out _all sub-make,$(MAKECMDGOALS))

# Leave processing to above invocation of make
skip-makefile := 1
endif # ifneq ($(KBUILD_OUTPUT),)
endif # ifeq ($(KBUILD_SRC),)

# We process the rest of the Makefile if this is the final invocation of make
ifeq ($(skip-makefile),)

# Do not print "Entering directory ...",
# but we want to display it when entering to the output directory
# so that IDEs/editors are able to understand relative filenames.
MAKEFLAGS += --no-print-directory

# Call a source code checker (by default, "sparse") as part of the
# C compilation.
#
# Use 'make C=1' to enable checking of only re-compiled files.
# Use 'make C=2' to enable checking of *all* source files, regardless
# of whether they are re-compiled or not.
#
# See the file "Documentation/sparse.txt" for more details, including
# where to get the "sparse" utility.

ifeq ("$(origin C)", "command line")
  KBUILD_CHECKSRC = $(C)
endif
ifndef KBUILD_CHECKSRC
  KBUILD_CHECKSRC = 0
endif

# Use make M=dir to specify directory of external module to build
# Old syntax make ... SUBDIRS=$PWD is still supported
# Setting the environment variable KBUILD_EXTMOD take precedence
ifdef SUBDIRS
  KBUILD_EXTMOD ?= $(SUBDIRS)
endif

ifeq ("$(origin M)", "command line")
  KBUILD_EXTMOD := $(M)
endif

# If building an external module we do not care about the all: rule
# but instead _all depend on modules
PHONY += all
ifeq ($(KBUILD_EXTMOD),)
_all: all
else
_all: modules
endif

ifeq ($(KBUILD_SRC),)
        # building in the source tree
        srctree := .
else
        ifeq ($(KBUILD_SRC)/,$(dir $(CURDIR)))
                # building in a subdirectory of the source tree
                srctree := ..
        else
                srctree := $(KBUILD_SRC)
        endif
endif
objtree		:= .
src		:= $(srctree)
obj		:= $(objtree)

VPATH		:= $(srctree)$(if $(KBUILD_EXTMOD),:$(KBUILD_EXTMOD))

export srctree objtree VPATH

# SUBARCH tells the usermode build what the underlying arch is.  That is set
# first, and if a usermode build is happening, the "ARCH=um" on the command
# line overrides the setting of ARCH below.  If a native build is happening,
# then ARCH is assigned, getting whatever value it gets normally, and
# SUBARCH is subsequently ignored.

SUBARCH := $(shell uname -m | sed -e s/i.86/x86/ -e s/x86_64/x86/ \
				  -e s/sun4u/sparc64/ \
				  -e s/arm.*/arm/ -e s/sa110/arm/ \
				  -e s/s390x/s390/ -e s/parisc64/parisc/ \
				  -e s/ppc.*/powerpc/ -e s/mips.*/mips/ \
				  -e s/sh[234].*/sh/ -e s/aarch64.*/arm64/ )

# Cross compiling and selecting different set of gcc/bin-utils
# ---------------------------------------------------------------------------
#
# When performing cross compilation for other architectures ARCH shall be set
# to the target architecture. (See arch/* for the possibilities).
# ARCH can be set during invocation of make:
# make ARCH=ia64
# Another way is to have ARCH set in the environment.
# The default ARCH is the host where make is executed.

# CROSS_COMPILE specify the prefix used for all executables used
# during compilation. Only gcc and related bin-utils executables
# are prefixed with $(CROSS_COMPILE).
# CROSS_COMPILE can be set on the command line
# make CROSS_COMPILE=ia64-linux-
# Alternatively CROSS_COMPILE can be set in the environment.
# A third alternative is to store a setting in .config so that plain
# "make" in the configured kernel build directory always uses that.
# Default value for CROSS_COMPILE is not to prefix executables
# Note: Some architectures assign CROSS_COMPILE in their arch/*/Makefile
ARCH		?= $(SUBARCH)
CROSS_COMPILE	?= $(CONFIG_CROSS_COMPILE:"%"=%)

# Architecture as present in compile.h
UTS_MACHINE 	:= $(ARCH)
SRCARCH 	:= $(ARCH)

# Additional ARCH settings for x86
ifeq ($(ARCH),i386)
        SRCARCH := x86
endif
ifeq ($(ARCH),x86_64)
        SRCARCH := x86
endif

# Additional ARCH settings for sparc
ifeq ($(ARCH),sparc32)
       SRCARCH := sparc
endif
ifeq ($(ARCH),sparc64)
       SRCARCH := sparc
endif

# Additional ARCH settings for sh
ifeq ($(ARCH),sh64)
       SRCARCH := sh
endif

# Additional ARCH settings for tile
ifeq ($(ARCH),tilepro)
       SRCARCH := tile
endif
ifeq ($(ARCH),tilegx)
       SRCARCH := tile
endif

# Where to locate arch specific headers
hdr-arch  := $(SRCARCH)

KCONFIG_CONFIG	?= .config
export KCONFIG_CONFIG

# SHELL used by kbuild
CONFIG_SHELL := $(shell if [ -x "$$BASH" ]; then echo $$BASH; \
	  else if [ -x /bin/bash ]; then echo /bin/bash; \
	  else echo sh; fi ; fi)

HOSTCC       = gcc
HOSTCXX      = g++
HOSTCFLAGS   = -Wall -Wmissing-prototypes -Wstrict-prototypes -O2 -fomit-frame-pointer -std=gnu89
HOSTCXXFLAGS = -O2

ifeq ($(shell $(HOSTCC) -v 2>&1 | grep -c "clang version"), 1)
HOSTCFLAGS  += -Wno-unused-value -Wno-unused-parameter \
		-Wno-missing-field-initializers -fno-delete-null-pointer-checks
endif

# Decide whether to build built-in, modular, or both.
# Normally, just do built-in.

KBUILD_MODULES :=
KBUILD_BUILTIN := 1

# If we have only "make modules", don't compile built-in objects.
# When we're building modules with modversions, we need to consider
# the built-in objects during the descend as well, in order to
# make sure the checksums are up to date before we record them.

ifeq ($(MAKECMDGOALS),modules)
  KBUILD_BUILTIN := $(if $(CONFIG_MODVERSIONS),1)
endif

# If we have "make <whatever> modules", compile modules
# in addition to whatever we do anyway.
# Just "make" or "make all" shall build modules as well

ifneq ($(filter all _all modules,$(MAKECMDGOALS)),)
  KBUILD_MODULES := 1
endif

ifeq ($(MAKECMDGOALS),)
  KBUILD_MODULES := 1
endif

export KBUILD_MODULES KBUILD_BUILTIN
export KBUILD_CHECKSRC KBUILD_SRC KBUILD_EXTMOD

# We need some generic definitions (do not try to remake the file).
scripts/Kbuild.include: ;
include scripts/Kbuild.include

# Make variables (CC, etc...)
AS		= $(CROSS_COMPILE)as
LD		= $(CROSS_COMPILE)ld
CC		= $(CROSS_COMPILE)gcc
CPP		= $(CC) -E
AR		= $(CROSS_COMPILE)ar
NM		= $(CROSS_COMPILE)nm
STRIP		= $(CROSS_COMPILE)strip
OBJCOPY		= $(CROSS_COMPILE)objcopy
OBJDUMP		= $(CROSS_COMPILE)objdump
AWK		= awk
GENKSYMS	= scripts/genksyms/genksyms
INSTALLKERNEL  := installkernel
DEPMOD		= /sbin/depmod
PERL		= perl
PYTHON		= python
CHECK		= sparse

CHECKFLAGS     := -D__linux__ -Dlinux -D__STDC__ -Dunix -D__unix__ \
		  -Wbitwise -Wno-return-void $(CF)
CFLAGS_MODULE   =
AFLAGS_MODULE   =
LDFLAGS_MODULE  =
CFLAGS_KERNEL	=
AFLAGS_KERNEL	=
CFLAGS_GCOV	= -fprofile-arcs -ftest-coverage -fno-tree-loop-im -Wno-maybe-uninitialized
CFLAGS_KCOV	= -fsanitize-coverage=trace-pc


# Use USERINCLUDE when you must reference the UAPI directories only.
USERINCLUDE    := \
		-I$(srctree)/arch/$(hdr-arch)/include/uapi \
		-Iarch/$(hdr-arch)/include/generated/uapi \
		-I$(srctree)/include/uapi \
		-Iinclude/generated/uapi \
                -include $(srctree)/include/linux/kconfig.h

# Use LINUXINCLUDE when you must reference the include/ directory.
# Needed to be compatible with the O= option
LINUXINCLUDE    := \
		-I$(srctree)/arch/$(hdr-arch)/include \
		-Iarch/$(hdr-arch)/include/generated/uapi \
		-Iarch/$(hdr-arch)/include/generated \
		$(if $(KBUILD_SRC), -I$(srctree)/include) \
		-Iinclude \
		$(USERINCLUDE)

KBUILD_CPPFLAGS := -D__KERNEL__

KBUILD_CFLAGS   := -Wall -Wundef -Wstrict-prototypes -Wno-trigraphs \
		   -fno-strict-aliasing -fno-common \
		   -Werror-implicit-function-declaration \
		   -Wno-format-security \
		   -std=gnu89

KBUILD_AFLAGS_KERNEL :=
KBUILD_CFLAGS_KERNEL :=
KBUILD_AFLAGS   := -D__ASSEMBLY__
KBUILD_AFLAGS_MODULE  := -DMODULE
KBUILD_CFLAGS_MODULE  := -DMODULE
KBUILD_LDFLAGS_MODULE := -T $(srctree)/scripts/module-common.lds

# Read KERNELRELEASE from include/config/kernel.release (if it exists)
KERNELRELEASE = $(shell cat include/config/kernel.release 2> /dev/null)
KERNELVERSION = $(VERSION)$(if $(PATCHLEVEL),.$(PATCHLEVEL)$(if $(SUBLEVEL),.$(SUBLEVEL)))$(EXTRAVERSION)

export VERSION PATCHLEVEL SUBLEVEL KERNELRELEASE KERNELVERSION
export ARCH SRCARCH CONFIG_SHELL HOSTCC HOSTCFLAGS CROSS_COMPILE AS LD CC
export CPP AR NM STRIP OBJCOPY OBJDUMP
export MAKE AWK GENKSYMS INSTALLKERNEL PERL PYTHON UTS_MACHINE
export HOSTCXX HOSTCXXFLAGS LDFLAGS_MODULE CHECK CHECKFLAGS

export KBUILD_CPPFLAGS NOSTDINC_FLAGS LINUXINCLUDE OBJCOPYFLAGS LDFLAGS
export KBUILD_CFLAGS CFLAGS_KERNEL CFLAGS_MODULE CFLAGS_GCOV CFLAGS_KCOV CFLAGS_KASAN CFLAGS_UBSAN
export KBUILD_AFLAGS AFLAGS_KERNEL AFLAGS_MODULE
export KBUILD_AFLAGS_MODULE KBUILD_CFLAGS_MODULE KBUILD_LDFLAGS_MODULE
export KBUILD_AFLAGS_KERNEL KBUILD_CFLAGS_KERNEL
export KBUILD_ARFLAGS

# When compiling out-of-tree modules, put MODVERDIR in the module
# tree rather than in the kernel tree. The kernel tree might
# even be read-only.
export MODVERDIR := $(if $(KBUILD_EXTMOD),$(firstword $(KBUILD_EXTMOD))/).tmp_versions

# Files to ignore in find ... statements

export RCS_FIND_IGNORE := \( -name SCCS -o -name BitKeeper -o -name .svn -o    \
			  -name CVS -o -name .pc -o -name .hg -o -name .git \) \
			  -prune -o
export RCS_TAR_IGNORE := --exclude SCCS --exclude BitKeeper --exclude .svn \
			 --exclude CVS --exclude .pc --exclude .hg --exclude .git

# ===========================================================================
# Rules shared between *config targets and build targets

# Basic helpers built in scripts/
PHONY += scripts_basic
scripts_basic:
	$(Q)$(MAKE) $(build)=scripts/basic
	$(Q)rm -f .tmp_quiet_recordmcount

# To avoid any implicit rule to kick in, define an empty command.
scripts/basic/%: scripts_basic ;

PHONY += outputmakefile
# outputmakefile generates a Makefile in the output directory, if using a
# separate output directory. This allows convenient use of make in the
# output directory.
outputmakefile:
ifneq ($(KBUILD_SRC),)
	$(Q)ln -fsn $(srctree) source
	$(Q)$(CONFIG_SHELL) $(srctree)/scripts/mkmakefile \
	    $(srctree) $(objtree) $(VERSION) $(PATCHLEVEL)
endif

# Support for using generic headers in asm-generic
PHONY += asm-generic
asm-generic:
	$(Q)$(MAKE) -f $(srctree)/scripts/Makefile.asm-generic \
	            src=asm obj=arch/$(SRCARCH)/include/generated/asm
	$(Q)$(MAKE) -f $(srctree)/scripts/Makefile.asm-generic \
	            src=uapi/asm obj=arch/$(SRCARCH)/include/generated/uapi/asm

# To make sure we do not include .config for any of the *config targets
# catch them early, and hand them over to scripts/kconfig/Makefile
# It is allowed to specify more targets when calling make, including
# mixing *config targets and build targets.
# For example 'make oldconfig all'.
# Detect when mixed targets is specified, and make a second invocation
# of make so .config is not included in this case either (for *config).

version_h := include/generated/uapi/linux/version.h
old_version_h := include/linux/version.h

no-dot-config-targets := clean mrproper distclean \
			 cscope gtags TAGS tags help% %docs check% coccicheck \
			 $(version_h) headers_% archheaders archscripts \
			 kernelversion %src-pkg

config-targets := 0
mixed-targets  := 0
dot-config     := 1

ifneq ($(filter $(no-dot-config-targets), $(MAKECMDGOALS)),)
	ifeq ($(filter-out $(no-dot-config-targets), $(MAKECMDGOALS)),)
		dot-config := 0
	endif
endif

ifeq ($(KBUILD_EXTMOD),)
        ifneq ($(filter config %config,$(MAKECMDGOALS)),)
                config-targets := 1
                ifneq ($(words $(MAKECMDGOALS)),1)
                        mixed-targets := 1
                endif
        endif
endif
# install and module_install need also be processed one by one
ifneq ($(filter install,$(MAKECMDGOALS)),)
        ifneq ($(filter modules_install,$(MAKECMDGOALS)),)
	        mixed-targets := 1
        endif
endif

ifeq ($(mixed-targets),1)
# ===========================================================================
# We're called with mixed targets (*config and build targets).
# Handle them one by one.

PHONY += $(MAKECMDGOALS) __build_one_by_one

$(filter-out __build_one_by_one, $(MAKECMDGOALS)): __build_one_by_one
	@:

__build_one_by_one:
	$(Q)set -e; \
	for i in $(MAKECMDGOALS); do \
		$(MAKE) -f $(srctree)/Makefile $$i; \
	done

else
ifeq ($(config-targets),1)
# ===========================================================================
# *config targets only - make sure prerequisites are updated, and descend
# in scripts/kconfig to make the *config target

# Read arch specific Makefile to set KBUILD_DEFCONFIG as needed.
# KBUILD_DEFCONFIG may point out an alternative default configuration
# used for 'make defconfig'
include arch/$(SRCARCH)/Makefile
export KBUILD_DEFCONFIG KBUILD_KCONFIG

config: scripts_basic outputmakefile FORCE
	$(Q)$(MAKE) $(build)=scripts/kconfig $@

%config: scripts_basic outputmakefile FORCE
	$(Q)$(MAKE) $(build)=scripts/kconfig $@

else
# ===========================================================================
# Build targets only - this includes vmlinux, arch specific targets, clean
# targets and others. In general all targets except *config targets.

ifeq ($(KBUILD_EXTMOD),)
# Additional helpers built in scripts/
# Carefully list dependencies so we do not try to build scripts twice
# in parallel
PHONY += scripts
scripts: scripts_basic include/config/auto.conf include/config/tristate.conf \
	 asm-generic
	$(Q)$(MAKE) $(build)=$(@)

# Objects we will link into vmlinux / subdirs we need to visit
init-y		:= init/
drivers-y	:= drivers/ sound/ firmware/
net-y		:= net/
libs-y		:= lib/
core-y		:= usr/
virt-y		:= virt/
endif # KBUILD_EXTMOD

ifeq ($(dot-config),1)
# Read in config
-include include/config/auto.conf

ifeq ($(KBUILD_EXTMOD),)
# Read in dependencies to all Kconfig* files, make sure to run
# oldconfig if changes are detected.
-include include/config/auto.conf.cmd

# To avoid any implicit rule to kick in, define an empty command
$(KCONFIG_CONFIG) include/config/auto.conf.cmd: ;

# If .config is newer than include/config/auto.conf, someone tinkered
# with it and forgot to run make oldconfig.
# if auto.conf.cmd is missing then we are probably in a cleaned tree so
# we execute the config step to be sure to catch updated Kconfig files
include/config/%.conf: $(KCONFIG_CONFIG) include/config/auto.conf.cmd
	$(Q)$(MAKE) -f $(srctree)/Makefile silentoldconfig
else
# external modules needs include/generated/autoconf.h and include/config/auto.conf
# but do not care if they are up-to-date. Use auto.conf to trigger the test
PHONY += include/config/auto.conf

include/config/auto.conf:
	$(Q)test -e include/generated/autoconf.h -a -e $@ || (		\
	echo >&2;							\
	echo >&2 "  ERROR: Kernel configuration is invalid.";		\
	echo >&2 "         include/generated/autoconf.h or $@ are missing.";\
	echo >&2 "         Run 'make oldconfig && make prepare' on kernel src to fix it.";	\
	echo >&2 ;							\
	/bin/false)

endif # KBUILD_EXTMOD

else
# Dummy target needed, because used as prerequisite
include/config/auto.conf: ;
endif # $(dot-config)

# The all: target is the default when no target is given on the
# command line.
# This allow a user to issue only 'make' to build a kernel including modules
# Defaults to vmlinux, but the arch makefile usually adds further targets
all: vmlinux

# The arch Makefile can set ARCH_{CPP,A,C}FLAGS to override the default
# values of the respective KBUILD_* variables
ARCH_CPPFLAGS :=
ARCH_AFLAGS :=
ARCH_CFLAGS :=
include arch/$(SRCARCH)/Makefile

KBUILD_CFLAGS	+= $(call cc-option,-fno-delete-null-pointer-checks,)

ifdef CONFIG_CC_OPTIMIZE_FOR_SIZE
KBUILD_CFLAGS	+= -Os $(call cc-disable-warning,maybe-uninitialized,)
else
ifdef CONFIG_PROFILE_ALL_BRANCHES
KBUILD_CFLAGS	+= -O2 $(call cc-disable-warning,maybe-uninitialized,)
else
KBUILD_CFLAGS   += -O2
endif
endif

# Tell gcc to never replace conditional load with a non-conditional one
KBUILD_CFLAGS	+= $(call cc-option,--param=allow-store-data-races=0)

ifdef CONFIG_READABLE_ASM
# Disable optimizations that make assembler listings hard to read.
# reorder blocks reorders the control in the function
# ipa clone creates specialized cloned functions
# partial inlining inlines only parts of functions
KBUILD_CFLAGS += $(call cc-option,-fno-reorder-blocks,) \
                 $(call cc-option,-fno-ipa-cp-clone,) \
                 $(call cc-option,-fno-partial-inlining)
endif

ifneq ($(CONFIG_FRAME_WARN),0)
KBUILD_CFLAGS += $(call cc-option,-Wframe-larger-than=${CONFIG_FRAME_WARN})
endif

# Handle stack protector mode.
#
# Since kbuild can potentially perform two passes (first with the old
# .config values and then with updated .config values), we cannot error out
# if a desired compiler option is unsupported. If we were to error, kbuild
# could never get to the second pass and actually notice that we changed
# the option to something that was supported.
#
# Additionally, we don't want to fallback and/or silently change which compiler
# flags will be used, since that leads to producing kernels with different
# security feature characteristics depending on the compiler used. ("But I
# selected CC_STACKPROTECTOR_STRONG! Why did it build with _REGULAR?!")
#
# The middle ground is to warn here so that the failed option is obvious, but
# to let the build fail with bad compiler flags so that we can't produce a
# kernel when there is a CONFIG and compiler mismatch.
#
ifdef CONFIG_CC_STACKPROTECTOR_REGULAR
  stackp-flag := -fstack-protector
  ifeq ($(call cc-option, $(stackp-flag)),)
    $(warning Cannot use CONFIG_CC_STACKPROTECTOR_REGULAR: \
             -fstack-protector not supported by compiler)
  endif
else
ifdef CONFIG_CC_STACKPROTECTOR_STRONG
  stackp-flag := -fstack-protector-strong
  ifeq ($(call cc-option, $(stackp-flag)),)
    $(warning Cannot use CONFIG_CC_STACKPROTECTOR_STRONG: \
	      -fstack-protector-strong not supported by compiler)
  endif
else
  # Force off for distro compilers that enable stack protector by default.
  stackp-flag := $(call cc-option, -fno-stack-protector)
endif
endif
KBUILD_CFLAGS += $(stackp-flag)

ifdef CONFIG_KCOV
  ifeq ($(call cc-option, $(CFLAGS_KCOV)),)
    $(warning Cannot use CONFIG_KCOV: \
             -fsanitize-coverage=trace-pc is not supported by compiler)
    CFLAGS_KCOV =
  endif
endif

ifeq ($(cc-name),clang)
KBUILD_CPPFLAGS += $(call cc-option,-Qunused-arguments,)
KBUILD_CPPFLAGS += $(call cc-option,-Wno-unknown-warning-option,)
KBUILD_CFLAGS += $(call cc-disable-warning, unused-variable)
KBUILD_CFLAGS += $(call cc-disable-warning, format-invalid-specifier)
KBUILD_CFLAGS += $(call cc-disable-warning, gnu)
# Quiet clang warning: comparison of unsigned expression < 0 is always false
KBUILD_CFLAGS += $(call cc-disable-warning, tautological-compare)
# CLANG uses a _MergedGlobals as optimization, but this breaks modpost, as the
# source of a reference will be _MergedGlobals and not on of the whitelisted names.
# See modpost pattern 2
KBUILD_CFLAGS += $(call cc-option, -mno-global-merge,)
KBUILD_CFLAGS += $(call cc-option, -fcatch-undefined-behavior)
else

# These warnings generated too much noise in a regular build.
# Use make W=1 to enable them (see scripts/Makefile.build)
KBUILD_CFLAGS += $(call cc-disable-warning, unused-but-set-variable)
KBUILD_CFLAGS += $(call cc-disable-warning, unused-const-variable)
endif

ifdef CONFIG_FRAME_POINTER
KBUILD_CFLAGS	+= -fno-omit-frame-pointer -fno-optimize-sibling-calls
else
# Some targets (ARM with Thumb2, for example), can't be built with frame
# pointers.  For those, we don't have FUNCTION_TRACER automatically
# select FRAME_POINTER.  However, FUNCTION_TRACER adds -pg, and this is
# incompatible with -fomit-frame-pointer with current GCC, so we don't use
# -fomit-frame-pointer with FUNCTION_TRACER.
ifndef CONFIG_FUNCTION_TRACER
KBUILD_CFLAGS	+= -fomit-frame-pointer
endif
endif

KBUILD_CFLAGS   += $(call cc-option, -fno-var-tracking-assignments)

ifdef CONFIG_DEBUG_INFO
ifdef CONFIG_DEBUG_INFO_SPLIT
KBUILD_CFLAGS   += $(call cc-option, -gsplit-dwarf, -g)
else
KBUILD_CFLAGS	+= -g
endif
KBUILD_AFLAGS	+= -Wa,-gdwarf-2
endif
ifdef CONFIG_DEBUG_INFO_DWARF4
KBUILD_CFLAGS	+= $(call cc-option, -gdwarf-4,)
endif

ifdef CONFIG_DEBUG_INFO_REDUCED
KBUILD_CFLAGS 	+= $(call cc-option, -femit-struct-debug-baseonly) \
		   $(call cc-option,-fno-var-tracking)
endif

ifdef CONFIG_FUNCTION_TRACER
ifndef CC_FLAGS_FTRACE
CC_FLAGS_FTRACE := -pg
endif
export CC_FLAGS_FTRACE
ifdef CONFIG_HAVE_FENTRY
CC_USING_FENTRY	:= $(call cc-option, -mfentry -DCC_USING_FENTRY)
endif
KBUILD_CFLAGS	+= $(CC_FLAGS_FTRACE) $(CC_USING_FENTRY)
KBUILD_AFLAGS	+= $(CC_USING_FENTRY)
ifdef CONFIG_DYNAMIC_FTRACE
	ifdef CONFIG_HAVE_C_RECORDMCOUNT
		BUILD_C_RECORDMCOUNT := y
		export BUILD_C_RECORDMCOUNT
	endif
endif
endif

# We trigger additional mismatches with less inlining
ifdef CONFIG_DEBUG_SECTION_MISMATCH
KBUILD_CFLAGS += $(call cc-option, -fno-inline-functions-called-once)
endif

# arch Makefile may override CC so keep this after arch Makefile is included
NOSTDINC_FLAGS += -nostdinc -isystem $(shell $(CC) -print-file-name=include)
CHECKFLAGS     += $(NOSTDINC_FLAGS)

# warn about C99 declaration after statement
KBUILD_CFLAGS += $(call cc-option,-Wdeclaration-after-statement,)

# disable pointer signed / unsigned warnings in gcc 4.0
KBUILD_CFLAGS += $(call cc-disable-warning, pointer-sign)

# disable invalid "can't wrap" optimizations for signed / pointers
KBUILD_CFLAGS	+= $(call cc-option,-fno-strict-overflow)

# conserve stack if available
KBUILD_CFLAGS   += $(call cc-option,-fconserve-stack)

# disallow errors like 'EXPORT_GPL(foo);' with missing header
KBUILD_CFLAGS   += $(call cc-option,-Werror=implicit-int)

# require functions to have arguments in prototypes, not empty 'int foo()'
KBUILD_CFLAGS   += $(call cc-option,-Werror=strict-prototypes)

# Prohibit date/time macros, which would make the build non-deterministic
KBUILD_CFLAGS   += $(call cc-option,-Werror=date-time)

# enforce correct pointer usage
KBUILD_CFLAGS   += $(call cc-option,-Werror=incompatible-pointer-types)

# use the deterministic mode of AR if available
KBUILD_ARFLAGS := $(call ar-option,D)

# check for 'asm goto'
ifeq ($(shell $(CONFIG_SHELL) $(srctree)/scripts/gcc-goto.sh $(CC)), y)
	KBUILD_CFLAGS += -DCC_HAVE_ASM_GOTO
	KBUILD_AFLAGS += -DCC_HAVE_ASM_GOTO
endif

include scripts/Makefile.kasan
include scripts/Makefile.extrawarn
include scripts/Makefile.ubsan

# Add any arch overrides and user supplied CPPFLAGS, AFLAGS and CFLAGS as the
# last assignments
KBUILD_CPPFLAGS += $(ARCH_CPPFLAGS) $(KCPPFLAGS)
KBUILD_AFLAGS   += $(ARCH_AFLAGS)   $(KAFLAGS)
KBUILD_CFLAGS   += $(ARCH_CFLAGS)   $(KCFLAGS)

# Use --build-id when available.
LDFLAGS_BUILD_ID = $(patsubst -Wl$(comma)%,%,\
			      $(call cc-ldoption, -Wl$(comma)--build-id,))
KBUILD_LDFLAGS_MODULE += $(LDFLAGS_BUILD_ID)
LDFLAGS_vmlinux += $(LDFLAGS_BUILD_ID)

ifeq ($(CONFIG_STRIP_ASM_SYMS),y)
LDFLAGS_vmlinux	+= $(call ld-option, -X,)
endif

# Default kernel image to build when no specific target is given.
# KBUILD_IMAGE may be overruled on the command line or
# set in the environment
# Also any assignments in arch/$(ARCH)/Makefile take precedence over
# this default value
export KBUILD_IMAGE ?= vmlinux

#
# INSTALL_PATH specifies where to place the updated kernel and system map
# images. Default is /boot, but you can set it to other values
export	INSTALL_PATH ?= /boot

#
# INSTALL_DTBS_PATH specifies a prefix for relocations required by build roots.
# Like INSTALL_MOD_PATH, it isn't defined in the Makefile, but can be passed as
# an argument if needed. Otherwise it defaults to the kernel install path
#
export INSTALL_DTBS_PATH ?= $(INSTALL_PATH)/dtbs/$(KERNELRELEASE)

#
# INSTALL_MOD_PATH specifies a prefix to MODLIB for module directory
# relocations required by build roots.  This is not defined in the
# makefile but the argument can be passed to make if needed.
#

MODLIB	= $(INSTALL_MOD_PATH)/lib/modules/$(KERNELRELEASE)
export MODLIB

#
# INSTALL_MOD_STRIP, if defined, will cause modules to be
# stripped after they are installed.  If INSTALL_MOD_STRIP is '1', then
# the default option --strip-debug will be used.  Otherwise,
# INSTALL_MOD_STRIP value will be used as the options to the strip command.

ifdef INSTALL_MOD_STRIP
ifeq ($(INSTALL_MOD_STRIP),1)
mod_strip_cmd = $(STRIP) --strip-debug
else
mod_strip_cmd = $(STRIP) $(INSTALL_MOD_STRIP)
endif # INSTALL_MOD_STRIP=1
else
mod_strip_cmd = true
endif # INSTALL_MOD_STRIP
export mod_strip_cmd

# CONFIG_MODULE_COMPRESS, if defined, will cause module to be compressed
# after they are installed in agreement with CONFIG_MODULE_COMPRESS_GZIP
# or CONFIG_MODULE_COMPRESS_XZ.

mod_compress_cmd = true
ifdef CONFIG_MODULE_COMPRESS
  ifdef CONFIG_MODULE_COMPRESS_GZIP
    mod_compress_cmd = gzip -n -f
  endif # CONFIG_MODULE_COMPRESS_GZIP
  ifdef CONFIG_MODULE_COMPRESS_XZ
    mod_compress_cmd = xz -f
  endif # CONFIG_MODULE_COMPRESS_XZ
endif # CONFIG_MODULE_COMPRESS
export mod_compress_cmd

# Select initial ramdisk compression format, default is gzip(1).
# This shall be used by the dracut(8) tool while creating an initramfs image.
#
INITRD_COMPRESS-y                  := gzip
INITRD_COMPRESS-$(CONFIG_RD_BZIP2) := bzip2
INITRD_COMPRESS-$(CONFIG_RD_LZMA)  := lzma
INITRD_COMPRESS-$(CONFIG_RD_XZ)    := xz
INITRD_COMPRESS-$(CONFIG_RD_LZO)   := lzo
INITRD_COMPRESS-$(CONFIG_RD_LZ4)   := lz4
# do not export INITRD_COMPRESS, since we didn't actually
# choose a sane default compression above.
# export INITRD_COMPRESS := $(INITRD_COMPRESS-y)

ifdef CONFIG_MODULE_SIG_ALL
$(eval $(call config_filename,MODULE_SIG_KEY))

mod_sign_cmd = scripts/sign-file $(CONFIG_MODULE_SIG_HASH) $(MODULE_SIG_KEY_SRCPREFIX)$(CONFIG_MODULE_SIG_KEY) certs/signing_key.x509
else
mod_sign_cmd = true
endif
export mod_sign_cmd


ifeq ($(KBUILD_EXTMOD),)
core-y		+= kernel/ certs/ mm/ fs/ ipc/ security/ crypto/ block/

vmlinux-dirs	:= $(patsubst %/,%,$(filter %/, $(init-y) $(init-m) \
		     $(core-y) $(core-m) $(drivers-y) $(drivers-m) \
		     $(net-y) $(net-m) $(libs-y) $(libs-m) $(virt-y)))

vmlinux-alldirs	:= $(sort $(vmlinux-dirs) $(patsubst %/,%,$(filter %/, \
		     $(init-) $(core-) $(drivers-) $(net-) $(libs-) $(virt-))))

init-y		:= $(patsubst %/, %/built-in.o, $(init-y))
core-y		:= $(patsubst %/, %/built-in.o, $(core-y))
drivers-y	:= $(patsubst %/, %/built-in.o, $(drivers-y))
net-y		:= $(patsubst %/, %/built-in.o, $(net-y))
libs-y1		:= $(patsubst %/, %/lib.a, $(libs-y))
libs-y2		:= $(patsubst %/, %/built-in.o, $(libs-y))
libs-y		:= $(libs-y1) $(libs-y2)
virt-y		:= $(patsubst %/, %/built-in.o, $(virt-y))

# Externally visible symbols (used by link-vmlinux.sh)
export KBUILD_VMLINUX_INIT := $(head-y) $(init-y)
export KBUILD_VMLINUX_MAIN := $(core-y) $(libs-y) $(drivers-y) $(net-y) $(virt-y)
export KBUILD_LDS          := arch/$(SRCARCH)/kernel/vmlinux.lds
export LDFLAGS_vmlinux
# used by scripts/pacmage/Makefile
export KBUILD_ALLDIRS := $(sort $(filter-out arch/%,$(vmlinux-alldirs)) arch Documentation include samples scripts tools)

vmlinux-deps := $(KBUILD_LDS) $(KBUILD_VMLINUX_INIT) $(KBUILD_VMLINUX_MAIN)

# Include targets which we want to execute sequentially if the rest of the
# kernel build went well. If CONFIG_TRIM_UNUSED_KSYMS is set, this might be
# evaluated more than once.
PHONY += vmlinux_prereq
vmlinux_prereq: $(vmlinux-deps) FORCE
ifdef CONFIG_HEADERS_CHECK
	$(Q)$(MAKE) -f $(srctree)/Makefile headers_check
endif
ifdef CONFIG_BUILD_DOCSRC
	$(Q)$(MAKE) $(build)=Documentation
endif
ifdef CONFIG_GDB_SCRIPTS
	$(Q)ln -fsn `cd $(srctree) && /bin/pwd`/scripts/gdb/vmlinux-gdb.py
endif
ifdef CONFIG_TRIM_UNUSED_KSYMS
	$(Q)$(CONFIG_SHELL) $(srctree)/scripts/adjust_autoksyms.sh \
	  "$(MAKE) KBUILD_MODULES=1 -f $(srctree)/Makefile vmlinux_prereq"
endif

# standalone target for easier testing
include/generated/autoksyms.h: FORCE
	$(Q)$(CONFIG_SHELL) $(srctree)/scripts/adjust_autoksyms.sh true

# Final link of vmlinux
      cmd_link-vmlinux = $(CONFIG_SHELL) $< $(LD) $(LDFLAGS) $(LDFLAGS_vmlinux)
quiet_cmd_link-vmlinux = LINK    $@

vmlinux: scripts/link-vmlinux.sh vmlinux_prereq $(vmlinux-deps) FORCE
	+$(call if_changed,link-vmlinux)

# Build samples along the rest of the kernel
ifdef CONFIG_SAMPLES
vmlinux-dirs += samples
endif

# The actual objects are generated when descending,
# make sure no implicit rule kicks in
$(sort $(vmlinux-deps)): $(vmlinux-dirs) ;

# Handle descending into subdirectories listed in $(vmlinux-dirs)
# Preset locale variables to speed up the build process. Limit locale
# tweaks to this spot to avoid wrong language settings when running
# make menuconfig etc.
# Error messages still appears in the original language

PHONY += $(vmlinux-dirs)
$(vmlinux-dirs): prepare scripts
	$(Q)$(MAKE) $(build)=$@

define filechk_kernel.release
	echo "$(KERNELVERSION)$$($(CONFIG_SHELL) $(srctree)/scripts/setlocalversion $(srctree))"
endef

# Store (new) KERNELRELEASE string in include/config/kernel.release
include/config/kernel.release: include/config/auto.conf FORCE
	$(call filechk,kernel.release)


# Things we need to do before we recursively start building the kernel
# or the modules are listed in "prepare".
# A multi level approach is used. prepareN is processed before prepareN-1.
# archprepare is used in arch Makefiles and when processed asm symlink,
# version.h and scripts_basic is processed / created.

# Listed in dependency order
PHONY += prepare archprepare prepare0 prepare1 prepare2 prepare3

# prepare3 is used to check if we are building in a separate output directory,
# and if so do:
# 1) Check that make has not been executed in the kernel src $(srctree)
prepare3: include/config/kernel.release
ifneq ($(KBUILD_SRC),)
	@$(kecho) '  Using $(srctree) as source for kernel'
	$(Q)if [ -f $(srctree)/.config -o -d $(srctree)/include/config ]; then \
		echo >&2 "  $(srctree) is not clean, please run 'make mrproper'"; \
		echo >&2 "  in the '$(srctree)' directory.";\
		/bin/false; \
	fi;
endif

# prepare2 creates a makefile if using a separate output directory
prepare2: prepare3 outputmakefile asm-generic

prepare1: prepare2 $(version_h) include/generated/utsrelease.h \
                   include/config/auto.conf
	$(cmd_crmodverdir)
	$(Q)test -e include/generated/autoksyms.h || \
	    touch   include/generated/autoksyms.h

archprepare: archheaders archscripts prepare1 scripts_basic

prepare0: archprepare
	$(Q)$(MAKE) $(build)=.

# All the preparing..
prepare: prepare0 prepare-objtool

ifdef CONFIG_STACK_VALIDATION
  has_libelf := $(call try-run,\
		echo "int main() {}" | $(HOSTCC) -xc -o /dev/null -lelf -,1,0)
  ifeq ($(has_libelf),1)
    objtool_target := tools/objtool FORCE
  else
    $(warning "Cannot use CONFIG_STACK_VALIDATION, please install libelf-dev or elfutils-libelf-devel")
    SKIP_STACK_VALIDATION := 1
    export SKIP_STACK_VALIDATION
  endif
endif

PHONY += prepare-objtool
prepare-objtool: $(objtool_target)

# Generate some files
# ---------------------------------------------------------------------------

# KERNELRELEASE can change from a few different places, meaning version.h
# needs to be updated, so this check is forced on all builds

uts_len := 64
define filechk_utsrelease.h
	if [ `echo -n "$(KERNELRELEASE)" | wc -c ` -gt $(uts_len) ]; then \
	  echo '"$(KERNELRELEASE)" exceeds $(uts_len) characters' >&2;    \
	  exit 1;                                                         \
	fi;                                                               \
	(echo \#define UTS_RELEASE \"$(KERNELRELEASE)\";)
endef

define filechk_version.h
	(echo \#define LINUX_VERSION_CODE $(shell                         \
	expr $(VERSION) \* 65536 + 0$(PATCHLEVEL) \* 256 + 0$(SUBLEVEL)); \
	echo '#define KERNEL_VERSION(a,b,c) (((a) << 16) + ((b) << 8) + (c))';)
endef

$(version_h): $(srctree)/Makefile FORCE
	$(call filechk,version.h)
	$(Q)rm -f $(old_version_h)

include/generated/utsrelease.h: include/config/kernel.release FORCE
	$(call filechk,utsrelease.h)

PHONY += headerdep
headerdep:
	$(Q)find $(srctree)/include/ -name '*.h' | xargs --max-args 1 \
	$(srctree)/scripts/headerdep.pl -I$(srctree)/include

# ---------------------------------------------------------------------------
# Firmware install
INSTALL_FW_PATH=$(INSTALL_MOD_PATH)/lib/firmware
export INSTALL_FW_PATH

PHONY += firmware_install
firmware_install:
	@mkdir -p $(objtree)/firmware
	$(Q)$(MAKE) -f $(srctree)/scripts/Makefile.fwinst obj=firmware __fw_install

# ---------------------------------------------------------------------------
# Kernel headers

#Default location for installed headers
export INSTALL_HDR_PATH = $(objtree)/usr

# If we do an all arch process set dst to asm-$(hdr-arch)
hdr-dst = $(if $(KBUILD_HEADERS), dst=include/asm-$(hdr-arch), dst=include/asm)

PHONY += archheaders
archheaders:

PHONY += archscripts
archscripts:

PHONY += __headers
__headers: $(version_h) scripts_basic asm-generic archheaders archscripts
	$(Q)$(MAKE) $(build)=scripts build_unifdef

PHONY += headers_install_all
headers_install_all:
	$(Q)$(CONFIG_SHELL) $(srctree)/scripts/headers.sh install

PHONY += headers_install
headers_install: __headers
	$(if $(wildcard $(srctree)/arch/$(hdr-arch)/include/uapi/asm/Kbuild),, \
	  $(error Headers not exportable for the $(SRCARCH) architecture))
	$(Q)$(MAKE) $(hdr-inst)=include/uapi
	$(Q)$(MAKE) $(hdr-inst)=arch/$(hdr-arch)/include/uapi/asm $(hdr-dst)

PHONY += headers_check_all
headers_check_all: headers_install_all
	$(Q)$(CONFIG_SHELL) $(srctree)/scripts/headers.sh check

PHONY += headers_check
headers_check: headers_install
	$(Q)$(MAKE) $(hdr-inst)=include/uapi HDRCHECK=1
	$(Q)$(MAKE) $(hdr-inst)=arch/$(hdr-arch)/include/uapi/asm $(hdr-dst) HDRCHECK=1

# ---------------------------------------------------------------------------
# Kernel selftest

PHONY += kselftest
kselftest:
	$(Q)$(MAKE) -C tools/testing/selftests run_tests

kselftest-clean:
	$(Q)$(MAKE) -C tools/testing/selftests clean

PHONY += kselftest-merge
kselftest-merge:
	$(if $(wildcard $(objtree)/.config),, $(error No .config exists, config your kernel first!))
	$(Q)$(CONFIG_SHELL) $(srctree)/scripts/kconfig/merge_config.sh \
		-m $(objtree)/.config \
		$(srctree)/tools/testing/selftests/*/config
	+$(Q)$(MAKE) -f $(srctree)/Makefile olddefconfig

# ---------------------------------------------------------------------------
# Modules

ifdef CONFIG_MODULES

# By default, build modules as well

all: modules

# Build modules
#
# A module can be listed more than once in obj-m resulting in
# duplicate lines in modules.order files.  Those are removed
# using awk while concatenating to the final file.

PHONY += modules
modules: $(vmlinux-dirs) $(if $(KBUILD_BUILTIN),vmlinux) modules.builtin
	$(Q)$(AWK) '!x[$$0]++' $(vmlinux-dirs:%=$(objtree)/%/modules.order) > $(objtree)/modules.order
	@$(kecho) '  Building modules, stage 2.';
	$(Q)$(MAKE) -f $(srctree)/scripts/Makefile.modpost
	$(Q)$(MAKE) -f $(srctree)/scripts/Makefile.fwinst obj=firmware __fw_modbuild

modules.builtin: $(vmlinux-dirs:%=%/modules.builtin)
	$(Q)$(AWK) '!x[$$0]++' $^ > $(objtree)/modules.builtin

%/modules.builtin: include/config/auto.conf
	$(Q)$(MAKE) $(modbuiltin)=$*


# Target to prepare building external modules
PHONY += modules_prepare
modules_prepare: prepare scripts

# Target to install modules
PHONY += modules_install
modules_install: _modinst_ _modinst_post

PHONY += _modinst_
_modinst_:
	@rm -rf $(MODLIB)/kernel
	@rm -f $(MODLIB)/source
	@mkdir -p $(MODLIB)/kernel
	@ln -s `cd $(srctree) && /bin/pwd` $(MODLIB)/source
	@if [ ! $(objtree) -ef  $(MODLIB)/build ]; then \
		rm -f $(MODLIB)/build ; \
		ln -s $(CURDIR) $(MODLIB)/build ; \
	fi
	@cp -f $(objtree)/modules.order $(MODLIB)/
	@cp -f $(objtree)/modules.builtin $(MODLIB)/
	$(Q)$(MAKE) -f $(srctree)/scripts/Makefile.modinst

# This depmod is only for convenience to give the initial
# boot a modules.dep even before / is mounted read-write.  However the
# boot script depmod is the master version.
PHONY += _modinst_post
_modinst_post: _modinst_
	$(Q)$(MAKE) -f $(srctree)/scripts/Makefile.fwinst obj=firmware __fw_modinst
	$(call cmd,depmod)

ifeq ($(CONFIG_MODULE_SIG), y)
PHONY += modules_sign
modules_sign:
	$(Q)$(MAKE) -f $(srctree)/scripts/Makefile.modsign
endif

else # CONFIG_MODULES

# Modules not configured
# ---------------------------------------------------------------------------

PHONY += modules modules_install
modules modules_install:
	@echo >&2
	@echo >&2 "The present kernel configuration has modules disabled."
	@echo >&2 "Type 'make config' and enable loadable module support."
	@echo >&2 "Then build a kernel with module support enabled."
	@echo >&2
	@exit 1

endif # CONFIG_MODULES

###
# Cleaning is done on three levels.
# make clean     Delete most generated files
#                Leave enough to build external modules
# make mrproper  Delete the current configuration, and all generated files
# make distclean Remove editor backup files, patch leftover files and the like

# Directories & files removed with 'make clean'
CLEAN_DIRS  += $(MODVERDIR)

# Directories & files removed with 'make mrproper'
MRPROPER_DIRS  += include/config usr/include include/generated          \
		  arch/*/include/generated .tmp_objdiff
MRPROPER_FILES += .config .config.old .version .old_version \
		  Module.symvers tags TAGS cscope* GPATH GTAGS GRTAGS GSYMS \
		  signing_key.pem signing_key.priv signing_key.x509	\
		  x509.genkey extra_certificates signing_key.x509.keyid	\
		  signing_key.x509.signer vmlinux-gdb.py

# clean - Delete most, but leave enough to build external modules
#
clean: rm-dirs  := $(CLEAN_DIRS)
clean: rm-files := $(CLEAN_FILES)
clean-dirs      := $(addprefix _clean_, . $(vmlinux-alldirs) Documentation samples)

PHONY += $(clean-dirs) clean archclean vmlinuxclean
$(clean-dirs):
	$(Q)$(MAKE) $(clean)=$(patsubst _clean_%,%,$@)

vmlinuxclean:
	$(Q)$(CONFIG_SHELL) $(srctree)/scripts/link-vmlinux.sh clean

clean: archclean vmlinuxclean

# mrproper - Delete all generated files, including .config
#
mrproper: rm-dirs  := $(wildcard $(MRPROPER_DIRS))
mrproper: rm-files := $(wildcard $(MRPROPER_FILES))
mrproper-dirs      := $(addprefix _mrproper_,Documentation/DocBook scripts)

PHONY += $(mrproper-dirs) mrproper archmrproper
$(mrproper-dirs):
	$(Q)$(MAKE) $(clean)=$(patsubst _mrproper_%,%,$@)

mrproper: clean archmrproper $(mrproper-dirs)
	$(call cmd,rmdirs)
	$(call cmd,rmfiles)

# distclean
#
PHONY += distclean

distclean: mrproper
	@find $(srctree) $(RCS_FIND_IGNORE) \
		\( -name '*.orig' -o -name '*.rej' -o -name '*~' \
		-o -name '*.bak' -o -name '#*#' -o -name '.*.orig' \
		-o -name '.*.rej' -o -name '*%'  -o -name 'core' \) \
		-type f -print | xargs rm -f


# Packaging of the kernel to various formats
# ---------------------------------------------------------------------------
# rpm target kept for backward compatibility
package-dir	:= scripts/package

%src-pkg: FORCE
	$(Q)$(MAKE) $(build)=$(package-dir) $@
%pkg: include/config/kernel.release FORCE
	$(Q)$(MAKE) $(build)=$(package-dir) $@
rpm: include/config/kernel.release FORCE
	$(Q)$(MAKE) $(build)=$(package-dir) $@


# Brief documentation of the typical targets used
# ---------------------------------------------------------------------------

boards := $(wildcard $(srctree)/arch/$(SRCARCH)/configs/*_defconfig)
boards := $(sort $(notdir $(boards)))
board-dirs := $(dir $(wildcard $(srctree)/arch/$(SRCARCH)/configs/*/*_defconfig))
board-dirs := $(sort $(notdir $(board-dirs:/=)))

PHONY += help
help:
	@echo  'Cleaning targets:'
	@echo  '  clean		  - Remove most generated files but keep the config and'
	@echo  '                    enough build support to build external modules'
	@echo  '  mrproper	  - Remove all generated files + config + various backup files'
	@echo  '  distclean	  - mrproper + remove editor backup and patch files'
	@echo  ''
	@echo  'Configuration targets:'
	@$(MAKE) -f $(srctree)/scripts/kconfig/Makefile help
	@echo  ''
	@echo  'Other generic targets:'
	@echo  '  all		  - Build all targets marked with [*]'
	@echo  '* vmlinux	  - Build the bare kernel'
	@echo  '* modules	  - Build all modules'
	@echo  '  modules_install - Install all modules to INSTALL_MOD_PATH (default: /)'
	@echo  '  firmware_install- Install all firmware to INSTALL_FW_PATH'
	@echo  '                    (default: $$(INSTALL_MOD_PATH)/lib/firmware)'
	@echo  '  dir/            - Build all files in dir and below'
	@echo  '  dir/file.[ois]  - Build specified target only'
	@echo  '  dir/file.lst    - Build specified mixed source/assembly target only'
	@echo  '                    (requires a recent binutils and recent build (System.map))'
	@echo  '  dir/file.ko     - Build module including final link'
	@echo  '  modules_prepare - Set up for building external modules'
	@echo  '  tags/TAGS	  - Generate tags file for editors'
	@echo  '  cscope	  - Generate cscope index'
	@echo  '  gtags           - Generate GNU GLOBAL index'
	@echo  '  kernelrelease	  - Output the release version string (use with make -s)'
	@echo  '  kernelversion	  - Output the version stored in Makefile (use with make -s)'
	@echo  '  image_name	  - Output the image name (use with make -s)'
	@echo  '  headers_install - Install sanitised kernel headers to INSTALL_HDR_PATH'; \
	 echo  '                    (default: $(INSTALL_HDR_PATH))'; \
	 echo  ''
	@echo  'Static analysers'
	@echo  '  checkstack      - Generate a list of stack hogs'
	@echo  '  namespacecheck  - Name space analysis on compiled kernel'
	@echo  '  versioncheck    - Sanity check on version.h usage'
	@echo  '  includecheck    - Check for duplicate included header files'
	@echo  '  export_report   - List the usages of all exported symbols'
	@echo  '  headers_check   - Sanity check on exported headers'
	@echo  '  headerdep       - Detect inclusion cycles in headers'
	@$(MAKE) -f $(srctree)/scripts/Makefile.help checker-help
	@echo  ''
	@echo  'Kernel selftest'
	@echo  '  kselftest       - Build and run kernel selftest (run as root)'
	@echo  '                    Build, install, and boot kernel before'
	@echo  '                    running kselftest on it'
	@echo  '  kselftest-clean - Remove all generated kselftest files'
	@echo  '  kselftest-merge - Merge all the config dependencies of kselftest to existed'
	@echo  '                    .config.'
	@echo  ''
	@echo  'Kernel packaging:'
	@$(MAKE) $(build)=$(package-dir) help
	@echo  ''
	@echo  'Documentation targets:'
	@$(MAKE) -f $(srctree)/Documentation/DocBook/Makefile dochelp
	@echo  ''
	@echo  'Architecture specific targets ($(SRCARCH)):'
	@$(if $(archhelp),$(archhelp),\
		echo '  No architecture specific help defined for $(SRCARCH)')
	@echo  ''
	@$(if $(boards), \
		$(foreach b, $(boards), \
		printf "  %-24s - Build for %s\\n" $(b) $(subst _defconfig,,$(b));) \
		echo '')
	@$(if $(board-dirs), \
		$(foreach b, $(board-dirs), \
		printf "  %-16s - Show %s-specific targets\\n" help-$(b) $(b);) \
		printf "  %-16s - Show all of the above\\n" help-boards; \
		echo '')

	@echo  '  make V=0|1 [targets] 0 => quiet build (default), 1 => verbose build'
	@echo  '  make V=2   [targets] 2 => give reason for rebuild of target'
	@echo  '  make O=dir [targets] Locate all output files in "dir", including .config'
	@echo  '  make C=1   [targets] Check all c source with $$CHECK (sparse by default)'
	@echo  '  make C=2   [targets] Force check of all c source with $$CHECK'
	@echo  '  make RECORDMCOUNT_WARN=1 [targets] Warn about ignored mcount sections'
	@echo  '  make W=n   [targets] Enable extra gcc checks, n=1,2,3 where'
	@echo  '		1: warnings which may be relevant and do not occur too often'
	@echo  '		2: warnings which occur quite often but may still be relevant'
	@echo  '		3: more obscure warnings, can most likely be ignored'
	@echo  '		Multiple levels can be combined with W=12 or W=123'
	@echo  ''
	@echo  'Execute "make" or "make all" to build all targets marked with [*] '
	@echo  'For further info see the ./README file'


help-board-dirs := $(addprefix help-,$(board-dirs))

help-boards: $(help-board-dirs)

boards-per-dir = $(sort $(notdir $(wildcard $(srctree)/arch/$(SRCARCH)/configs/$*/*_defconfig)))

$(help-board-dirs): help-%:
	@echo  'Architecture specific targets ($(SRCARCH) $*):'
	@$(if $(boards-per-dir), \
		$(foreach b, $(boards-per-dir), \
		printf "  %-24s - Build for %s\\n" $*/$(b) $(subst _defconfig,,$(b));) \
		echo '')


# Documentation targets
# ---------------------------------------------------------------------------
%docs: scripts_basic FORCE
	$(Q)$(MAKE) $(build)=scripts build_docproc build_check-lc_ctype
	$(Q)$(MAKE) $(build)=Documentation/DocBook $@

else # KBUILD_EXTMOD

###
# External module support.
# When building external modules the kernel used as basis is considered
# read-only, and no consistency checks are made and the make
# system is not used on the basis kernel. If updates are required
# in the basis kernel ordinary make commands (without M=...) must
# be used.
#
# The following are the only valid targets when building external
# modules.
# make M=dir clean     Delete all automatically generated files
# make M=dir modules   Make all modules in specified dir
# make M=dir	       Same as 'make M=dir modules'
# make M=dir modules_install
#                      Install the modules built in the module directory
#                      Assumes install directory is already created

# We are always building modules
KBUILD_MODULES := 1
PHONY += crmodverdir
crmodverdir:
	$(cmd_crmodverdir)

PHONY += $(objtree)/Module.symvers
$(objtree)/Module.symvers:
	@test -e $(objtree)/Module.symvers || ( \
	echo; \
	echo "  WARNING: Symbol version dump $(objtree)/Module.symvers"; \
	echo "           is missing; modules will have no dependencies and modversions."; \
	echo )

module-dirs := $(addprefix _module_,$(KBUILD_EXTMOD))
PHONY += $(module-dirs) modules
$(module-dirs): crmodverdir $(objtree)/Module.symvers
	$(Q)$(MAKE) $(build)=$(patsubst _module_%,%,$@)

modules: $(module-dirs)
	@$(kecho) '  Building modules, stage 2.';
	$(Q)$(MAKE) -f $(srctree)/scripts/Makefile.modpost

PHONY += modules_install
modules_install: _emodinst_ _emodinst_post

install-dir := $(if $(INSTALL_MOD_DIR),$(INSTALL_MOD_DIR),extra)
PHONY += _emodinst_
_emodinst_:
	$(Q)mkdir -p $(MODLIB)/$(install-dir)
	$(Q)$(MAKE) -f $(srctree)/scripts/Makefile.modinst

PHONY += _emodinst_post
_emodinst_post: _emodinst_
	$(call cmd,depmod)

clean-dirs := $(addprefix _clean_,$(KBUILD_EXTMOD))

PHONY += $(clean-dirs) clean
$(clean-dirs):
	$(Q)$(MAKE) $(clean)=$(patsubst _clean_%,%,$@)

clean:	rm-dirs := $(MODVERDIR)
clean: rm-files := $(KBUILD_EXTMOD)/Module.symvers

PHONY += help
help:
	@echo  '  Building external modules.'
	@echo  '  Syntax: make -C path/to/kernel/src M=$$PWD target'
	@echo  ''
	@echo  '  modules         - default target, build the module(s)'
	@echo  '  modules_install - install the module'
	@echo  '  clean           - remove generated files in module directory only'
	@echo  ''

# Dummies...
PHONY += prepare scripts
prepare: ;
scripts: ;
endif # KBUILD_EXTMOD

clean: $(clean-dirs)
	$(call cmd,rmdirs)
	$(call cmd,rmfiles)
	@find $(if $(KBUILD_EXTMOD), $(KBUILD_EXTMOD), .) $(RCS_FIND_IGNORE) \
		\( -name '*.[oas]' -o -name '*.ko' -o -name '.*.cmd' \
		-o -name '*.ko.*' \
		-o -name '*.dwo'  \
		-o -name '*.su'  \
		-o -name '.*.d' -o -name '.*.tmp' -o -name '*.mod.c' \
		-o -name '*.symtypes' -o -name 'modules.order' \
		-o -name modules.builtin -o -name '.tmp_*.o.*' \
		-o -name '*.gcno' \) -type f -print | xargs rm -f

# Generate tags for editors
# ---------------------------------------------------------------------------
quiet_cmd_tags = GEN     $@
      cmd_tags = $(CONFIG_SHELL) $(srctree)/scripts/tags.sh $@

tags TAGS cscope gtags: FORCE
	$(call cmd,tags)

# Scripts to check various things for consistency
# ---------------------------------------------------------------------------

PHONY += includecheck versioncheck coccicheck namespacecheck export_report

includecheck:
	find $(srctree)/* $(RCS_FIND_IGNORE) \
		-name '*.[hcS]' -type f -print | sort \
		| xargs $(PERL) -w $(srctree)/scripts/checkincludes.pl

versioncheck:
	find $(srctree)/* $(RCS_FIND_IGNORE) \
		-name '*.[hcS]' -type f -print | sort \
		| xargs $(PERL) -w $(srctree)/scripts/checkversion.pl

coccicheck:
	$(Q)$(CONFIG_SHELL) $(srctree)/scripts/$@

namespacecheck:
	$(PERL) $(srctree)/scripts/namespace.pl

export_report:
	$(PERL) $(srctree)/scripts/export_report.pl

endif #ifeq ($(config-targets),1)
endif #ifeq ($(mixed-targets),1)

PHONY += checkstack kernelrelease kernelversion image_name

# UML needs a little special treatment here.  It wants to use the host
# toolchain, so needs $(SUBARCH) passed to checkstack.pl.  Everyone
# else wants $(ARCH), including people doing cross-builds, which means
# that $(SUBARCH) doesn't work here.
ifeq ($(ARCH), um)
CHECKSTACK_ARCH := $(SUBARCH)
else
CHECKSTACK_ARCH := $(ARCH)
endif
checkstack:
	$(OBJDUMP) -d vmlinux $$(find . -name '*.ko') | \
	$(PERL) $(src)/scripts/checkstack.pl $(CHECKSTACK_ARCH)

kernelrelease:
	@echo "$(KERNELVERSION)$$($(CONFIG_SHELL) $(srctree)/scripts/setlocalversion $(srctree))"

kernelversion:
	@echo $(KERNELVERSION)

image_name:
	@echo $(KBUILD_IMAGE)

# Clear a bunch of variables before executing the submake
tools/: FORCE
	$(Q)mkdir -p $(objtree)/tools
	$(Q)$(MAKE) LDFLAGS= MAKEFLAGS="$(filter --j% -j,$(MAKEFLAGS))" O=$(shell cd $(objtree) && /bin/pwd) subdir=tools -C $(src)/tools/

tools/%: FORCE
	$(Q)mkdir -p $(objtree)/tools
	$(Q)$(MAKE) LDFLAGS= MAKEFLAGS="$(filter --j% -j,$(MAKEFLAGS))" O=$(shell cd $(objtree) && /bin/pwd) subdir=tools -C $(src)/tools/ $*

# Single targets
# ---------------------------------------------------------------------------
# Single targets are compatible with:
# - build with mixed source and output
# - build with separate output dir 'make O=...'
# - external modules
#
#  target-dir => where to store outputfile
#  build-dir  => directory in kernel source tree to use

ifeq ($(KBUILD_EXTMOD),)
        build-dir  = $(patsubst %/,%,$(dir $@))
        target-dir = $(dir $@)
else
        zap-slash=$(filter-out .,$(patsubst %/,%,$(dir $@)))
        build-dir  = $(KBUILD_EXTMOD)$(if $(zap-slash),/$(zap-slash))
        target-dir = $(if $(KBUILD_EXTMOD),$(dir $<),$(dir $@))
endif

%.s: %.c prepare scripts FORCE
	$(Q)$(MAKE) $(build)=$(build-dir) $(target-dir)$(notdir $@)
%.i: %.c prepare scripts FORCE
	$(Q)$(MAKE) $(build)=$(build-dir) $(target-dir)$(notdir $@)
%.o: %.c prepare scripts FORCE
	$(Q)$(MAKE) $(build)=$(build-dir) $(target-dir)$(notdir $@)
%.lst: %.c prepare scripts FORCE
	$(Q)$(MAKE) $(build)=$(build-dir) $(target-dir)$(notdir $@)
%.s: %.S prepare scripts FORCE
	$(Q)$(MAKE) $(build)=$(build-dir) $(target-dir)$(notdir $@)
%.o: %.S prepare scripts FORCE
	$(Q)$(MAKE) $(build)=$(build-dir) $(target-dir)$(notdir $@)
%.symtypes: %.c prepare scripts FORCE
	$(Q)$(MAKE) $(build)=$(build-dir) $(target-dir)$(notdir $@)

# Modules
/: prepare scripts FORCE
	$(cmd_crmodverdir)
	$(Q)$(MAKE) KBUILD_MODULES=$(if $(CONFIG_MODULES),1) \
	$(build)=$(build-dir)
# Make sure the latest headers are built for Documentation
Documentation/: headers_install
%/: prepare scripts FORCE
	$(cmd_crmodverdir)
	$(Q)$(MAKE) KBUILD_MODULES=$(if $(CONFIG_MODULES),1) \
	$(build)=$(build-dir)
%.ko: prepare scripts FORCE
	$(cmd_crmodverdir)
	$(Q)$(MAKE) KBUILD_MODULES=$(if $(CONFIG_MODULES),1)   \
	$(build)=$(build-dir) $(@:.ko=.o)
	$(Q)$(MAKE) -f $(srctree)/scripts/Makefile.modpost

# FIXME Should go into a make.lib or something
# ===========================================================================

quiet_cmd_rmdirs = $(if $(wildcard $(rm-dirs)),CLEAN   $(wildcard $(rm-dirs)))
      cmd_rmdirs = rm -rf $(rm-dirs)

quiet_cmd_rmfiles = $(if $(wildcard $(rm-files)),CLEAN   $(wildcard $(rm-files)))
      cmd_rmfiles = rm -f $(rm-files)

# Run depmod only if we have System.map and depmod is executable
quiet_cmd_depmod = DEPMOD  $(KERNELRELEASE)
      cmd_depmod = $(CONFIG_SHELL) $(srctree)/scripts/depmod.sh $(DEPMOD) \
                   $(KERNELRELEASE) "$(patsubst y,_,$(CONFIG_HAVE_UNDERSCORE_SYMBOL_PREFIX))"

# Create temporary dir for module support files
# clean it up only when building all modules
cmd_crmodverdir = $(Q)mkdir -p $(MODVERDIR) \
                  $(if $(KBUILD_MODULES),; rm -f $(MODVERDIR)/*)

# read all saved command lines

targets := $(wildcard $(sort $(targets)))
cmd_files := $(wildcard .*.cmd $(foreach f,$(targets),$(dir $(f)).$(notdir $(f)).cmd))

ifneq ($(cmd_files),)
  $(cmd_files): ;	# Do not try to update included dependency files
  include $(cmd_files)
endif

endif	# skip-makefile

PHONY += FORCE
FORCE:

# Declare the contents of the .PHONY variable as phony.  We keep that
# information in a variable so we can use it in if_changed and friends.
.PHONY: $(PHONY)<|MERGE_RESOLUTION|>--- conflicted
+++ resolved
@@ -1,13 +1,8 @@
 VERSION = 4
 PATCHLEVEL = 7
 SUBLEVEL = 0
-<<<<<<< HEAD
-EXTRAVERSION = -capsicum
-NAME = Charred Weasel
-=======
-EXTRAVERSION = -rc1
+EXTRAVERSION = -rc1-capsicum
 NAME = Psychotic Stoned Sheep
->>>>>>> 1a695a90
 
 # *DOCUMENTATION*
 # To see a list of typical targets execute "make help"
