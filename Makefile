--- conflicted
+++ resolved
@@ -1,11 +1,7 @@
 VERSION = 4
 PATCHLEVEL = 6
 SUBLEVEL = 0
-<<<<<<< HEAD
-EXTRAVERSION = -rc6-capsicum
-=======
-EXTRAVERSION =
->>>>>>> 2dcd0af5
+EXTRAVERSION = -capsicum
 NAME = Charred Weasel
 
 # *DOCUMENTATION*
