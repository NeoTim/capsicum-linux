--- conflicted
+++ resolved
@@ -1,11 +1,7 @@
 VERSION = 4
 PATCHLEVEL = 4
 SUBLEVEL = 0
-<<<<<<< HEAD
-EXTRAVERSION = -rc2-capsicum
-=======
-EXTRAVERSION = -rc5
->>>>>>> 9f9499ae
+EXTRAVERSION = -rc5-capsicum
 NAME = Blurry Fish Butt
 
 # *DOCUMENTATION*
