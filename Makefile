--- conflicted
+++ resolved
@@ -1,11 +1,7 @@
 VERSION = 4
 PATCHLEVEL = 1
 SUBLEVEL = 0
-<<<<<<< HEAD
-EXTRAVERSION = -rc7-capsicum
-=======
-EXTRAVERSION =
->>>>>>> b953c0d2
+EXTRAVERSION = -capsicum
 NAME = Hurr durr I'ma sheep
 
 # *DOCUMENTATION*
