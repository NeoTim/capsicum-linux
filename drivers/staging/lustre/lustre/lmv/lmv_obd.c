--- conflicted
+++ resolved
@@ -854,17 +854,9 @@
 		return -ENOTCONN;
 
 	/* at least one registration done, with no failure */
-<<<<<<< HEAD
 	filp = fgetr(lk->lk_wfd, CAP_READ);
 	if (IS_ERR(filp))
 		return PTR_ERR(filp);
-	rc = libcfs_kkuc_group_add(filp, lk->lk_uid, lk->lk_group, lk->lk_data);
-	if (rc != 0 && filp != NULL)
-		fput(filp);
-=======
-	filp = fget(lk->lk_wfd);
-	if (!filp)
-		return -EBADF;
 
 	kcd.kcd_magic = KKUC_CT_DATA_MAGIC;
 	kcd.kcd_uuid = lmv->cluuid;
@@ -877,7 +869,6 @@
 			fput(filp);
 	}
 
->>>>>>> 9735a227
 	return rc;
 }
 
