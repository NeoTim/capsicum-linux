/*
 * GPL HEADER START
 *
 * DO NOT ALTER OR REMOVE COPYRIGHT NOTICES OR THIS FILE HEADER.
 *
 * This program is free software; you can redistribute it and/or modify
 * it under the terms of the GNU General Public License version 2 only,
 * as published by the Free Software Foundation.
 *
 * This program is distributed in the hope that it will be useful, but
 * WITHOUT ANY WARRANTY; without even the implied warranty of
 * MERCHANTABILITY or FITNESS FOR A PARTICULAR PURPOSE.  See the GNU
 * General Public License version 2 for more details (a copy is included
 * in the LICENSE file that accompanied this code).
 *
 * You should have received a copy of the GNU General Public License
 * version 2 along with this program; If not, see
 * http://www.sun.com/software/products/lustre/docs/GPLv2.pdf
 *
 * Please contact Sun Microsystems, Inc., 4150 Network Circle, Santa Clara,
 * CA 95054 USA or visit www.sun.com if you need additional information or
 * have any questions.
 *
 * GPL HEADER END
 */
/*
 * Copyright (c) 2002, 2010, Oracle and/or its affiliates. All rights reserved.
 * Use is subject to license terms.
 *
 * Copyright (c) 2011, 2015, Intel Corporation.
 */
/*
 * This file is part of Lustre, http://www.lustre.org/
 * Lustre is a trademark of Sun Microsystems, Inc.
 *
 * lustre/llite/file.c
 *
 * Author: Peter Braam <braam@clusterfs.com>
 * Author: Phil Schwan <phil@clusterfs.com>
 * Author: Andreas Dilger <adilger@clusterfs.com>
 */

#define DEBUG_SUBSYSTEM S_LLITE
#include "../include/lustre_dlm.h"
#include "../include/lustre_lite.h"
#include <linux/pagemap.h>
#include <linux/file.h>
#include "llite_internal.h"
#include "../include/lustre/ll_fiemap.h"

#include "../include/cl_object.h"

static int
ll_put_grouplock(struct inode *inode, struct file *file, unsigned long arg);

static int ll_lease_close(struct obd_client_handle *och, struct inode *inode,
			  bool *lease_broken);

static enum llioc_iter
ll_iocontrol_call(struct inode *inode, struct file *file,
		  unsigned int cmd, unsigned long arg, int *rcp);

static struct ll_file_data *ll_file_data_get(void)
{
	struct ll_file_data *fd;

	fd = kmem_cache_zalloc(ll_file_data_slab, GFP_NOFS);
	if (!fd)
		return NULL;
	fd->fd_write_failed = false;
	return fd;
}

static void ll_file_data_put(struct ll_file_data *fd)
{
	if (fd)
		kmem_cache_free(ll_file_data_slab, fd);
}

void ll_pack_inode2opdata(struct inode *inode, struct md_op_data *op_data,
			  struct lustre_handle *fh)
{
	op_data->op_fid1 = ll_i2info(inode)->lli_fid;
	op_data->op_attr.ia_mode = inode->i_mode;
	op_data->op_attr.ia_atime = inode->i_atime;
	op_data->op_attr.ia_mtime = inode->i_mtime;
	op_data->op_attr.ia_ctime = inode->i_ctime;
	op_data->op_attr.ia_size = i_size_read(inode);
	op_data->op_attr_blocks = inode->i_blocks;
	((struct ll_iattr *)&op_data->op_attr)->ia_attr_flags =
					ll_inode_to_ext_flags(inode->i_flags);
	op_data->op_ioepoch = ll_i2info(inode)->lli_ioepoch;
	if (fh)
		op_data->op_handle = *fh;

	if (ll_i2info(inode)->lli_flags & LLIF_DATA_MODIFIED)
		op_data->op_bias |= MDS_DATA_MODIFIED;
}

/**
 * Closes the IO epoch and packs all the attributes into @op_data for
 * the CLOSE rpc.
 */
static void ll_prepare_close(struct inode *inode, struct md_op_data *op_data,
			     struct obd_client_handle *och)
{
	op_data->op_attr.ia_valid = ATTR_MODE | ATTR_ATIME | ATTR_ATIME_SET |
					ATTR_MTIME | ATTR_MTIME_SET |
					ATTR_CTIME | ATTR_CTIME_SET;

	if (!(och->och_flags & FMODE_WRITE))
		goto out;

	if (!exp_connect_som(ll_i2mdexp(inode)) || !S_ISREG(inode->i_mode))
		op_data->op_attr.ia_valid |= ATTR_SIZE | ATTR_BLOCKS;
	else
		ll_ioepoch_close(inode, op_data, &och, 0);

out:
	ll_pack_inode2opdata(inode, op_data, &och->och_fh);
	ll_prep_md_op_data(op_data, inode, NULL, NULL,
			   0, 0, LUSTRE_OPC_ANY, NULL);
}

static int ll_close_inode_openhandle(struct obd_export *md_exp,
				     struct inode *inode,
				     struct obd_client_handle *och,
				     const __u64 *data_version)
{
	struct obd_export *exp = ll_i2mdexp(inode);
	struct md_op_data *op_data;
	struct ptlrpc_request *req = NULL;
	struct obd_device *obd = class_exp2obd(exp);
	int epoch_close = 1;
	int rc;

	if (!obd) {
		/*
		 * XXX: in case of LMV, is this correct to access
		 * ->exp_handle?
		 */
		CERROR("Invalid MDC connection handle %#llx\n",
		       ll_i2mdexp(inode)->exp_handle.h_cookie);
		rc = 0;
		goto out;
	}

	op_data = kzalloc(sizeof(*op_data), GFP_NOFS);
	if (!op_data) {
		/* XXX We leak openhandle and request here. */
		rc = -ENOMEM;
		goto out;
	}

	ll_prepare_close(inode, op_data, och);
	if (data_version) {
		/* Pass in data_version implies release. */
		op_data->op_bias |= MDS_HSM_RELEASE;
		op_data->op_data_version = *data_version;
		op_data->op_lease_handle = och->och_lease_handle;
		op_data->op_attr.ia_valid |= ATTR_SIZE | ATTR_BLOCKS;
	}
	epoch_close = op_data->op_flags & MF_EPOCH_CLOSE;
	rc = md_close(md_exp, op_data, och->och_mod, &req);
	if (rc == -EAGAIN) {
		/* This close must have the epoch closed. */
		LASSERT(epoch_close);
		/* MDS has instructed us to obtain Size-on-MDS attribute from
		 * OSTs and send setattr to back to MDS.
		 */
		rc = ll_som_update(inode, op_data);
		if (rc) {
			CERROR("inode %lu mdc Size-on-MDS update failed: rc = %d\n",
			       inode->i_ino, rc);
			rc = 0;
		}
	} else if (rc) {
		CERROR("inode %lu mdc close failed: rc = %d\n",
		       inode->i_ino, rc);
	}

	/* DATA_MODIFIED flag was successfully sent on close, cancel data
	 * modification flag.
	 */
	if (rc == 0 && (op_data->op_bias & MDS_DATA_MODIFIED)) {
		struct ll_inode_info *lli = ll_i2info(inode);

		spin_lock(&lli->lli_lock);
		lli->lli_flags &= ~LLIF_DATA_MODIFIED;
		spin_unlock(&lli->lli_lock);
	}

	if (rc == 0) {
		rc = ll_objects_destroy(req, inode);
		if (rc)
			CERROR("inode %lu ll_objects destroy: rc = %d\n",
			       inode->i_ino, rc);
	}
	if (rc == 0 && op_data->op_bias & MDS_HSM_RELEASE) {
		struct mdt_body *body;

		body = req_capsule_server_get(&req->rq_pill, &RMF_MDT_BODY);
		if (!(body->valid & OBD_MD_FLRELEASED))
			rc = -EBUSY;
	}

	ll_finish_md_op_data(op_data);

out:
	if (exp_connect_som(exp) && !epoch_close &&
	    S_ISREG(inode->i_mode) && (och->och_flags & FMODE_WRITE)) {
		ll_queue_done_writing(inode, LLIF_DONE_WRITING);
	} else {
		md_clear_open_replay_data(md_exp, och);
		/* Free @och if it is not waiting for DONE_WRITING. */
		och->och_fh.cookie = DEAD_HANDLE_MAGIC;
		kfree(och);
	}
	if (req) /* This is close request */
		ptlrpc_req_finished(req);
	return rc;
}

int ll_md_real_close(struct inode *inode, fmode_t fmode)
{
	struct ll_inode_info *lli = ll_i2info(inode);
	struct obd_client_handle **och_p;
	struct obd_client_handle *och;
	__u64 *och_usecount;
	int rc = 0;

	if (fmode & FMODE_WRITE) {
		och_p = &lli->lli_mds_write_och;
		och_usecount = &lli->lli_open_fd_write_count;
	} else if (fmode & FMODE_EXEC) {
		och_p = &lli->lli_mds_exec_och;
		och_usecount = &lli->lli_open_fd_exec_count;
	} else {
		LASSERT(fmode & FMODE_READ);
		och_p = &lli->lli_mds_read_och;
		och_usecount = &lli->lli_open_fd_read_count;
	}

	mutex_lock(&lli->lli_och_mutex);
	if (*och_usecount > 0) {
		/* There are still users of this handle, so skip
		 * freeing it.
		 */
		mutex_unlock(&lli->lli_och_mutex);
		return 0;
	}

	och = *och_p;
	*och_p = NULL;
	mutex_unlock(&lli->lli_och_mutex);

	if (och) {
		/* There might be a race and this handle may already
		 * be closed.
		 */
		rc = ll_close_inode_openhandle(ll_i2sbi(inode)->ll_md_exp,
					       inode, och, NULL);
	}

	return rc;
}

static int ll_md_close(struct obd_export *md_exp, struct inode *inode,
		       struct file *file)
{
	struct ll_file_data *fd = LUSTRE_FPRIVATE(file);
	struct ll_inode_info *lli = ll_i2info(inode);
	int lockmode;
	__u64 flags = LDLM_FL_BLOCK_GRANTED | LDLM_FL_TEST_LOCK;
	struct lustre_handle lockh;
	ldlm_policy_data_t policy = {.l_inodebits = {MDS_INODELOCK_OPEN} };
	int rc = 0;

	/* clear group lock, if present */
	if (unlikely(fd->fd_flags & LL_FILE_GROUP_LOCKED))
		ll_put_grouplock(inode, file, fd->fd_grouplock.cg_gid);

	if (fd->fd_lease_och) {
		bool lease_broken;

		/* Usually the lease is not released when the
		 * application crashed, we need to release here.
		 */
		rc = ll_lease_close(fd->fd_lease_och, inode, &lease_broken);
		CDEBUG(rc ? D_ERROR : D_INODE,
		       "Clean up lease " DFID " %d/%d\n",
		       PFID(&lli->lli_fid), rc, lease_broken);

		fd->fd_lease_och = NULL;
	}

	if (fd->fd_och) {
		rc = ll_close_inode_openhandle(md_exp, inode, fd->fd_och, NULL);
		fd->fd_och = NULL;
		goto out;
	}

	/* Let's see if we have good enough OPEN lock on the file and if
	 * we can skip talking to MDS
	 */

	mutex_lock(&lli->lli_och_mutex);
	if (fd->fd_omode & FMODE_WRITE) {
		lockmode = LCK_CW;
		LASSERT(lli->lli_open_fd_write_count);
		lli->lli_open_fd_write_count--;
	} else if (fd->fd_omode & FMODE_EXEC) {
		lockmode = LCK_PR;
		LASSERT(lli->lli_open_fd_exec_count);
		lli->lli_open_fd_exec_count--;
	} else {
		lockmode = LCK_CR;
		LASSERT(lli->lli_open_fd_read_count);
		lli->lli_open_fd_read_count--;
	}
	mutex_unlock(&lli->lli_och_mutex);

	if (!md_lock_match(md_exp, flags, ll_inode2fid(inode),
			   LDLM_IBITS, &policy, lockmode, &lockh))
		rc = ll_md_real_close(inode, fd->fd_omode);

out:
	LUSTRE_FPRIVATE(file) = NULL;
	ll_file_data_put(fd);

	return rc;
}

/* While this returns an error code, fput() the caller does not, so we need
 * to make every effort to clean up all of our state here.  Also, applications
 * rarely check close errors and even if an error is returned they will not
 * re-try the close call.
 */
int ll_file_release(struct inode *inode, struct file *file)
{
	struct ll_file_data *fd;
	struct ll_sb_info *sbi = ll_i2sbi(inode);
	struct ll_inode_info *lli = ll_i2info(inode);
	int rc;

	CDEBUG(D_VFSTRACE, "VFS Op:inode=%lu/%u(%p)\n", inode->i_ino,
	       inode->i_generation, inode);

#ifdef CONFIG_FS_POSIX_ACL
	if (sbi->ll_flags & LL_SBI_RMT_CLIENT && is_root_inode(inode)) {
		struct ll_file_data *fd = LUSTRE_FPRIVATE(file);

		if (unlikely(fd->fd_flags & LL_FILE_RMTACL)) {
			fd->fd_flags &= ~LL_FILE_RMTACL;
			rct_del(&sbi->ll_rct, current_pid());
			et_search_free(&sbi->ll_et, current_pid());
		}
	}
#endif

	if (!is_root_inode(inode))
		ll_stats_ops_tally(sbi, LPROC_LL_RELEASE, 1);
	fd = LUSTRE_FPRIVATE(file);
	LASSERT(fd);

	/* The last ref on @file, maybe not be the owner pid of statahead.
	 * Different processes can open the same dir, "ll_opendir_key" means:
	 * it is me that should stop the statahead thread.
	 */
	if (S_ISDIR(inode->i_mode) && lli->lli_opendir_key == fd &&
	    lli->lli_opendir_pid != 0)
		ll_stop_statahead(inode, lli->lli_opendir_key);

	if (is_root_inode(inode)) {
		LUSTRE_FPRIVATE(file) = NULL;
		ll_file_data_put(fd);
		return 0;
	}

	if (!S_ISDIR(inode->i_mode)) {
		lov_read_and_clear_async_rc(lli->lli_clob);
		lli->lli_async_rc = 0;
	}

	rc = ll_md_close(sbi->ll_md_exp, inode, file);

	if (CFS_FAIL_TIMEOUT_MS(OBD_FAIL_PTLRPC_DUMP_LOG, cfs_fail_val))
		libcfs_debug_dumplog();

	return rc;
}

static int ll_intent_file_open(struct dentry *dentry, void *lmm,
			       int lmmsize, struct lookup_intent *itp)
{
	struct inode *inode = d_inode(dentry);
	struct ll_sb_info *sbi = ll_i2sbi(inode);
	struct dentry *parent = dentry->d_parent;
	const char *name = dentry->d_name.name;
	const int len = dentry->d_name.len;
	struct md_op_data *op_data;
	struct ptlrpc_request *req;
	__u32 opc = LUSTRE_OPC_ANY;
	int rc;

	/* Usually we come here only for NFSD, and we want open lock. */
	/* We can also get here if there was cached open handle in revalidate_it
	 * but it disappeared while we were getting from there to ll_file_open.
	 * But this means this file was closed and immediately opened which
	 * makes a good candidate for using OPEN lock
	 */
	/* If lmmsize & lmm are not 0, we are just setting stripe info
	 * parameters. No need for the open lock
	 */
	if (!lmm && lmmsize == 0) {
		itp->it_flags |= MDS_OPEN_LOCK;
		if (itp->it_flags & FMODE_WRITE)
			opc = LUSTRE_OPC_CREATE;
	}

	op_data  = ll_prep_md_op_data(NULL, d_inode(parent),
				      inode, name, len,
				      O_RDWR, opc, NULL);
	if (IS_ERR(op_data))
		return PTR_ERR(op_data);

	itp->it_flags |= MDS_OPEN_BY_FID;
	rc = md_intent_lock(sbi->ll_md_exp, op_data, lmm, lmmsize, itp,
			    0 /*unused */, &req, ll_md_blocking_ast, 0);
	ll_finish_md_op_data(op_data);
	if (rc == -ESTALE) {
		/* reason for keep own exit path - don`t flood log
		* with messages with -ESTALE errors.
		*/
		if (!it_disposition(itp, DISP_OPEN_OPEN) ||
		    it_open_error(DISP_OPEN_OPEN, itp))
			goto out;
		ll_release_openhandle(inode, itp);
		goto out;
	}

	if (it_disposition(itp, DISP_LOOKUP_NEG)) {
		rc = -ENOENT;
		goto out;
	}

	if (rc != 0 || it_open_error(DISP_OPEN_OPEN, itp)) {
		rc = rc ? rc : it_open_error(DISP_OPEN_OPEN, itp);
		CDEBUG(D_VFSTRACE, "lock enqueue: err: %d\n", rc);
		goto out;
	}

	rc = ll_prep_inode(&inode, req, NULL, itp);
	if (!rc && itp->d.lustre.it_lock_mode)
		ll_set_lock_data(sbi->ll_md_exp, inode, itp, NULL);

out:
	ptlrpc_req_finished(req);
	ll_intent_drop_lock(itp);

	return rc;
}

/**
 * Assign an obtained @ioepoch to client's inode. No lock is needed, MDS does
 * not believe attributes if a few ioepoch holders exist. Attributes for
 * previous ioepoch if new one is opened are also skipped by MDS.
 */
void ll_ioepoch_open(struct ll_inode_info *lli, __u64 ioepoch)
{
	if (ioepoch && lli->lli_ioepoch != ioepoch) {
		lli->lli_ioepoch = ioepoch;
		CDEBUG(D_INODE, "Epoch %llu opened on "DFID"\n",
		       ioepoch, PFID(&lli->lli_fid));
	}
}

static int ll_och_fill(struct obd_export *md_exp, struct lookup_intent *it,
		       struct obd_client_handle *och)
{
	struct ptlrpc_request *req = it->d.lustre.it_data;
	struct mdt_body *body;

	body = req_capsule_server_get(&req->rq_pill, &RMF_MDT_BODY);
	och->och_fh = body->handle;
	och->och_fid = body->fid1;
	och->och_lease_handle.cookie = it->d.lustre.it_lock_handle;
	och->och_magic = OBD_CLIENT_HANDLE_MAGIC;
	och->och_flags = it->it_flags;

	return md_set_open_replay_data(md_exp, och, it);
}

static int ll_local_open(struct file *file, struct lookup_intent *it,
			 struct ll_file_data *fd, struct obd_client_handle *och)
{
	struct inode *inode = file_inode(file);
	struct ll_inode_info *lli = ll_i2info(inode);

	LASSERT(!LUSTRE_FPRIVATE(file));

	LASSERT(fd);

	if (och) {
		struct ptlrpc_request *req = it->d.lustre.it_data;
		struct mdt_body *body;
		int rc;

		rc = ll_och_fill(ll_i2sbi(inode)->ll_md_exp, it, och);
		if (rc != 0)
			return rc;

		body = req_capsule_server_get(&req->rq_pill, &RMF_MDT_BODY);
		ll_ioepoch_open(lli, body->ioepoch);
	}

	LUSTRE_FPRIVATE(file) = fd;
	ll_readahead_init(inode, &fd->fd_ras);
	fd->fd_omode = it->it_flags & (FMODE_READ | FMODE_WRITE | FMODE_EXEC);
	return 0;
}

/* Open a file, and (for the very first open) create objects on the OSTs at
 * this time.  If opened with O_LOV_DELAY_CREATE, then we don't do the object
 * creation or open until ll_lov_setstripe() ioctl is called.
 *
 * If we already have the stripe MD locally then we don't request it in
 * md_open(), by passing a lmm_size = 0.
 *
 * It is up to the application to ensure no other processes open this file
 * in the O_LOV_DELAY_CREATE case, or the default striping pattern will be
 * used.  We might be able to avoid races of that sort by getting lli_open_sem
 * before returning in the O_LOV_DELAY_CREATE case and dropping it here
 * or in ll_file_release(), but I'm not sure that is desirable/necessary.
 */
int ll_file_open(struct inode *inode, struct file *file)
{
	struct ll_inode_info *lli = ll_i2info(inode);
	struct lookup_intent *it, oit = { .it_op = IT_OPEN,
					  .it_flags = file->f_flags };
	struct obd_client_handle **och_p = NULL;
	__u64 *och_usecount = NULL;
	struct ll_file_data *fd;
	int rc = 0, opendir_set = 0;

	CDEBUG(D_VFSTRACE, "VFS Op:inode=%lu/%u(%p), flags %o\n", inode->i_ino,
	       inode->i_generation, inode, file->f_flags);

	it = file->private_data; /* XXX: compat macro */
	file->private_data = NULL; /* prevent ll_local_open assertion */

	fd = ll_file_data_get();
	if (!fd) {
		rc = -ENOMEM;
		goto out_openerr;
	}

	fd->fd_file = file;
	if (S_ISDIR(inode->i_mode)) {
		spin_lock(&lli->lli_sa_lock);
		if (!lli->lli_opendir_key && !lli->lli_sai &&
		    lli->lli_opendir_pid == 0) {
			lli->lli_opendir_key = fd;
			lli->lli_opendir_pid = current_pid();
			opendir_set = 1;
		}
		spin_unlock(&lli->lli_sa_lock);
	}

	if (is_root_inode(inode)) {
		LUSTRE_FPRIVATE(file) = fd;
		return 0;
	}

	if (!it || !it->d.lustre.it_disposition) {
		/* Convert f_flags into access mode. We cannot use file->f_mode,
		 * because everything but O_ACCMODE mask was stripped from
		 * there
		 */
		if ((oit.it_flags + 1) & O_ACCMODE)
			oit.it_flags++;
		if (file->f_flags & O_TRUNC)
			oit.it_flags |= FMODE_WRITE;

		/* kernel only call f_op->open in dentry_open.  filp_open calls
		 * dentry_open after call to open_namei that checks permissions.
		 * Only nfsd_open call dentry_open directly without checking
		 * permissions and because of that this code below is safe.
		 */
		if (oit.it_flags & (FMODE_WRITE | FMODE_READ))
			oit.it_flags |= MDS_OPEN_OWNEROVERRIDE;

		/* We do not want O_EXCL here, presumably we opened the file
		 * already? XXX - NFS implications?
		 */
		oit.it_flags &= ~O_EXCL;

		/* bug20584, if "it_flags" contains O_CREAT, the file will be
		 * created if necessary, then "IT_CREAT" should be set to keep
		 * consistent with it
		 */
		if (oit.it_flags & O_CREAT)
			oit.it_op |= IT_CREAT;

		it = &oit;
	}

restart:
	/* Let's see if we have file open on MDS already. */
	if (it->it_flags & FMODE_WRITE) {
		och_p = &lli->lli_mds_write_och;
		och_usecount = &lli->lli_open_fd_write_count;
	} else if (it->it_flags & FMODE_EXEC) {
		och_p = &lli->lli_mds_exec_och;
		och_usecount = &lli->lli_open_fd_exec_count;
	 } else {
		och_p = &lli->lli_mds_read_och;
		och_usecount = &lli->lli_open_fd_read_count;
	}

	mutex_lock(&lli->lli_och_mutex);
	if (*och_p) { /* Open handle is present */
		if (it_disposition(it, DISP_OPEN_OPEN)) {
			/* Well, there's extra open request that we do not need,
			 * let's close it somehow. This will decref request.
			 */
			rc = it_open_error(DISP_OPEN_OPEN, it);
			if (rc) {
				mutex_unlock(&lli->lli_och_mutex);
				goto out_openerr;
			}

			ll_release_openhandle(inode, it);
		}
		(*och_usecount)++;

		rc = ll_local_open(file, it, fd, NULL);
		if (rc) {
			(*och_usecount)--;
			mutex_unlock(&lli->lli_och_mutex);
			goto out_openerr;
		}
	} else {
		LASSERT(*och_usecount == 0);
		if (!it->d.lustre.it_disposition) {
			/* We cannot just request lock handle now, new ELC code
			 * means that one of other OPEN locks for this file
			 * could be cancelled, and since blocking ast handler
			 * would attempt to grab och_mutex as well, that would
			 * result in a deadlock
			 */
			mutex_unlock(&lli->lli_och_mutex);
			it->it_create_mode |= M_CHECK_STALE;
			rc = ll_intent_file_open(file->f_path.dentry, NULL, 0, it);
			it->it_create_mode &= ~M_CHECK_STALE;
			if (rc)
				goto out_openerr;

			goto restart;
		}
		*och_p = kzalloc(sizeof(struct obd_client_handle), GFP_NOFS);
		if (!*och_p) {
			rc = -ENOMEM;
			goto out_och_free;
		}

		(*och_usecount)++;

		/* md_intent_lock() didn't get a request ref if there was an
		 * open error, so don't do cleanup on the request here
		 * (bug 3430)
		 */
		/* XXX (green): Should not we bail out on any error here, not
		 * just open error?
		 */
		rc = it_open_error(DISP_OPEN_OPEN, it);
		if (rc)
			goto out_och_free;

		LASSERT(it_disposition(it, DISP_ENQ_OPEN_REF));

		rc = ll_local_open(file, it, fd, *och_p);
		if (rc)
			goto out_och_free;
	}
	mutex_unlock(&lli->lli_och_mutex);
	fd = NULL;

	/* Must do this outside lli_och_mutex lock to prevent deadlock where
	 * different kind of OPEN lock for this same inode gets cancelled
	 * by ldlm_cancel_lru
	 */
	if (!S_ISREG(inode->i_mode))
		goto out_och_free;

	if (!lli->lli_has_smd &&
	    (cl_is_lov_delay_create(file->f_flags) ||
	     (file->f_mode & FMODE_WRITE) == 0)) {
		CDEBUG(D_INODE, "object creation was delayed\n");
		goto out_och_free;
	}
	cl_lov_delay_create_clear(&file->f_flags);
	goto out_och_free;

out_och_free:
	if (rc) {
		if (och_p && *och_p) {
			kfree(*och_p);
			*och_p = NULL;
			(*och_usecount)--;
		}
		mutex_unlock(&lli->lli_och_mutex);

out_openerr:
		if (opendir_set != 0)
			ll_stop_statahead(inode, lli->lli_opendir_key);
		ll_file_data_put(fd);
	} else {
		ll_stats_ops_tally(ll_i2sbi(inode), LPROC_LL_OPEN, 1);
	}

	if (it && it_disposition(it, DISP_ENQ_OPEN_REF)) {
		ptlrpc_req_finished(it->d.lustre.it_data);
		it_clear_disposition(it, DISP_ENQ_OPEN_REF);
	}

	return rc;
}

static int ll_md_blocking_lease_ast(struct ldlm_lock *lock,
				    struct ldlm_lock_desc *desc,
				    void *data, int flag)
{
	int rc;
	struct lustre_handle lockh;

	switch (flag) {
	case LDLM_CB_BLOCKING:
		ldlm_lock2handle(lock, &lockh);
		rc = ldlm_cli_cancel(&lockh, LCF_ASYNC);
		if (rc < 0) {
			CDEBUG(D_INODE, "ldlm_cli_cancel: %d\n", rc);
			return rc;
		}
		break;
	case LDLM_CB_CANCELING:
		/* do nothing */
		break;
	}
	return 0;
}

/**
 * Acquire a lease and open the file.
 */
static struct obd_client_handle *
ll_lease_open(struct inode *inode, struct file *file, fmode_t fmode,
	      __u64 open_flags)
{
	struct lookup_intent it = { .it_op = IT_OPEN };
	struct ll_sb_info *sbi = ll_i2sbi(inode);
	struct md_op_data *op_data;
	struct ptlrpc_request *req;
	struct lustre_handle old_handle = { 0 };
	struct obd_client_handle *och = NULL;
	int rc;
	int rc2;

	if (fmode != FMODE_WRITE && fmode != FMODE_READ)
		return ERR_PTR(-EINVAL);

	if (file) {
		struct ll_inode_info *lli = ll_i2info(inode);
		struct ll_file_data *fd = LUSTRE_FPRIVATE(file);
		struct obd_client_handle **och_p;
		__u64 *och_usecount;

		if (!(fmode & file->f_mode) || (file->f_mode & FMODE_EXEC))
			return ERR_PTR(-EPERM);

		/* Get the openhandle of the file */
		rc = -EBUSY;
		mutex_lock(&lli->lli_och_mutex);
		if (fd->fd_lease_och) {
			mutex_unlock(&lli->lli_och_mutex);
			return ERR_PTR(rc);
		}

		if (!fd->fd_och) {
			if (file->f_mode & FMODE_WRITE) {
				LASSERT(lli->lli_mds_write_och);
				och_p = &lli->lli_mds_write_och;
				och_usecount = &lli->lli_open_fd_write_count;
			} else {
				LASSERT(lli->lli_mds_read_och);
				och_p = &lli->lli_mds_read_och;
				och_usecount = &lli->lli_open_fd_read_count;
			}
			if (*och_usecount == 1) {
				fd->fd_och = *och_p;
				*och_p = NULL;
				*och_usecount = 0;
				rc = 0;
			}
		}
		mutex_unlock(&lli->lli_och_mutex);
		if (rc < 0) /* more than 1 opener */
			return ERR_PTR(rc);

		LASSERT(fd->fd_och);
		old_handle = fd->fd_och->och_fh;
	}

	och = kzalloc(sizeof(*och), GFP_NOFS);
	if (!och)
		return ERR_PTR(-ENOMEM);

	op_data = ll_prep_md_op_data(NULL, inode, inode, NULL, 0, 0,
				     LUSTRE_OPC_ANY, NULL);
	if (IS_ERR(op_data)) {
		rc = PTR_ERR(op_data);
		goto out;
	}

	/* To tell the MDT this openhandle is from the same owner */
	op_data->op_handle = old_handle;

	it.it_flags = fmode | open_flags;
	it.it_flags |= MDS_OPEN_LOCK | MDS_OPEN_BY_FID | MDS_OPEN_LEASE;
	rc = md_intent_lock(sbi->ll_md_exp, op_data, NULL, 0, &it, 0, &req,
			    ll_md_blocking_lease_ast,
	/* LDLM_FL_NO_LRU: To not put the lease lock into LRU list, otherwise
	 * it can be cancelled which may mislead applications that the lease is
	 * broken;
	 * LDLM_FL_EXCL: Set this flag so that it won't be matched by normal
	 * open in ll_md_blocking_ast(). Otherwise as ll_md_blocking_lease_ast
	 * doesn't deal with openhandle, so normal openhandle will be leaked.
	 */
				LDLM_FL_NO_LRU | LDLM_FL_EXCL);
	ll_finish_md_op_data(op_data);
	ptlrpc_req_finished(req);
	if (rc < 0)
		goto out_release_it;

	if (it_disposition(&it, DISP_LOOKUP_NEG)) {
		rc = -ENOENT;
		goto out_release_it;
	}

	rc = it_open_error(DISP_OPEN_OPEN, &it);
	if (rc)
		goto out_release_it;

	LASSERT(it_disposition(&it, DISP_ENQ_OPEN_REF));
	ll_och_fill(sbi->ll_md_exp, &it, och);

	if (!it_disposition(&it, DISP_OPEN_LEASE)) /* old server? */ {
		rc = -EOPNOTSUPP;
		goto out_close;
	}

	/* already get lease, handle lease lock */
	ll_set_lock_data(sbi->ll_md_exp, inode, &it, NULL);
	if (it.d.lustre.it_lock_mode == 0 ||
	    it.d.lustre.it_lock_bits != MDS_INODELOCK_OPEN) {
		/* open lock must return for lease */
		CERROR(DFID "lease granted but no open lock, %d/%llu.\n",
		       PFID(ll_inode2fid(inode)), it.d.lustre.it_lock_mode,
		       it.d.lustre.it_lock_bits);
		rc = -EPROTO;
		goto out_close;
	}

	ll_intent_release(&it);
	return och;

out_close:
	rc2 = ll_close_inode_openhandle(sbi->ll_md_exp, inode, och, NULL);
	if (rc2)
		CERROR("Close openhandle returned %d\n", rc2);

	/* cancel open lock */
	if (it.d.lustre.it_lock_mode != 0) {
		ldlm_lock_decref_and_cancel(&och->och_lease_handle,
					    it.d.lustre.it_lock_mode);
		it.d.lustre.it_lock_mode = 0;
	}
out_release_it:
	ll_intent_release(&it);
out:
	kfree(och);
	return ERR_PTR(rc);
}

/**
 * Release lease and close the file.
 * It will check if the lease has ever broken.
 */
static int ll_lease_close(struct obd_client_handle *och, struct inode *inode,
			  bool *lease_broken)
{
	struct ldlm_lock *lock;
	bool cancelled = true;
	int rc;

	lock = ldlm_handle2lock(&och->och_lease_handle);
	if (lock) {
		lock_res_and_lock(lock);
		cancelled = ldlm_is_cancel(lock);
		unlock_res_and_lock(lock);
		ldlm_lock_put(lock);
	}

	CDEBUG(D_INODE, "lease for " DFID " broken? %d\n",
	       PFID(&ll_i2info(inode)->lli_fid), cancelled);

	if (!cancelled)
		ldlm_cli_cancel(&och->och_lease_handle, 0);
	if (lease_broken)
		*lease_broken = cancelled;

	rc = ll_close_inode_openhandle(ll_i2sbi(inode)->ll_md_exp, inode, och,
				       NULL);
	return rc;
}

/* Fills the obdo with the attributes for the lsm */
static int ll_lsm_getattr(struct lov_stripe_md *lsm, struct obd_export *exp,
			  struct obdo *obdo, __u64 ioepoch, int sync)
{
	struct ptlrpc_request_set *set;
	struct obd_info	    oinfo = { };
	int			rc;

	LASSERT(lsm);

	oinfo.oi_md = lsm;
	oinfo.oi_oa = obdo;
	oinfo.oi_oa->o_oi = lsm->lsm_oi;
	oinfo.oi_oa->o_mode = S_IFREG;
	oinfo.oi_oa->o_ioepoch = ioepoch;
	oinfo.oi_oa->o_valid = OBD_MD_FLID | OBD_MD_FLTYPE |
			       OBD_MD_FLSIZE | OBD_MD_FLBLOCKS |
			       OBD_MD_FLBLKSZ | OBD_MD_FLATIME |
			       OBD_MD_FLMTIME | OBD_MD_FLCTIME |
			       OBD_MD_FLGROUP | OBD_MD_FLEPOCH |
			       OBD_MD_FLDATAVERSION;
	if (sync) {
		oinfo.oi_oa->o_valid |= OBD_MD_FLFLAGS;
		oinfo.oi_oa->o_flags |= OBD_FL_SRVLOCK;
	}

	set = ptlrpc_prep_set();
	if (!set) {
		CERROR("cannot allocate ptlrpc set: rc = %d\n", -ENOMEM);
		rc = -ENOMEM;
	} else {
		rc = obd_getattr_async(exp, &oinfo, set);
		if (rc == 0)
			rc = ptlrpc_set_wait(set);
		ptlrpc_set_destroy(set);
	}
	if (rc == 0)
		oinfo.oi_oa->o_valid &= (OBD_MD_FLBLOCKS | OBD_MD_FLBLKSZ |
					 OBD_MD_FLATIME | OBD_MD_FLMTIME |
					 OBD_MD_FLCTIME | OBD_MD_FLSIZE |
					 OBD_MD_FLDATAVERSION);
	return rc;
}

/**
  * Performs the getattr on the inode and updates its fields.
  * If @sync != 0, perform the getattr under the server-side lock.
  */
int ll_inode_getattr(struct inode *inode, struct obdo *obdo,
		     __u64 ioepoch, int sync)
{
	struct lov_stripe_md *lsm;
	int rc;

	lsm = ccc_inode_lsm_get(inode);
	rc = ll_lsm_getattr(lsm, ll_i2dtexp(inode),
			    obdo, ioepoch, sync);
	if (rc == 0) {
		struct ost_id *oi = lsm ? &lsm->lsm_oi : &obdo->o_oi;

		obdo_refresh_inode(inode, obdo, obdo->o_valid);
		CDEBUG(D_INODE, "objid " DOSTID " size %llu, blocks %llu, blksize %lu\n",
		       POSTID(oi), i_size_read(inode),
		       (unsigned long long)inode->i_blocks,
		       1UL << inode->i_blkbits);
	}
	ccc_inode_lsm_put(inode, lsm);
	return rc;
}

int ll_merge_lvb(const struct lu_env *env, struct inode *inode)
{
	struct ll_inode_info *lli = ll_i2info(inode);
	struct cl_object *obj = lli->lli_clob;
	struct cl_attr *attr = ccc_env_thread_attr(env);
	struct ost_lvb lvb;
	int rc = 0;

	ll_inode_size_lock(inode);
	/* merge timestamps the most recently obtained from mds with
	 * timestamps obtained from osts
	 */
	LTIME_S(inode->i_atime) = lli->lli_lvb.lvb_atime;
	LTIME_S(inode->i_mtime) = lli->lli_lvb.lvb_mtime;
	LTIME_S(inode->i_ctime) = lli->lli_lvb.lvb_ctime;

	lvb.lvb_size = i_size_read(inode);
	lvb.lvb_blocks = inode->i_blocks;
	lvb.lvb_mtime = LTIME_S(inode->i_mtime);
	lvb.lvb_atime = LTIME_S(inode->i_atime);
	lvb.lvb_ctime = LTIME_S(inode->i_ctime);

	cl_object_attr_lock(obj);
	rc = cl_object_attr_get(env, obj, attr);
	cl_object_attr_unlock(obj);

	if (rc == 0) {
		if (lvb.lvb_atime < attr->cat_atime)
			lvb.lvb_atime = attr->cat_atime;
		if (lvb.lvb_ctime < attr->cat_ctime)
			lvb.lvb_ctime = attr->cat_ctime;
		if (lvb.lvb_mtime < attr->cat_mtime)
			lvb.lvb_mtime = attr->cat_mtime;

		CDEBUG(D_VFSTRACE, DFID " updating i_size %llu\n",
		       PFID(&lli->lli_fid), attr->cat_size);
		cl_isize_write_nolock(inode, attr->cat_size);

		inode->i_blocks = attr->cat_blocks;

		LTIME_S(inode->i_mtime) = lvb.lvb_mtime;
		LTIME_S(inode->i_atime) = lvb.lvb_atime;
		LTIME_S(inode->i_ctime) = lvb.lvb_ctime;
	}
	ll_inode_size_unlock(inode);

	return rc;
}

int ll_glimpse_ioctl(struct ll_sb_info *sbi, struct lov_stripe_md *lsm,
		     lstat_t *st)
{
	struct obdo obdo = { 0 };
	int rc;

	rc = ll_lsm_getattr(lsm, sbi->ll_dt_exp, &obdo, 0, 0);
	if (rc == 0) {
		st->st_size   = obdo.o_size;
		st->st_blocks = obdo.o_blocks;
		st->st_mtime  = obdo.o_mtime;
		st->st_atime  = obdo.o_atime;
		st->st_ctime  = obdo.o_ctime;
	}
	return rc;
}

static bool file_is_noatime(const struct file *file)
{
	const struct vfsmount *mnt = file->f_path.mnt;
	const struct inode *inode = file_inode(file);

	/* Adapted from file_accessed() and touch_atime().*/
	if (file->f_flags & O_NOATIME)
		return true;

	if (inode->i_flags & S_NOATIME)
		return true;

	if (IS_NOATIME(inode))
		return true;

	if (mnt->mnt_flags & (MNT_NOATIME | MNT_READONLY))
		return true;

	if ((mnt->mnt_flags & MNT_NODIRATIME) && S_ISDIR(inode->i_mode))
		return true;

	if ((inode->i_sb->s_flags & MS_NODIRATIME) && S_ISDIR(inode->i_mode))
		return true;

	return false;
}

void ll_io_init(struct cl_io *io, const struct file *file, int write)
{
	struct inode *inode = file_inode(file);

	io->u.ci_rw.crw_nonblock = file->f_flags & O_NONBLOCK;
	if (write) {
		io->u.ci_wr.wr_append = !!(file->f_flags & O_APPEND);
		io->u.ci_wr.wr_sync = file->f_flags & O_SYNC ||
				      file->f_flags & O_DIRECT ||
				      IS_SYNC(inode);
	}
	io->ci_obj     = ll_i2info(inode)->lli_clob;
	io->ci_lockreq = CILR_MAYBE;
	if (ll_file_nolock(file)) {
		io->ci_lockreq = CILR_NEVER;
		io->ci_no_srvlock = 1;
	} else if (file->f_flags & O_APPEND) {
		io->ci_lockreq = CILR_MANDATORY;
	}

	io->ci_noatime = file_is_noatime(file);
}

static ssize_t
ll_file_io_generic(const struct lu_env *env, struct vvp_io_args *args,
		   struct file *file, enum cl_io_type iot,
		   loff_t *ppos, size_t count)
{
	struct ll_inode_info *lli = ll_i2info(file_inode(file));
	struct ll_file_data  *fd  = LUSTRE_FPRIVATE(file);
	struct cl_io	 *io;
	ssize_t	       result;

restart:
	io = ccc_env_thread_io(env);
	ll_io_init(io, file, iot == CIT_WRITE);

	if (cl_io_rw_init(env, io, iot, *ppos, count) == 0) {
		struct vvp_io *vio = vvp_env_io(env);
		struct ccc_io *cio = ccc_env_io(env);
		int write_mutex_locked = 0;

		cio->cui_fd  = LUSTRE_FPRIVATE(file);
		vio->cui_io_subtype = args->via_io_subtype;

		switch (vio->cui_io_subtype) {
		case IO_NORMAL:
			cio->cui_iter = args->u.normal.via_iter;
			cio->cui_iocb = args->u.normal.via_iocb;
			if ((iot == CIT_WRITE) &&
			    !(cio->cui_fd->fd_flags & LL_FILE_GROUP_LOCKED)) {
				if (mutex_lock_interruptible(&lli->
							       lli_write_mutex)) {
					result = -ERESTARTSYS;
					goto out;
				}
				write_mutex_locked = 1;
			} else if (iot == CIT_READ) {
				down_read(&lli->lli_trunc_sem);
			}
			break;
		case IO_SPLICE:
			vio->u.splice.cui_pipe = args->u.splice.via_pipe;
			vio->u.splice.cui_flags = args->u.splice.via_flags;
			break;
		default:
			CERROR("Unknown IO type - %u\n", vio->cui_io_subtype);
			LBUG();
		}
		result = cl_io_loop(env, io);
		if (write_mutex_locked)
			mutex_unlock(&lli->lli_write_mutex);
		else if (args->via_io_subtype == IO_NORMAL && iot == CIT_READ)
			up_read(&lli->lli_trunc_sem);
	} else {
		/* cl_io_rw_init() handled IO */
		result = io->ci_result;
	}

	if (io->ci_nob > 0) {
		result = io->ci_nob;
		*ppos = io->u.ci_wr.wr.crw_pos;
	}
	goto out;
out:
	cl_io_fini(env, io);
	/* If any bit been read/written (result != 0), we just return
	 * short read/write instead of restart io.
	 */
	if ((result == 0 || result == -ENODATA) && io->ci_need_restart) {
		CDEBUG(D_VFSTRACE, "Restart %s on %pD from %lld, count:%zd\n",
		       iot == CIT_READ ? "read" : "write",
		       file, *ppos, count);
		LASSERTF(io->ci_nob == 0, "%zd\n", io->ci_nob);
		goto restart;
	}

	if (iot == CIT_READ) {
		if (result >= 0)
			ll_stats_ops_tally(ll_i2sbi(file_inode(file)),
					   LPROC_LL_READ_BYTES, result);
	} else if (iot == CIT_WRITE) {
		if (result >= 0) {
			ll_stats_ops_tally(ll_i2sbi(file_inode(file)),
					   LPROC_LL_WRITE_BYTES, result);
			fd->fd_write_failed = false;
		} else if (result != -ERESTARTSYS) {
			fd->fd_write_failed = true;
		}
	}

	return result;
}

static ssize_t ll_file_read_iter(struct kiocb *iocb, struct iov_iter *to)
{
	struct lu_env      *env;
	struct vvp_io_args *args;
	ssize_t	     result;
	int		 refcheck;

	env = cl_env_get(&refcheck);
	if (IS_ERR(env))
		return PTR_ERR(env);

	args = vvp_env_args(env, IO_NORMAL);
	args->u.normal.via_iter = to;
	args->u.normal.via_iocb = iocb;

	result = ll_file_io_generic(env, args, iocb->ki_filp, CIT_READ,
				    &iocb->ki_pos, iov_iter_count(to));
	cl_env_put(env, &refcheck);
	return result;
}

/*
 * Write to a file (through the page cache).
 */
static ssize_t ll_file_write_iter(struct kiocb *iocb, struct iov_iter *from)
{
	struct lu_env      *env;
	struct vvp_io_args *args;
	ssize_t	     result;
	int		 refcheck;

	env = cl_env_get(&refcheck);
	if (IS_ERR(env))
		return PTR_ERR(env);

	args = vvp_env_args(env, IO_NORMAL);
	args->u.normal.via_iter = from;
	args->u.normal.via_iocb = iocb;

	result = ll_file_io_generic(env, args, iocb->ki_filp, CIT_WRITE,
				    &iocb->ki_pos, iov_iter_count(from));
	cl_env_put(env, &refcheck);
	return result;
}

/*
 * Send file content (through pagecache) somewhere with helper
 */
static ssize_t ll_file_splice_read(struct file *in_file, loff_t *ppos,
				   struct pipe_inode_info *pipe, size_t count,
				   unsigned int flags)
{
	struct lu_env      *env;
	struct vvp_io_args *args;
	ssize_t	     result;
	int		 refcheck;

	env = cl_env_get(&refcheck);
	if (IS_ERR(env))
		return PTR_ERR(env);

	args = vvp_env_args(env, IO_SPLICE);
	args->u.splice.via_pipe = pipe;
	args->u.splice.via_flags = flags;

	result = ll_file_io_generic(env, args, in_file, CIT_READ, ppos, count);
	cl_env_put(env, &refcheck);
	return result;
}

static int ll_lov_recreate(struct inode *inode, struct ost_id *oi, u32 ost_idx)
{
	struct obd_export *exp = ll_i2dtexp(inode);
	struct obd_trans_info oti = { 0 };
	struct obdo *oa = NULL;
	int lsm_size;
	int rc = 0;
	struct lov_stripe_md *lsm = NULL, *lsm2;

	oa = kmem_cache_zalloc(obdo_cachep, GFP_NOFS);
	if (!oa)
		return -ENOMEM;

	lsm = ccc_inode_lsm_get(inode);
	if (!lsm_has_objects(lsm)) {
		rc = -ENOENT;
		goto out;
	}

	lsm_size = sizeof(*lsm) + (sizeof(struct lov_oinfo) *
		   (lsm->lsm_stripe_count));

	lsm2 = libcfs_kvzalloc(lsm_size, GFP_NOFS);
	if (!lsm2) {
		rc = -ENOMEM;
		goto out;
	}

	oa->o_oi = *oi;
	oa->o_nlink = ost_idx;
	oa->o_flags |= OBD_FL_RECREATE_OBJS;
	oa->o_valid = OBD_MD_FLID | OBD_MD_FLFLAGS | OBD_MD_FLGROUP;
	obdo_from_inode(oa, inode, OBD_MD_FLTYPE | OBD_MD_FLATIME |
				   OBD_MD_FLMTIME | OBD_MD_FLCTIME);
	obdo_set_parent_fid(oa, &ll_i2info(inode)->lli_fid);
	memcpy(lsm2, lsm, lsm_size);
	ll_inode_size_lock(inode);
	rc = obd_create(NULL, exp, oa, &lsm2, &oti);
	ll_inode_size_unlock(inode);

	kvfree(lsm2);
	goto out;
out:
	ccc_inode_lsm_put(inode, lsm);
	kmem_cache_free(obdo_cachep, oa);
	return rc;
}

static int ll_lov_recreate_obj(struct inode *inode, unsigned long arg)
{
	struct ll_recreate_obj ucreat;
	struct ost_id		oi;

	if (!capable(CFS_CAP_SYS_ADMIN))
		return -EPERM;

	if (copy_from_user(&ucreat, (struct ll_recreate_obj __user *)arg,
			   sizeof(ucreat)))
		return -EFAULT;

	ostid_set_seq_mdt0(&oi);
	ostid_set_id(&oi, ucreat.lrc_id);
	return ll_lov_recreate(inode, &oi, ucreat.lrc_ost_idx);
}

static int ll_lov_recreate_fid(struct inode *inode, unsigned long arg)
{
	struct lu_fid	fid;
	struct ost_id	oi;
	u32		ost_idx;

	if (!capable(CFS_CAP_SYS_ADMIN))
		return -EPERM;

	if (copy_from_user(&fid, (struct lu_fid __user *)arg, sizeof(fid)))
		return -EFAULT;

	fid_to_ostid(&fid, &oi);
	ost_idx = (fid_seq(&fid) >> 16) & 0xffff;
	return ll_lov_recreate(inode, &oi, ost_idx);
}

int ll_lov_setstripe_ea_info(struct inode *inode, struct dentry *dentry,
			     int flags, struct lov_user_md *lum, int lum_size)
{
	struct lov_stripe_md *lsm = NULL;
	struct lookup_intent oit = {.it_op = IT_OPEN, .it_flags = flags};
	int rc = 0;

	lsm = ccc_inode_lsm_get(inode);
	if (lsm) {
		ccc_inode_lsm_put(inode, lsm);
		CDEBUG(D_IOCTL, "stripe already exists for ino %lu\n",
		       inode->i_ino);
		rc = -EEXIST;
		goto out;
	}

	ll_inode_size_lock(inode);
	rc = ll_intent_file_open(dentry, lum, lum_size, &oit);
	if (rc)
		goto out_unlock;
	rc = oit.d.lustre.it_status;
	if (rc < 0)
		goto out_req_free;

	ll_release_openhandle(inode, &oit);

out_unlock:
	ll_inode_size_unlock(inode);
	ll_intent_release(&oit);
	ccc_inode_lsm_put(inode, lsm);
out:
	return rc;
out_req_free:
	ptlrpc_req_finished((struct ptlrpc_request *) oit.d.lustre.it_data);
	goto out;
}

int ll_lov_getstripe_ea_info(struct inode *inode, const char *filename,
			     struct lov_mds_md **lmmp, int *lmm_size,
			     struct ptlrpc_request **request)
{
	struct ll_sb_info *sbi = ll_i2sbi(inode);
	struct mdt_body  *body;
	struct lov_mds_md *lmm = NULL;
	struct ptlrpc_request *req = NULL;
	struct md_op_data *op_data;
	int rc, lmmsize;

	rc = ll_get_default_mdsize(sbi, &lmmsize);
	if (rc)
		return rc;

	op_data = ll_prep_md_op_data(NULL, inode, NULL, filename,
				     strlen(filename), lmmsize,
				     LUSTRE_OPC_ANY, NULL);
	if (IS_ERR(op_data))
		return PTR_ERR(op_data);

	op_data->op_valid = OBD_MD_FLEASIZE | OBD_MD_FLDIREA;
	rc = md_getattr_name(sbi->ll_md_exp, op_data, &req);
	ll_finish_md_op_data(op_data);
	if (rc < 0) {
		CDEBUG(D_INFO, "md_getattr_name failed on %s: rc %d\n",
		       filename, rc);
		goto out;
	}

	body = req_capsule_server_get(&req->rq_pill, &RMF_MDT_BODY);

	lmmsize = body->eadatasize;

	if (!(body->valid & (OBD_MD_FLEASIZE | OBD_MD_FLDIREA)) ||
	    lmmsize == 0) {
		rc = -ENODATA;
		goto out;
	}

	lmm = req_capsule_server_sized_get(&req->rq_pill, &RMF_MDT_MD, lmmsize);

	if ((lmm->lmm_magic != cpu_to_le32(LOV_MAGIC_V1)) &&
	    (lmm->lmm_magic != cpu_to_le32(LOV_MAGIC_V3))) {
		rc = -EPROTO;
		goto out;
	}

	/*
	 * This is coming from the MDS, so is probably in
	 * little endian.  We convert it to host endian before
	 * passing it to userspace.
	 */
	if (cpu_to_le32(LOV_MAGIC) != LOV_MAGIC) {
		int stripe_count;

		stripe_count = le16_to_cpu(lmm->lmm_stripe_count);
		if (le32_to_cpu(lmm->lmm_pattern) & LOV_PATTERN_F_RELEASED)
			stripe_count = 0;

		/* if function called for directory - we should
		 * avoid swab not existent lsm objects
		 */
		if (lmm->lmm_magic == cpu_to_le32(LOV_MAGIC_V1)) {
			lustre_swab_lov_user_md_v1((struct lov_user_md_v1 *)lmm);
			if (S_ISREG(body->mode))
				lustre_swab_lov_user_md_objects(
				 ((struct lov_user_md_v1 *)lmm)->lmm_objects,
				 stripe_count);
		} else if (lmm->lmm_magic == cpu_to_le32(LOV_MAGIC_V3)) {
			lustre_swab_lov_user_md_v3((struct lov_user_md_v3 *)lmm);
			if (S_ISREG(body->mode))
				lustre_swab_lov_user_md_objects(
				 ((struct lov_user_md_v3 *)lmm)->lmm_objects,
				 stripe_count);
		}
	}

out:
	*lmmp = lmm;
	*lmm_size = lmmsize;
	*request = req;
	return rc;
}

static int ll_lov_setea(struct inode *inode, struct file *file,
			unsigned long arg)
{
	int			 flags = MDS_OPEN_HAS_OBJS | FMODE_WRITE;
	struct lov_user_md	*lump;
	int			 lum_size = sizeof(struct lov_user_md) +
					    sizeof(struct lov_user_ost_data);
	int			 rc;

	if (!capable(CFS_CAP_SYS_ADMIN))
		return -EPERM;

	lump = libcfs_kvzalloc(lum_size, GFP_NOFS);
	if (!lump)
		return -ENOMEM;

	if (copy_from_user(lump, (struct lov_user_md __user *)arg, lum_size)) {
		kvfree(lump);
		return -EFAULT;
	}

	rc = ll_lov_setstripe_ea_info(inode, file->f_path.dentry, flags, lump,
				      lum_size);
	cl_lov_delay_create_clear(&file->f_flags);

	kvfree(lump);
	return rc;
}

static int ll_lov_setstripe(struct inode *inode, struct file *file,
			    unsigned long arg)
{
	struct lov_user_md_v3 lumv3;
	struct lov_user_md_v1 *lumv1 = (struct lov_user_md_v1 *)&lumv3;
	struct lov_user_md_v1 __user *lumv1p = (void __user *)arg;
	struct lov_user_md_v3 __user *lumv3p = (void __user *)arg;
	int lum_size, rc;
	int flags = FMODE_WRITE;

	/* first try with v1 which is smaller than v3 */
	lum_size = sizeof(struct lov_user_md_v1);
	if (copy_from_user(lumv1, lumv1p, lum_size))
		return -EFAULT;

	if (lumv1->lmm_magic == LOV_USER_MAGIC_V3) {
		lum_size = sizeof(struct lov_user_md_v3);
		if (copy_from_user(&lumv3, lumv3p, lum_size))
			return -EFAULT;
	}

	rc = ll_lov_setstripe_ea_info(inode, file->f_path.dentry, flags, lumv1,
				      lum_size);
	cl_lov_delay_create_clear(&file->f_flags);
	if (rc == 0) {
		struct lov_stripe_md *lsm;
		__u32 gen;

		put_user(0, &lumv1p->lmm_stripe_count);

		ll_layout_refresh(inode, &gen);
		lsm = ccc_inode_lsm_get(inode);
		rc = obd_iocontrol(LL_IOC_LOV_GETSTRIPE, ll_i2dtexp(inode),
				   0, lsm, (void __user *)arg);
		ccc_inode_lsm_put(inode, lsm);
	}
	return rc;
}

static int ll_lov_getstripe(struct inode *inode, unsigned long arg)
{
	struct lov_stripe_md *lsm;
	int rc = -ENODATA;

	lsm = ccc_inode_lsm_get(inode);
	if (lsm)
		rc = obd_iocontrol(LL_IOC_LOV_GETSTRIPE, ll_i2dtexp(inode), 0,
				   lsm, (void __user *)arg);
	ccc_inode_lsm_put(inode, lsm);
	return rc;
}

static int
ll_get_grouplock(struct inode *inode, struct file *file, unsigned long arg)
{
	struct ll_inode_info   *lli = ll_i2info(inode);
	struct ll_file_data    *fd = LUSTRE_FPRIVATE(file);
	struct ccc_grouplock    grouplock;
	int		     rc;

	if (arg == 0) {
		CWARN("group id for group lock must not be 0\n");
		return -EINVAL;
	}

	if (ll_file_nolock(file))
		return -EOPNOTSUPP;

	spin_lock(&lli->lli_lock);
	if (fd->fd_flags & LL_FILE_GROUP_LOCKED) {
		CWARN("group lock already existed with gid %lu\n",
		      fd->fd_grouplock.cg_gid);
		spin_unlock(&lli->lli_lock);
		return -EINVAL;
	}
	LASSERT(!fd->fd_grouplock.cg_lock);
	spin_unlock(&lli->lli_lock);

	rc = cl_get_grouplock(cl_i2info(inode)->lli_clob,
			      arg, (file->f_flags & O_NONBLOCK), &grouplock);
	if (rc)
		return rc;

	spin_lock(&lli->lli_lock);
	if (fd->fd_flags & LL_FILE_GROUP_LOCKED) {
		spin_unlock(&lli->lli_lock);
		CERROR("another thread just won the race\n");
		cl_put_grouplock(&grouplock);
		return -EINVAL;
	}

	fd->fd_flags |= LL_FILE_GROUP_LOCKED;
	fd->fd_grouplock = grouplock;
	spin_unlock(&lli->lli_lock);

	CDEBUG(D_INFO, "group lock %lu obtained\n", arg);
	return 0;
}

static int ll_put_grouplock(struct inode *inode, struct file *file,
			    unsigned long arg)
{
	struct ll_inode_info   *lli = ll_i2info(inode);
	struct ll_file_data    *fd = LUSTRE_FPRIVATE(file);
	struct ccc_grouplock    grouplock;

	spin_lock(&lli->lli_lock);
	if (!(fd->fd_flags & LL_FILE_GROUP_LOCKED)) {
		spin_unlock(&lli->lli_lock);
		CWARN("no group lock held\n");
		return -EINVAL;
	}
	LASSERT(fd->fd_grouplock.cg_lock);

	if (fd->fd_grouplock.cg_gid != arg) {
		CWARN("group lock %lu doesn't match current id %lu\n",
		      arg, fd->fd_grouplock.cg_gid);
		spin_unlock(&lli->lli_lock);
		return -EINVAL;
	}

	grouplock = fd->fd_grouplock;
	memset(&fd->fd_grouplock, 0, sizeof(fd->fd_grouplock));
	fd->fd_flags &= ~LL_FILE_GROUP_LOCKED;
	spin_unlock(&lli->lli_lock);

	cl_put_grouplock(&grouplock);
	CDEBUG(D_INFO, "group lock %lu released\n", arg);
	return 0;
}

/**
 * Close inode open handle
 *
 * \param inode  [in]     inode in question
 * \param it     [in,out] intent which contains open info and result
 *
 * \retval 0     success
 * \retval <0    failure
 */
int ll_release_openhandle(struct inode *inode, struct lookup_intent *it)
{
	struct obd_client_handle *och;
	int rc;

	LASSERT(inode);

	/* Root ? Do nothing. */
	if (is_root_inode(inode))
		return 0;

	/* No open handle to close? Move away */
	if (!it_disposition(it, DISP_OPEN_OPEN))
		return 0;

	LASSERT(it_open_error(DISP_OPEN_OPEN, it) == 0);

	och = kzalloc(sizeof(*och), GFP_NOFS);
	if (!och) {
		rc = -ENOMEM;
		goto out;
	}

	ll_och_fill(ll_i2sbi(inode)->ll_md_exp, it, och);

	rc = ll_close_inode_openhandle(ll_i2sbi(inode)->ll_md_exp,
				       inode, och, NULL);
out:
	/* this one is in place of ll_file_open */
	if (it_disposition(it, DISP_ENQ_OPEN_REF)) {
		ptlrpc_req_finished(it->d.lustre.it_data);
		it_clear_disposition(it, DISP_ENQ_OPEN_REF);
	}
	return rc;
}

/**
 * Get size for inode for which FIEMAP mapping is requested.
 * Make the FIEMAP get_info call and returns the result.
 */
static int ll_do_fiemap(struct inode *inode, struct ll_user_fiemap *fiemap,
			size_t num_bytes)
{
	struct obd_export *exp = ll_i2dtexp(inode);
	struct lov_stripe_md *lsm = NULL;
	struct ll_fiemap_info_key fm_key = { .name = KEY_FIEMAP, };
	__u32 vallen = num_bytes;
	int rc;

	/* Checks for fiemap flags */
	if (fiemap->fm_flags & ~LUSTRE_FIEMAP_FLAGS_COMPAT) {
		fiemap->fm_flags &= ~LUSTRE_FIEMAP_FLAGS_COMPAT;
		return -EBADR;
	}

	/* Check for FIEMAP_FLAG_SYNC */
	if (fiemap->fm_flags & FIEMAP_FLAG_SYNC) {
		rc = filemap_fdatawrite(inode->i_mapping);
		if (rc)
			return rc;
	}

	lsm = ccc_inode_lsm_get(inode);
	if (!lsm)
		return -ENOENT;

	/* If the stripe_count > 1 and the application does not understand
	 * DEVICE_ORDER flag, then it cannot interpret the extents correctly.
	 */
	if (lsm->lsm_stripe_count > 1 &&
	    !(fiemap->fm_flags & FIEMAP_FLAG_DEVICE_ORDER)) {
		rc = -EOPNOTSUPP;
		goto out;
	}

	fm_key.oa.o_oi = lsm->lsm_oi;
	fm_key.oa.o_valid = OBD_MD_FLID | OBD_MD_FLGROUP;

	if (i_size_read(inode) == 0) {
		rc = ll_glimpse_size(inode);
		if (rc)
			goto out;
	}

	obdo_from_inode(&fm_key.oa, inode, OBD_MD_FLSIZE);
	obdo_set_parent_fid(&fm_key.oa, &ll_i2info(inode)->lli_fid);
	/* If filesize is 0, then there would be no objects for mapping */
	if (fm_key.oa.o_size == 0) {
		fiemap->fm_mapped_extents = 0;
		rc = 0;
		goto out;
	}

	memcpy(&fm_key.fiemap, fiemap, sizeof(*fiemap));

	rc = obd_get_info(NULL, exp, sizeof(fm_key), &fm_key, &vallen,
			  fiemap, lsm);
	if (rc)
		CERROR("obd_get_info failed: rc = %d\n", rc);

out:
	ccc_inode_lsm_put(inode, lsm);
	return rc;
}

int ll_fid2path(struct inode *inode, void __user *arg)
{
	struct obd_export *exp = ll_i2mdexp(inode);
	const struct getinfo_fid2path __user *gfin = arg;
	struct getinfo_fid2path *gfout;
	u32 pathlen;
	size_t outsize;
	int rc;

	if (!capable(CFS_CAP_DAC_READ_SEARCH) &&
	    !(ll_i2sbi(inode)->ll_flags & LL_SBI_USER_FID2PATH))
		return -EPERM;

	/* Only need to get the buflen */
	if (get_user(pathlen, &gfin->gf_pathlen))
		return -EFAULT;

	if (pathlen > PATH_MAX)
		return -EINVAL;

	outsize = sizeof(*gfout) + pathlen;

	gfout = kzalloc(outsize, GFP_NOFS);
	if (!gfout)
		return -ENOMEM;

	if (copy_from_user(gfout, arg, sizeof(*gfout))) {
		rc = -EFAULT;
		goto gf_free;
	}

	/* Call mdc_iocontrol */
	rc = obd_iocontrol(OBD_IOC_FID2PATH, exp, outsize, gfout, NULL);
	if (rc != 0)
		goto gf_free;

	if (copy_to_user(arg, gfout, outsize))
		rc = -EFAULT;

gf_free:
	kfree(gfout);
	return rc;
}

static int ll_ioctl_fiemap(struct inode *inode, unsigned long arg)
{
	struct ll_user_fiemap *fiemap_s;
	size_t num_bytes, ret_bytes;
	unsigned int extent_count;
	int rc = 0;

	/* Get the extent count so we can calculate the size of
	 * required fiemap buffer
	 */
	if (get_user(extent_count,
		     &((struct ll_user_fiemap __user *)arg)->fm_extent_count))
		return -EFAULT;

	if (extent_count >=
	    (SIZE_MAX - sizeof(*fiemap_s)) / sizeof(struct ll_fiemap_extent))
		return -EINVAL;
	num_bytes = sizeof(*fiemap_s) + (extent_count *
					 sizeof(struct ll_fiemap_extent));

	fiemap_s = libcfs_kvzalloc(num_bytes, GFP_NOFS);
	if (!fiemap_s)
		return -ENOMEM;

	/* get the fiemap value */
	if (copy_from_user(fiemap_s, (struct ll_user_fiemap __user *)arg,
			   sizeof(*fiemap_s))) {
		rc = -EFAULT;
		goto error;
	}

	/* If fm_extent_count is non-zero, read the first extent since
	 * it is used to calculate end_offset and device from previous
	 * fiemap call.
	 */
	if (extent_count) {
		if (copy_from_user(&fiemap_s->fm_extents[0],
				   (char __user *)arg + sizeof(*fiemap_s),
				   sizeof(struct ll_fiemap_extent))) {
			rc = -EFAULT;
			goto error;
		}
	}

	rc = ll_do_fiemap(inode, fiemap_s, num_bytes);
	if (rc)
		goto error;

	ret_bytes = sizeof(struct ll_user_fiemap);

	if (extent_count != 0)
		ret_bytes += (fiemap_s->fm_mapped_extents *
				 sizeof(struct ll_fiemap_extent));

	if (copy_to_user((void __user *)arg, fiemap_s, ret_bytes))
		rc = -EFAULT;

error:
	kvfree(fiemap_s);
	return rc;
}

/*
 * Read the data_version for inode.
 *
 * This value is computed using stripe object version on OST.
 * Version is computed using server side locking.
 *
 * @param extent_lock  Take extent lock. Not needed if a process is already
 *		       holding the OST object group locks.
 */
int ll_data_version(struct inode *inode, __u64 *data_version,
		    int extent_lock)
{
	struct lov_stripe_md	*lsm = NULL;
	struct ll_sb_info	*sbi = ll_i2sbi(inode);
	struct obdo		*obdo = NULL;
	int			 rc;

	/* If no stripe, we consider version is 0. */
	lsm = ccc_inode_lsm_get(inode);
	if (!lsm_has_objects(lsm)) {
		*data_version = 0;
		CDEBUG(D_INODE, "No object for inode\n");
		rc = 0;
		goto out;
	}

	obdo = kzalloc(sizeof(*obdo), GFP_NOFS);
	if (!obdo) {
		rc = -ENOMEM;
		goto out;
	}

	rc = ll_lsm_getattr(lsm, sbi->ll_dt_exp, obdo, 0, extent_lock);
	if (rc == 0) {
		if (!(obdo->o_valid & OBD_MD_FLDATAVERSION))
			rc = -EOPNOTSUPP;
		else
			*data_version = obdo->o_data_version;
	}

	kfree(obdo);
out:
	ccc_inode_lsm_put(inode, lsm);
	return rc;
}

/*
 * Trigger a HSM release request for the provided inode.
 */
int ll_hsm_release(struct inode *inode)
{
	struct cl_env_nest nest;
	struct lu_env *env;
	struct obd_client_handle *och = NULL;
	__u64 data_version = 0;
	int rc;

	CDEBUG(D_INODE, "%s: Releasing file "DFID".\n",
	       ll_get_fsname(inode->i_sb, NULL, 0),
	       PFID(&ll_i2info(inode)->lli_fid));

	och = ll_lease_open(inode, NULL, FMODE_WRITE, MDS_OPEN_RELEASE);
	if (IS_ERR(och)) {
		rc = PTR_ERR(och);
		goto out;
	}

	/* Grab latest data_version and [am]time values */
	rc = ll_data_version(inode, &data_version, 1);
	if (rc != 0)
		goto out;

	env = cl_env_nested_get(&nest);
	if (IS_ERR(env)) {
		rc = PTR_ERR(env);
		goto out;
	}

	ll_merge_lvb(env, inode);
	cl_env_nested_put(&nest, env);

	/* Release the file.
	 * NB: lease lock handle is released in mdc_hsm_release_pack() because
	 * we still need it to pack l_remote_handle to MDT.
	 */
	rc = ll_close_inode_openhandle(ll_i2sbi(inode)->ll_md_exp, inode, och,
				       &data_version);
	och = NULL;

out:
	if (och && !IS_ERR(och)) /* close the file */
		ll_lease_close(och, inode, NULL);

	return rc;
}

struct ll_swap_stack {
	struct iattr		 ia1, ia2;
	__u64			 dv1, dv2;
	struct inode		*inode1, *inode2;
	bool			 check_dv1, check_dv2;
};

static int ll_swap_layouts(struct file *file1, struct file *file2,
			   struct lustre_swap_layouts *lsl)
{
	struct mdc_swap_layouts	 msl;
	struct md_op_data	*op_data;
	__u32			 gid;
	__u64			 dv;
	struct ll_swap_stack	*llss = NULL;
	int			 rc;

	llss = kzalloc(sizeof(*llss), GFP_NOFS);
	if (!llss)
		return -ENOMEM;

	llss->inode1 = file_inode(file1);
	llss->inode2 = file_inode(file2);

	if (!S_ISREG(llss->inode2->i_mode)) {
		rc = -EINVAL;
		goto free;
	}

	if (inode_permission(llss->inode1, MAY_WRITE) ||
	    inode_permission(llss->inode2, MAY_WRITE)) {
		rc = -EPERM;
		goto free;
	}

	if (llss->inode2->i_sb != llss->inode1->i_sb) {
		rc = -EXDEV;
		goto free;
	}

	/* we use 2 bool because it is easier to swap than 2 bits */
	if (lsl->sl_flags & SWAP_LAYOUTS_CHECK_DV1)
		llss->check_dv1 = true;

	if (lsl->sl_flags & SWAP_LAYOUTS_CHECK_DV2)
		llss->check_dv2 = true;

	/* we cannot use lsl->sl_dvX directly because we may swap them */
	llss->dv1 = lsl->sl_dv1;
	llss->dv2 = lsl->sl_dv2;

	rc = lu_fid_cmp(ll_inode2fid(llss->inode1), ll_inode2fid(llss->inode2));
	if (rc == 0) /* same file, done! */ {
		rc = 0;
		goto free;
	}

	if (rc < 0) { /* sequentialize it */
		swap(llss->inode1, llss->inode2);
		swap(file1, file2);
		swap(llss->dv1, llss->dv2);
		swap(llss->check_dv1, llss->check_dv2);
	}

	gid = lsl->sl_gid;
	if (gid != 0) { /* application asks to flush dirty cache */
		rc = ll_get_grouplock(llss->inode1, file1, gid);
		if (rc < 0)
			goto free;

		rc = ll_get_grouplock(llss->inode2, file2, gid);
		if (rc < 0) {
			ll_put_grouplock(llss->inode1, file1, gid);
			goto free;
		}
	}

	/* to be able to restore mtime and atime after swap
	 * we need to first save them
	 */
	if (lsl->sl_flags &
	    (SWAP_LAYOUTS_KEEP_MTIME | SWAP_LAYOUTS_KEEP_ATIME)) {
		llss->ia1.ia_mtime = llss->inode1->i_mtime;
		llss->ia1.ia_atime = llss->inode1->i_atime;
		llss->ia1.ia_valid = ATTR_MTIME | ATTR_ATIME;
		llss->ia2.ia_mtime = llss->inode2->i_mtime;
		llss->ia2.ia_atime = llss->inode2->i_atime;
		llss->ia2.ia_valid = ATTR_MTIME | ATTR_ATIME;
	}

	/* ultimate check, before swapping the layouts we check if
	 * dataversion has changed (if requested)
	 */
	if (llss->check_dv1) {
		rc = ll_data_version(llss->inode1, &dv, 0);
		if (rc)
			goto putgl;
		if (dv != llss->dv1) {
			rc = -EAGAIN;
			goto putgl;
		}
	}

	if (llss->check_dv2) {
		rc = ll_data_version(llss->inode2, &dv, 0);
		if (rc)
			goto putgl;
		if (dv != llss->dv2) {
			rc = -EAGAIN;
			goto putgl;
		}
	}

	/* struct md_op_data is used to send the swap args to the mdt
	 * only flags is missing, so we use struct mdc_swap_layouts
	 * through the md_op_data->op_data
	 */
	/* flags from user space have to be converted before they are send to
	 * server, no flag is sent today, they are only used on the client
	 */
	msl.msl_flags = 0;
	rc = -ENOMEM;
	op_data = ll_prep_md_op_data(NULL, llss->inode1, llss->inode2, NULL, 0,
				     0, LUSTRE_OPC_ANY, &msl);
	if (IS_ERR(op_data)) {
		rc = PTR_ERR(op_data);
		goto free;
	}

	rc = obd_iocontrol(LL_IOC_LOV_SWAP_LAYOUTS, ll_i2mdexp(llss->inode1),
			   sizeof(*op_data), op_data, NULL);
	ll_finish_md_op_data(op_data);

putgl:
	if (gid != 0) {
		ll_put_grouplock(llss->inode2, file2, gid);
		ll_put_grouplock(llss->inode1, file1, gid);
	}

	/* rc can be set from obd_iocontrol() or from a GOTO(putgl, ...) */
	if (rc != 0)
		goto free;

	/* clear useless flags */
	if (!(lsl->sl_flags & SWAP_LAYOUTS_KEEP_MTIME)) {
		llss->ia1.ia_valid &= ~ATTR_MTIME;
		llss->ia2.ia_valid &= ~ATTR_MTIME;
	}

	if (!(lsl->sl_flags & SWAP_LAYOUTS_KEEP_ATIME)) {
		llss->ia1.ia_valid &= ~ATTR_ATIME;
		llss->ia2.ia_valid &= ~ATTR_ATIME;
	}

	/* update time if requested */
	rc = 0;
	if (llss->ia2.ia_valid != 0) {
		inode_lock(llss->inode1);
		rc = ll_setattr(file1->f_path.dentry, &llss->ia2);
		inode_unlock(llss->inode1);
	}

	if (llss->ia1.ia_valid != 0) {
		int rc1;

		inode_lock(llss->inode2);
		rc1 = ll_setattr(file2->f_path.dentry, &llss->ia1);
		inode_unlock(llss->inode2);
		if (rc == 0)
			rc = rc1;
	}

free:
	kfree(llss);

	return rc;
}

static int ll_hsm_state_set(struct inode *inode, struct hsm_state_set *hss)
{
	struct md_op_data	*op_data;
	int			 rc;

	/* Detect out-of range masks */
	if ((hss->hss_setmask | hss->hss_clearmask) & ~HSM_FLAGS_MASK)
		return -EINVAL;

	/* Non-root users are forbidden to set or clear flags which are
	 * NOT defined in HSM_USER_MASK.
	 */
	if (((hss->hss_setmask | hss->hss_clearmask) & ~HSM_USER_MASK) &&
	    !capable(CFS_CAP_SYS_ADMIN))
		return -EPERM;

	/* Detect out-of range archive id */
	if ((hss->hss_valid & HSS_ARCHIVE_ID) &&
	    (hss->hss_archive_id > LL_HSM_MAX_ARCHIVE))
		return -EINVAL;

	op_data = ll_prep_md_op_data(NULL, inode, NULL, NULL, 0, 0,
				     LUSTRE_OPC_ANY, hss);
	if (IS_ERR(op_data))
		return PTR_ERR(op_data);

	rc = obd_iocontrol(LL_IOC_HSM_STATE_SET, ll_i2mdexp(inode),
			   sizeof(*op_data), op_data, NULL);

	ll_finish_md_op_data(op_data);

	return rc;
}

static int ll_hsm_import(struct inode *inode, struct file *file,
			 struct hsm_user_import *hui)
{
	struct hsm_state_set	*hss = NULL;
	struct iattr		*attr = NULL;
	int			 rc;

	if (!S_ISREG(inode->i_mode))
		return -EINVAL;

	/* set HSM flags */
	hss = kzalloc(sizeof(*hss), GFP_NOFS);
	if (!hss)
		return -ENOMEM;

	hss->hss_valid = HSS_SETMASK | HSS_ARCHIVE_ID;
	hss->hss_archive_id = hui->hui_archive_id;
	hss->hss_setmask = HS_ARCHIVED | HS_EXISTS | HS_RELEASED;
	rc = ll_hsm_state_set(inode, hss);
	if (rc != 0)
		goto free_hss;

	attr = kzalloc(sizeof(*attr), GFP_NOFS);
	if (!attr) {
		rc = -ENOMEM;
		goto free_hss;
	}

	attr->ia_mode = hui->hui_mode & (S_IRWXU | S_IRWXG | S_IRWXO);
	attr->ia_mode |= S_IFREG;
	attr->ia_uid = make_kuid(&init_user_ns, hui->hui_uid);
	attr->ia_gid = make_kgid(&init_user_ns, hui->hui_gid);
	attr->ia_size = hui->hui_size;
	attr->ia_mtime.tv_sec = hui->hui_mtime;
	attr->ia_mtime.tv_nsec = hui->hui_mtime_ns;
	attr->ia_atime.tv_sec = hui->hui_atime;
	attr->ia_atime.tv_nsec = hui->hui_atime_ns;

	attr->ia_valid = ATTR_SIZE | ATTR_MODE | ATTR_FORCE |
			 ATTR_UID | ATTR_GID |
			 ATTR_MTIME | ATTR_MTIME_SET |
			 ATTR_ATIME | ATTR_ATIME_SET;

	inode_lock(inode);

	rc = ll_setattr_raw(file->f_path.dentry, attr, true);
	if (rc == -ENODATA)
		rc = 0;

	inode_unlock(inode);

	kfree(attr);
free_hss:
	kfree(hss);
	return rc;
}

static long
ll_file_ioctl(struct file *file, unsigned int cmd, unsigned long arg)
{
	struct inode		*inode = file_inode(file);
	struct ll_file_data	*fd = LUSTRE_FPRIVATE(file);
	int			 flags, rc;

	CDEBUG(D_VFSTRACE, "VFS Op:inode=%lu/%u(%p),cmd=%x\n", inode->i_ino,
	       inode->i_generation, inode, cmd);
	ll_stats_ops_tally(ll_i2sbi(inode), LPROC_LL_IOCTL, 1);

	/* asm-ppc{,64} declares TCGETS, et. al. as type 't' not 'T' */
	if (_IOC_TYPE(cmd) == 'T' || _IOC_TYPE(cmd) == 't') /* tty ioctls */
		return -ENOTTY;

	switch (cmd) {
	case LL_IOC_GETFLAGS:
		/* Get the current value of the file flags */
		return put_user(fd->fd_flags, (int __user *)arg);
	case LL_IOC_SETFLAGS:
	case LL_IOC_CLRFLAGS:
		/* Set or clear specific file flags */
		/* XXX This probably needs checks to ensure the flags are
		 *     not abused, and to handle any flag side effects.
		 */
		if (get_user(flags, (int __user *)arg))
			return -EFAULT;

		if (cmd == LL_IOC_SETFLAGS) {
			if ((flags & LL_FILE_IGNORE_LOCK) &&
			    !(file->f_flags & O_DIRECT)) {
				CERROR("%s: unable to disable locking on non-O_DIRECT file\n",
				       current->comm);
				return -EINVAL;
			}

			fd->fd_flags |= flags;
		} else {
			fd->fd_flags &= ~flags;
		}
		return 0;
	case LL_IOC_LOV_SETSTRIPE:
		return ll_lov_setstripe(inode, file, arg);
	case LL_IOC_LOV_SETEA:
		return ll_lov_setea(inode, file, arg);
	case LL_IOC_LOV_SWAP_LAYOUTS: {
		struct file *file2;
		struct lustre_swap_layouts lsl;

		if (copy_from_user(&lsl, (char __user *)arg,
				   sizeof(struct lustre_swap_layouts)))
			return -EFAULT;

		if ((file->f_flags & O_ACCMODE) == 0) /* O_RDONLY */
			return -EPERM;

<<<<<<< HEAD
		file2 = fgetr(lsl.sl_fd, CAP_FSTAT);
		if (IS_ERR(file2))
			return PTR_ERR(file2);
=======
		file2 = fget(lsl.sl_fd);
		if (!file2)
			return -EBADF;
>>>>>>> 9735a227

		rc = -EPERM;
		if ((file2->f_flags & O_ACCMODE) != 0) /* O_WRONLY or O_RDWR */
			rc = ll_swap_layouts(file, file2, &lsl);
		fput(file2);
		return rc;
	}
	case LL_IOC_LOV_GETSTRIPE:
		return ll_lov_getstripe(inode, arg);
	case LL_IOC_RECREATE_OBJ:
		return ll_lov_recreate_obj(inode, arg);
	case LL_IOC_RECREATE_FID:
		return ll_lov_recreate_fid(inode, arg);
	case FSFILT_IOC_FIEMAP:
		return ll_ioctl_fiemap(inode, arg);
	case FSFILT_IOC_GETFLAGS:
	case FSFILT_IOC_SETFLAGS:
		return ll_iocontrol(inode, file, cmd, arg);
	case FSFILT_IOC_GETVERSION_OLD:
	case FSFILT_IOC_GETVERSION:
		return put_user(inode->i_generation, (int __user *)arg);
	case LL_IOC_GROUP_LOCK:
		return ll_get_grouplock(inode, file, arg);
	case LL_IOC_GROUP_UNLOCK:
		return ll_put_grouplock(inode, file, arg);
	case IOC_OBD_STATFS:
		return ll_obd_statfs(inode, (void __user *)arg);

	/* We need to special case any other ioctls we want to handle,
	 * to send them to the MDS/OST as appropriate and to properly
	 * network encode the arg field.
	case FSFILT_IOC_SETVERSION_OLD:
	case FSFILT_IOC_SETVERSION:
	*/
	case LL_IOC_FLUSHCTX:
		return ll_flush_ctx(inode);
	case LL_IOC_PATH2FID: {
		if (copy_to_user((void __user *)arg, ll_inode2fid(inode),
				 sizeof(struct lu_fid)))
			return -EFAULT;

		return 0;
	}
	case OBD_IOC_FID2PATH:
		return ll_fid2path(inode, (void __user *)arg);
	case LL_IOC_DATA_VERSION: {
		struct ioc_data_version	idv;
		int			rc;

		if (copy_from_user(&idv, (char __user *)arg, sizeof(idv)))
			return -EFAULT;

		rc = ll_data_version(inode, &idv.idv_version,
				     !(idv.idv_flags & LL_DV_NOFLUSH));

		if (rc == 0 && copy_to_user((char __user *)arg, &idv,
					    sizeof(idv)))
			return -EFAULT;

		return rc;
	}

	case LL_IOC_GET_MDTIDX: {
		int mdtidx;

		mdtidx = ll_get_mdt_idx(inode);
		if (mdtidx < 0)
			return mdtidx;

		if (put_user(mdtidx, (int __user *)arg))
			return -EFAULT;

		return 0;
	}
	case OBD_IOC_GETDTNAME:
	case OBD_IOC_GETMDNAME:
		return ll_get_obd_name(inode, cmd, arg);
	case LL_IOC_HSM_STATE_GET: {
		struct md_op_data	*op_data;
		struct hsm_user_state	*hus;
		int			 rc;

		hus = kzalloc(sizeof(*hus), GFP_NOFS);
		if (!hus)
			return -ENOMEM;

		op_data = ll_prep_md_op_data(NULL, inode, NULL, NULL, 0, 0,
					     LUSTRE_OPC_ANY, hus);
		if (IS_ERR(op_data)) {
			kfree(hus);
			return PTR_ERR(op_data);
		}

		rc = obd_iocontrol(cmd, ll_i2mdexp(inode), sizeof(*op_data),
				   op_data, NULL);

		if (copy_to_user((void __user *)arg, hus, sizeof(*hus)))
			rc = -EFAULT;

		ll_finish_md_op_data(op_data);
		kfree(hus);
		return rc;
	}
	case LL_IOC_HSM_STATE_SET: {
		struct hsm_state_set	*hss;
		int			 rc;

		hss = memdup_user((char __user *)arg, sizeof(*hss));
		if (IS_ERR(hss))
			return PTR_ERR(hss);

		rc = ll_hsm_state_set(inode, hss);

		kfree(hss);
		return rc;
	}
	case LL_IOC_HSM_ACTION: {
		struct md_op_data		*op_data;
		struct hsm_current_action	*hca;
		int				 rc;

		hca = kzalloc(sizeof(*hca), GFP_NOFS);
		if (!hca)
			return -ENOMEM;

		op_data = ll_prep_md_op_data(NULL, inode, NULL, NULL, 0, 0,
					     LUSTRE_OPC_ANY, hca);
		if (IS_ERR(op_data)) {
			kfree(hca);
			return PTR_ERR(op_data);
		}

		rc = obd_iocontrol(cmd, ll_i2mdexp(inode), sizeof(*op_data),
				   op_data, NULL);

		if (copy_to_user((char __user *)arg, hca, sizeof(*hca)))
			rc = -EFAULT;

		ll_finish_md_op_data(op_data);
		kfree(hca);
		return rc;
	}
	case LL_IOC_SET_LEASE: {
		struct ll_inode_info *lli = ll_i2info(inode);
		struct obd_client_handle *och = NULL;
		bool lease_broken;
		fmode_t mode = 0;

		switch (arg) {
		case F_WRLCK:
			if (!(file->f_mode & FMODE_WRITE))
				return -EPERM;
			mode = FMODE_WRITE;
			break;
		case F_RDLCK:
			if (!(file->f_mode & FMODE_READ))
				return -EPERM;
			mode = FMODE_READ;
			break;
		case F_UNLCK:
			mutex_lock(&lli->lli_och_mutex);
			if (fd->fd_lease_och) {
				och = fd->fd_lease_och;
				fd->fd_lease_och = NULL;
			}
			mutex_unlock(&lli->lli_och_mutex);

			if (och) {
				mode = och->och_flags &
				       (FMODE_READ|FMODE_WRITE);
				rc = ll_lease_close(och, inode, &lease_broken);
				if (rc == 0 && lease_broken)
					mode = 0;
			} else {
				rc = -ENOLCK;
			}

			/* return the type of lease or error */
			return rc < 0 ? rc : (int)mode;
		default:
			return -EINVAL;
		}

		CDEBUG(D_INODE, "Set lease with mode %d\n", mode);

		/* apply for lease */
		och = ll_lease_open(inode, file, mode, 0);
		if (IS_ERR(och))
			return PTR_ERR(och);

		rc = 0;
		mutex_lock(&lli->lli_och_mutex);
		if (!fd->fd_lease_och) {
			fd->fd_lease_och = och;
			och = NULL;
		}
		mutex_unlock(&lli->lli_och_mutex);
		if (och) {
			/* impossible now that only excl is supported for now */
			ll_lease_close(och, inode, &lease_broken);
			rc = -EBUSY;
		}
		return rc;
	}
	case LL_IOC_GET_LEASE: {
		struct ll_inode_info *lli = ll_i2info(inode);
		struct ldlm_lock *lock = NULL;

		rc = 0;
		mutex_lock(&lli->lli_och_mutex);
		if (fd->fd_lease_och) {
			struct obd_client_handle *och = fd->fd_lease_och;

			lock = ldlm_handle2lock(&och->och_lease_handle);
			if (lock) {
				lock_res_and_lock(lock);
				if (!ldlm_is_cancel(lock))
					rc = och->och_flags &
						(FMODE_READ | FMODE_WRITE);
				unlock_res_and_lock(lock);
				ldlm_lock_put(lock);
			}
		}
		mutex_unlock(&lli->lli_och_mutex);
		return rc;
	}
	case LL_IOC_HSM_IMPORT: {
		struct hsm_user_import *hui;

		hui = memdup_user((void __user *)arg, sizeof(*hui));
		if (IS_ERR(hui))
			return PTR_ERR(hui);

		rc = ll_hsm_import(inode, file, hui);

		kfree(hui);
		return rc;
	}
	default: {
		int err;

		if (ll_iocontrol_call(inode, file, cmd, arg, &err) ==
		     LLIOC_STOP)
			return err;

		return obd_iocontrol(cmd, ll_i2dtexp(inode), 0, NULL,
				     (void __user *)arg);
	}
	}
}

static loff_t ll_file_seek(struct file *file, loff_t offset, int origin)
{
	struct inode *inode = file_inode(file);
	loff_t retval, eof = 0;

	retval = offset + ((origin == SEEK_END) ? i_size_read(inode) :
			   (origin == SEEK_CUR) ? file->f_pos : 0);
	CDEBUG(D_VFSTRACE, "VFS Op:inode=%lu/%u(%p), to=%llu=%#llx(%d)\n",
	       inode->i_ino, inode->i_generation, inode, retval, retval,
	       origin);
	ll_stats_ops_tally(ll_i2sbi(inode), LPROC_LL_LLSEEK, 1);

	if (origin == SEEK_END || origin == SEEK_HOLE || origin == SEEK_DATA) {
		retval = ll_glimpse_size(inode);
		if (retval != 0)
			return retval;
		eof = i_size_read(inode);
	}

	retval = generic_file_llseek_size(file, offset, origin,
					  ll_file_maxbytes(inode), eof);
	return retval;
}

static int ll_flush(struct file *file, fl_owner_t id)
{
	struct inode *inode = file_inode(file);
	struct ll_inode_info *lli = ll_i2info(inode);
	struct ll_file_data *fd = LUSTRE_FPRIVATE(file);
	int rc, err;

	LASSERT(!S_ISDIR(inode->i_mode));

	/* catch async errors that were recorded back when async writeback
	 * failed for pages in this mapping.
	 */
	rc = lli->lli_async_rc;
	lli->lli_async_rc = 0;
	err = lov_read_and_clear_async_rc(lli->lli_clob);
	if (rc == 0)
		rc = err;

	/* The application has been told about write failure already.
	 * Do not report failure again.
	 */
	if (fd->fd_write_failed)
		return 0;
	return rc ? -EIO : 0;
}

/**
 * Called to make sure a portion of file has been written out.
 * if @mode is not CL_FSYNC_LOCAL, it will send OST_SYNC RPCs to OST.
 *
 * Return how many pages have been written.
 */
int cl_sync_file_range(struct inode *inode, loff_t start, loff_t end,
		       enum cl_fsync_mode mode, int ignore_layout)
{
	struct cl_env_nest nest;
	struct lu_env *env;
	struct cl_io *io;
	struct cl_fsync_io *fio;
	int result;

	if (mode != CL_FSYNC_NONE && mode != CL_FSYNC_LOCAL &&
	    mode != CL_FSYNC_DISCARD && mode != CL_FSYNC_ALL)
		return -EINVAL;

	env = cl_env_nested_get(&nest);
	if (IS_ERR(env))
		return PTR_ERR(env);

	io = ccc_env_thread_io(env);
	io->ci_obj = cl_i2info(inode)->lli_clob;
	io->ci_ignore_layout = ignore_layout;

	/* initialize parameters for sync */
	fio = &io->u.ci_fsync;
	fio->fi_start = start;
	fio->fi_end = end;
	fio->fi_fid = ll_inode2fid(inode);
	fio->fi_mode = mode;
	fio->fi_nr_written = 0;

	if (cl_io_init(env, io, CIT_FSYNC, io->ci_obj) == 0)
		result = cl_io_loop(env, io);
	else
		result = io->ci_result;
	if (result == 0)
		result = fio->fi_nr_written;
	cl_io_fini(env, io);
	cl_env_nested_put(&nest, env);

	return result;
}

int ll_fsync(struct file *file, loff_t start, loff_t end, int datasync)
{
	struct inode *inode = file_inode(file);
	struct ll_inode_info *lli = ll_i2info(inode);
	struct ptlrpc_request *req;
	int rc, err;

	CDEBUG(D_VFSTRACE, "VFS Op:inode=%lu/%u(%p)\n", inode->i_ino,
	       inode->i_generation, inode);
	ll_stats_ops_tally(ll_i2sbi(inode), LPROC_LL_FSYNC, 1);

	rc = filemap_write_and_wait_range(inode->i_mapping, start, end);
	inode_lock(inode);

	/* catch async errors that were recorded back when async writeback
	 * failed for pages in this mapping.
	 */
	if (!S_ISDIR(inode->i_mode)) {
		err = lli->lli_async_rc;
		lli->lli_async_rc = 0;
		if (rc == 0)
			rc = err;
		err = lov_read_and_clear_async_rc(lli->lli_clob);
		if (rc == 0)
			rc = err;
	}

	err = md_sync(ll_i2sbi(inode)->ll_md_exp, ll_inode2fid(inode), &req);
	if (!rc)
		rc = err;
	if (!err)
		ptlrpc_req_finished(req);

	if (S_ISREG(inode->i_mode)) {
		struct ll_file_data *fd = LUSTRE_FPRIVATE(file);

		err = cl_sync_file_range(inode, start, end, CL_FSYNC_ALL, 0);
		if (rc == 0 && err < 0)
			rc = err;
		if (rc < 0)
			fd->fd_write_failed = true;
		else
			fd->fd_write_failed = false;
	}

	inode_unlock(inode);
	return rc;
}

static int
ll_file_flock(struct file *file, int cmd, struct file_lock *file_lock)
{
	struct inode *inode = file_inode(file);
	struct ll_sb_info *sbi = ll_i2sbi(inode);
	struct ldlm_enqueue_info einfo = {
		.ei_type	= LDLM_FLOCK,
		.ei_cb_cp	= ldlm_flock_completion_ast,
		.ei_cbdata	= file_lock,
	};
	struct md_op_data *op_data;
	struct lustre_handle lockh = {0};
	ldlm_policy_data_t flock = { {0} };
	__u64 flags = 0;
	int rc;
	int rc2 = 0;

	CDEBUG(D_VFSTRACE, "VFS Op:inode=%lu file_lock=%p\n",
	       inode->i_ino, file_lock);

	ll_stats_ops_tally(ll_i2sbi(inode), LPROC_LL_FLOCK, 1);

	if (file_lock->fl_flags & FL_FLOCK)
		LASSERT((cmd == F_SETLKW) || (cmd == F_SETLK));
	else if (!(file_lock->fl_flags & FL_POSIX))
		return -EINVAL;

	flock.l_flock.owner = (unsigned long)file_lock->fl_owner;
	flock.l_flock.pid = file_lock->fl_pid;
	flock.l_flock.start = file_lock->fl_start;
	flock.l_flock.end = file_lock->fl_end;

	/* Somewhat ugly workaround for svc lockd.
	 * lockd installs custom fl_lmops->lm_compare_owner that checks
	 * for the fl_owner to be the same (which it always is on local node
	 * I guess between lockd processes) and then compares pid.
	 * As such we assign pid to the owner field to make it all work,
	 * conflict with normal locks is unlikely since pid space and
	 * pointer space for current->files are not intersecting
	 */
	if (file_lock->fl_lmops && file_lock->fl_lmops->lm_compare_owner)
		flock.l_flock.owner = (unsigned long)file_lock->fl_pid;

	switch (file_lock->fl_type) {
	case F_RDLCK:
		einfo.ei_mode = LCK_PR;
		break;
	case F_UNLCK:
		/* An unlock request may or may not have any relation to
		 * existing locks so we may not be able to pass a lock handle
		 * via a normal ldlm_lock_cancel() request. The request may even
		 * unlock a byte range in the middle of an existing lock. In
		 * order to process an unlock request we need all of the same
		 * information that is given with a normal read or write record
		 * lock request. To avoid creating another ldlm unlock (cancel)
		 * message we'll treat a LCK_NL flock request as an unlock.
		 */
		einfo.ei_mode = LCK_NL;
		break;
	case F_WRLCK:
		einfo.ei_mode = LCK_PW;
		break;
	default:
		CDEBUG(D_INFO, "Unknown fcntl lock type: %d\n",
		       file_lock->fl_type);
		return -ENOTSUPP;
	}

	switch (cmd) {
	case F_SETLKW:
#ifdef F_SETLKW64
	case F_SETLKW64:
#endif
		flags = 0;
		break;
	case F_SETLK:
#ifdef F_SETLK64
	case F_SETLK64:
#endif
		flags = LDLM_FL_BLOCK_NOWAIT;
		break;
	case F_GETLK:
#ifdef F_GETLK64
	case F_GETLK64:
#endif
		flags = LDLM_FL_TEST_LOCK;
		/* Save the old mode so that if the mode in the lock changes we
		 * can decrement the appropriate reader or writer refcount.
		 */
		file_lock->fl_type = einfo.ei_mode;
		break;
	default:
		CERROR("unknown fcntl lock command: %d\n", cmd);
		return -EINVAL;
	}

	op_data = ll_prep_md_op_data(NULL, inode, NULL, NULL, 0, 0,
				     LUSTRE_OPC_ANY, NULL);
	if (IS_ERR(op_data))
		return PTR_ERR(op_data);

	CDEBUG(D_DLMTRACE, "inode=%lu, pid=%u, flags=%#llx, mode=%u, start=%llu, end=%llu\n",
	       inode->i_ino, flock.l_flock.pid, flags, einfo.ei_mode,
	       flock.l_flock.start, flock.l_flock.end);

	rc = md_enqueue(sbi->ll_md_exp, &einfo, NULL,
			op_data, &lockh, &flock, 0, NULL /* req */, flags);

	if ((rc == 0 || file_lock->fl_type == F_UNLCK) &&
	    !(flags & LDLM_FL_TEST_LOCK))
		rc2  = locks_lock_file_wait(file, file_lock);

	if (rc2 && file_lock->fl_type != F_UNLCK) {
		einfo.ei_mode = LCK_NL;
		md_enqueue(sbi->ll_md_exp, &einfo, NULL,
			   op_data, &lockh, &flock, 0, NULL /* req */, flags);
		rc = rc2;
	}

	ll_finish_md_op_data(op_data);

	return rc;
}

static int
ll_file_noflock(struct file *file, int cmd, struct file_lock *file_lock)
{
	return -ENOSYS;
}

/**
 * test if some locks matching bits and l_req_mode are acquired
 * - bits can be in different locks
 * - if found clear the common lock bits in *bits
 * - the bits not found, are kept in *bits
 * \param inode [IN]
 * \param bits [IN] searched lock bits [IN]
 * \param l_req_mode [IN] searched lock mode
 * \retval boolean, true iff all bits are found
 */
int ll_have_md_lock(struct inode *inode, __u64 *bits,
		    enum ldlm_mode l_req_mode)
{
	struct lustre_handle lockh;
	ldlm_policy_data_t policy;
	enum ldlm_mode mode = (l_req_mode == LCK_MINMODE) ?
				(LCK_CR|LCK_CW|LCK_PR|LCK_PW) : l_req_mode;
	struct lu_fid *fid;
	__u64 flags;
	int i;

	if (!inode)
		return 0;

	fid = &ll_i2info(inode)->lli_fid;
	CDEBUG(D_INFO, "trying to match res "DFID" mode %s\n", PFID(fid),
	       ldlm_lockname[mode]);

	flags = LDLM_FL_BLOCK_GRANTED | LDLM_FL_CBPENDING | LDLM_FL_TEST_LOCK;
	for (i = 0; i <= MDS_INODELOCK_MAXSHIFT && *bits != 0; i++) {
		policy.l_inodebits.bits = *bits & (1 << i);
		if (policy.l_inodebits.bits == 0)
			continue;

		if (md_lock_match(ll_i2mdexp(inode), flags, fid, LDLM_IBITS,
				  &policy, mode, &lockh)) {
			struct ldlm_lock *lock;

			lock = ldlm_handle2lock(&lockh);
			if (lock) {
				*bits &=
				      ~(lock->l_policy_data.l_inodebits.bits);
				LDLM_LOCK_PUT(lock);
			} else {
				*bits &= ~policy.l_inodebits.bits;
			}
		}
	}
	return *bits == 0;
}

enum ldlm_mode ll_take_md_lock(struct inode *inode, __u64 bits,
			       struct lustre_handle *lockh, __u64 flags,
			       enum ldlm_mode mode)
{
	ldlm_policy_data_t policy = { .l_inodebits = {bits} };
	struct lu_fid *fid;
	enum ldlm_mode rc;

	fid = &ll_i2info(inode)->lli_fid;
	CDEBUG(D_INFO, "trying to match res "DFID"\n", PFID(fid));

	rc = md_lock_match(ll_i2mdexp(inode), flags | LDLM_FL_BLOCK_GRANTED,
			   fid, LDLM_IBITS, &policy, mode, lockh);

	return rc;
}

static int ll_inode_revalidate_fini(struct inode *inode, int rc)
{
	/* Already unlinked. Just update nlink and return success */
	if (rc == -ENOENT) {
		clear_nlink(inode);
		/* This path cannot be hit for regular files unless in
		 * case of obscure races, so no need to validate size.
		 */
		if (!S_ISREG(inode->i_mode) && !S_ISDIR(inode->i_mode))
			return 0;
	} else if (rc != 0) {
		CDEBUG_LIMIT((rc == -EACCES || rc == -EIDRM) ? D_INFO : D_ERROR,
			     "%s: revalidate FID "DFID" error: rc = %d\n",
			     ll_get_fsname(inode->i_sb, NULL, 0),
			     PFID(ll_inode2fid(inode)), rc);
	}

	return rc;
}

static int __ll_inode_revalidate(struct dentry *dentry, __u64 ibits)
{
	struct inode *inode = d_inode(dentry);
	struct ptlrpc_request *req = NULL;
	struct obd_export *exp;
	int rc = 0;

	CDEBUG(D_VFSTRACE, "VFS Op:inode=%lu/%u(%p),name=%pd\n",
	       inode->i_ino, inode->i_generation, inode, dentry);

	exp = ll_i2mdexp(inode);

	/* XXX: Enable OBD_CONNECT_ATTRFID to reduce unnecessary getattr RPC.
	 *      But under CMD case, it caused some lock issues, should be fixed
	 *      with new CMD ibits lock. See bug 12718
	 */
	if (exp_connect_flags(exp) & OBD_CONNECT_ATTRFID) {
		struct lookup_intent oit = { .it_op = IT_GETATTR };
		struct md_op_data *op_data;

		if (ibits == MDS_INODELOCK_LOOKUP)
			oit.it_op = IT_LOOKUP;

		/* Call getattr by fid, so do not provide name at all. */
		op_data = ll_prep_md_op_data(NULL, inode,
					     inode, NULL, 0, 0,
					     LUSTRE_OPC_ANY, NULL);
		if (IS_ERR(op_data))
			return PTR_ERR(op_data);

		oit.it_create_mode |= M_CHECK_STALE;
		rc = md_intent_lock(exp, op_data, NULL, 0,
				    /* we are not interested in name
				     * based lookup
				     */
				    &oit, 0, &req,
				    ll_md_blocking_ast, 0);
		ll_finish_md_op_data(op_data);
		oit.it_create_mode &= ~M_CHECK_STALE;
		if (rc < 0) {
			rc = ll_inode_revalidate_fini(inode, rc);
			goto out;
		}

		rc = ll_revalidate_it_finish(req, &oit, inode);
		if (rc != 0) {
			ll_intent_release(&oit);
			goto out;
		}

		/* Unlinked? Unhash dentry, so it is not picked up later by
		 * do_lookup() -> ll_revalidate_it(). We cannot use d_drop
		 * here to preserve get_cwd functionality on 2.6.
		 * Bug 10503
		 */
		if (!d_inode(dentry)->i_nlink)
			d_lustre_invalidate(dentry, 0);

		ll_lookup_finish_locks(&oit, inode);
	} else if (!ll_have_md_lock(d_inode(dentry), &ibits, LCK_MINMODE)) {
		struct ll_sb_info *sbi = ll_i2sbi(d_inode(dentry));
		u64 valid = OBD_MD_FLGETATTR;
		struct md_op_data *op_data;
		int ealen = 0;

		if (S_ISREG(inode->i_mode)) {
			rc = ll_get_default_mdsize(sbi, &ealen);
			if (rc)
				return rc;
			valid |= OBD_MD_FLEASIZE | OBD_MD_FLMODEASIZE;
		}

		op_data = ll_prep_md_op_data(NULL, inode, NULL, NULL,
					     0, ealen, LUSTRE_OPC_ANY,
					     NULL);
		if (IS_ERR(op_data))
			return PTR_ERR(op_data);

		op_data->op_valid = valid;
		rc = md_getattr(sbi->ll_md_exp, op_data, &req);
		ll_finish_md_op_data(op_data);
		if (rc) {
			rc = ll_inode_revalidate_fini(inode, rc);
			return rc;
		}

		rc = ll_prep_inode(&inode, req, NULL, NULL);
	}
out:
	ptlrpc_req_finished(req);
	return rc;
}

static int ll_inode_revalidate(struct dentry *dentry, __u64 ibits)
{
	struct inode *inode = d_inode(dentry);
	int rc;

	rc = __ll_inode_revalidate(dentry, ibits);
	if (rc != 0)
		return rc;

	/* if object isn't regular file, don't validate size */
	if (!S_ISREG(inode->i_mode)) {
		LTIME_S(inode->i_atime) = ll_i2info(inode)->lli_lvb.lvb_atime;
		LTIME_S(inode->i_mtime) = ll_i2info(inode)->lli_lvb.lvb_mtime;
		LTIME_S(inode->i_ctime) = ll_i2info(inode)->lli_lvb.lvb_ctime;
	} else {
		/* In case of restore, the MDT has the right size and has
		 * already send it back without granting the layout lock,
		 * inode is up-to-date so glimpse is useless.
		 * Also to glimpse we need the layout, in case of a running
		 * restore the MDT holds the layout lock so the glimpse will
		 * block up to the end of restore (getattr will block)
		 */
		if (!(ll_i2info(inode)->lli_flags & LLIF_FILE_RESTORING))
			rc = ll_glimpse_size(inode);
	}
	return rc;
}

int ll_getattr(struct vfsmount *mnt, struct dentry *de, struct kstat *stat)
{
	struct inode *inode = d_inode(de);
	struct ll_sb_info *sbi = ll_i2sbi(inode);
	struct ll_inode_info *lli = ll_i2info(inode);
	int res;

	res = ll_inode_revalidate(de, MDS_INODELOCK_UPDATE |
				      MDS_INODELOCK_LOOKUP);
	ll_stats_ops_tally(sbi, LPROC_LL_GETATTR, 1);

	if (res)
		return res;

	stat->dev = inode->i_sb->s_dev;
	if (ll_need_32bit_api(sbi))
		stat->ino = cl_fid_build_ino(&lli->lli_fid, 1);
	else
		stat->ino = inode->i_ino;
	stat->mode = inode->i_mode;
	stat->nlink = inode->i_nlink;
	stat->uid = inode->i_uid;
	stat->gid = inode->i_gid;
	stat->rdev = inode->i_rdev;
	stat->atime = inode->i_atime;
	stat->mtime = inode->i_mtime;
	stat->ctime = inode->i_ctime;
	stat->blksize = 1 << inode->i_blkbits;

	stat->size = i_size_read(inode);
	stat->blocks = inode->i_blocks;

	return 0;
}

static int ll_fiemap(struct inode *inode, struct fiemap_extent_info *fieinfo,
		     __u64 start, __u64 len)
{
	int rc;
	size_t num_bytes;
	struct ll_user_fiemap *fiemap;
	unsigned int extent_count = fieinfo->fi_extents_max;

	num_bytes = sizeof(*fiemap) + (extent_count *
				       sizeof(struct ll_fiemap_extent));
	fiemap = libcfs_kvzalloc(num_bytes, GFP_NOFS);

	if (!fiemap)
		return -ENOMEM;

	fiemap->fm_flags = fieinfo->fi_flags;
	fiemap->fm_extent_count = fieinfo->fi_extents_max;
	fiemap->fm_start = start;
	fiemap->fm_length = len;
	if (extent_count > 0 &&
	    copy_from_user(&fiemap->fm_extents[0], fieinfo->fi_extents_start,
			   sizeof(struct ll_fiemap_extent)) != 0) {
		rc = -EFAULT;
		goto out;
	}

	rc = ll_do_fiemap(inode, fiemap, num_bytes);

	fieinfo->fi_flags = fiemap->fm_flags;
	fieinfo->fi_extents_mapped = fiemap->fm_mapped_extents;
	if (extent_count > 0 &&
	    copy_to_user(fieinfo->fi_extents_start, &fiemap->fm_extents[0],
			 fiemap->fm_mapped_extents *
			 sizeof(struct ll_fiemap_extent)) != 0) {
		rc = -EFAULT;
		goto out;
	}

out:
	kvfree(fiemap);
	return rc;
}

struct posix_acl *ll_get_acl(struct inode *inode, int type)
{
	struct ll_inode_info *lli = ll_i2info(inode);
	struct posix_acl *acl = NULL;

	spin_lock(&lli->lli_lock);
	/* VFS' acl_permission_check->check_acl will release the refcount */
	acl = posix_acl_dup(lli->lli_posix_acl);
	spin_unlock(&lli->lli_lock);

	return acl;
}

int ll_inode_permission(struct inode *inode, int mask)
{
	int rc = 0;

	if (mask & MAY_NOT_BLOCK)
		return -ECHILD;

       /* as root inode are NOT getting validated in lookup operation,
	* need to do it before permission check.
	*/

	if (is_root_inode(inode)) {
		rc = __ll_inode_revalidate(inode->i_sb->s_root,
					   MDS_INODELOCK_LOOKUP);
		if (rc)
			return rc;
	}

	CDEBUG(D_VFSTRACE, "VFS Op:inode=%lu/%u(%p), inode mode %x mask %o\n",
	       inode->i_ino, inode->i_generation, inode, inode->i_mode, mask);

	if (ll_i2sbi(inode)->ll_flags & LL_SBI_RMT_CLIENT)
		return lustre_check_remote_perm(inode, mask);

	ll_stats_ops_tally(ll_i2sbi(inode), LPROC_LL_INODE_PERM, 1);
	rc = generic_permission(inode, mask);

	return rc;
}

/* -o localflock - only provides locally consistent flock locks */
struct file_operations ll_file_operations = {
	.read_iter = ll_file_read_iter,
	.write_iter = ll_file_write_iter,
	.unlocked_ioctl = ll_file_ioctl,
	.open	   = ll_file_open,
	.release	= ll_file_release,
	.mmap	   = ll_file_mmap,
	.llseek	 = ll_file_seek,
	.splice_read    = ll_file_splice_read,
	.fsync	  = ll_fsync,
	.flush	  = ll_flush
};

struct file_operations ll_file_operations_flock = {
	.read_iter    = ll_file_read_iter,
	.write_iter   = ll_file_write_iter,
	.unlocked_ioctl = ll_file_ioctl,
	.open	   = ll_file_open,
	.release	= ll_file_release,
	.mmap	   = ll_file_mmap,
	.llseek	 = ll_file_seek,
	.splice_read    = ll_file_splice_read,
	.fsync	  = ll_fsync,
	.flush	  = ll_flush,
	.flock	  = ll_file_flock,
	.lock	   = ll_file_flock
};

/* These are for -o noflock - to return ENOSYS on flock calls */
struct file_operations ll_file_operations_noflock = {
	.read_iter    = ll_file_read_iter,
	.write_iter   = ll_file_write_iter,
	.unlocked_ioctl = ll_file_ioctl,
	.open	   = ll_file_open,
	.release	= ll_file_release,
	.mmap	   = ll_file_mmap,
	.llseek	 = ll_file_seek,
	.splice_read    = ll_file_splice_read,
	.fsync	  = ll_fsync,
	.flush	  = ll_flush,
	.flock	  = ll_file_noflock,
	.lock	   = ll_file_noflock
};

const struct inode_operations ll_file_inode_operations = {
	.setattr	= ll_setattr,
	.getattr	= ll_getattr,
	.permission	= ll_inode_permission,
	.setxattr	= ll_setxattr,
	.getxattr	= ll_getxattr,
	.listxattr	= ll_listxattr,
	.removexattr	= ll_removexattr,
	.fiemap		= ll_fiemap,
	.get_acl	= ll_get_acl,
};

/* dynamic ioctl number support routines */
static struct llioc_ctl_data {
	struct rw_semaphore	ioc_sem;
	struct list_head	      ioc_head;
} llioc = {
	__RWSEM_INITIALIZER(llioc.ioc_sem),
	LIST_HEAD_INIT(llioc.ioc_head)
};

struct llioc_data {
	struct list_head	      iocd_list;
	unsigned int	    iocd_size;
	llioc_callback_t	iocd_cb;
	unsigned int	    iocd_count;
	unsigned int	    iocd_cmd[0];
};

void *ll_iocontrol_register(llioc_callback_t cb, int count, unsigned int *cmd)
{
	unsigned int size;
	struct llioc_data *in_data = NULL;

	if (!cb || !cmd || count > LLIOC_MAX_CMD || count < 0)
		return NULL;

	size = sizeof(*in_data) + count * sizeof(unsigned int);
	in_data = kzalloc(size, GFP_NOFS);
	if (!in_data)
		return NULL;

	memset(in_data, 0, sizeof(*in_data));
	in_data->iocd_size = size;
	in_data->iocd_cb = cb;
	in_data->iocd_count = count;
	memcpy(in_data->iocd_cmd, cmd, sizeof(unsigned int) * count);

	down_write(&llioc.ioc_sem);
	list_add_tail(&in_data->iocd_list, &llioc.ioc_head);
	up_write(&llioc.ioc_sem);

	return in_data;
}
EXPORT_SYMBOL(ll_iocontrol_register);

void ll_iocontrol_unregister(void *magic)
{
	struct llioc_data *tmp;

	if (!magic)
		return;

	down_write(&llioc.ioc_sem);
	list_for_each_entry(tmp, &llioc.ioc_head, iocd_list) {
		if (tmp == magic) {
			list_del(&tmp->iocd_list);
			up_write(&llioc.ioc_sem);

			kfree(tmp);
			return;
		}
	}
	up_write(&llioc.ioc_sem);

	CWARN("didn't find iocontrol register block with magic: %p\n", magic);
}
EXPORT_SYMBOL(ll_iocontrol_unregister);

static enum llioc_iter
ll_iocontrol_call(struct inode *inode, struct file *file,
		  unsigned int cmd, unsigned long arg, int *rcp)
{
	enum llioc_iter ret = LLIOC_CONT;
	struct llioc_data *data;
	int rc = -EINVAL, i;

	down_read(&llioc.ioc_sem);
	list_for_each_entry(data, &llioc.ioc_head, iocd_list) {
		for (i = 0; i < data->iocd_count; i++) {
			if (cmd != data->iocd_cmd[i])
				continue;

			ret = data->iocd_cb(inode, file, cmd, arg, data, &rc);
			break;
		}

		if (ret == LLIOC_STOP)
			break;
	}
	up_read(&llioc.ioc_sem);

	if (rcp)
		*rcp = rc;
	return ret;
}

int ll_layout_conf(struct inode *inode, const struct cl_object_conf *conf)
{
	struct ll_inode_info *lli = ll_i2info(inode);
	struct cl_env_nest nest;
	struct lu_env *env;
	int result;

	if (!lli->lli_clob)
		return 0;

	env = cl_env_nested_get(&nest);
	if (IS_ERR(env))
		return PTR_ERR(env);

	result = cl_conf_set(env, lli->lli_clob, conf);
	cl_env_nested_put(&nest, env);

	if (conf->coc_opc == OBJECT_CONF_SET) {
		struct ldlm_lock *lock = conf->coc_lock;

		LASSERT(lock);
		LASSERT(ldlm_has_layout(lock));
		if (result == 0) {
			/* it can only be allowed to match after layout is
			 * applied to inode otherwise false layout would be
			 * seen. Applying layout should happen before dropping
			 * the intent lock.
			 */
			ldlm_lock_allow_match(lock);
		}
	}
	return result;
}

/* Fetch layout from MDT with getxattr request, if it's not ready yet */
static int ll_layout_fetch(struct inode *inode, struct ldlm_lock *lock)

{
	struct ll_sb_info *sbi = ll_i2sbi(inode);
	struct ptlrpc_request *req;
	struct mdt_body *body;
	void *lvbdata;
	void *lmm;
	int lmmsize;
	int rc;

	CDEBUG(D_INODE, DFID" LVB_READY=%d l_lvb_data=%p l_lvb_len=%d\n",
	       PFID(ll_inode2fid(inode)), !!(lock->l_flags & LDLM_FL_LVB_READY),
	       lock->l_lvb_data, lock->l_lvb_len);

	if (lock->l_lvb_data && (lock->l_flags & LDLM_FL_LVB_READY))
		return 0;

	/* if layout lock was granted right away, the layout is returned
	 * within DLM_LVB of dlm reply; otherwise if the lock was ever
	 * blocked and then granted via completion ast, we have to fetch
	 * layout here. Please note that we can't use the LVB buffer in
	 * completion AST because it doesn't have a large enough buffer
	 */
	rc = ll_get_default_mdsize(sbi, &lmmsize);
	if (rc == 0)
		rc = md_getxattr(sbi->ll_md_exp, ll_inode2fid(inode),
				 OBD_MD_FLXATTR, XATTR_NAME_LOV, NULL, 0,
				 lmmsize, 0, &req);
	if (rc < 0)
		return rc;

	body = req_capsule_server_get(&req->rq_pill, &RMF_MDT_BODY);
	if (!body) {
		rc = -EPROTO;
		goto out;
	}

	lmmsize = body->eadatasize;
	if (lmmsize == 0) /* empty layout */ {
		rc = 0;
		goto out;
	}

	lmm = req_capsule_server_sized_get(&req->rq_pill, &RMF_EADATA, lmmsize);
	if (!lmm) {
		rc = -EFAULT;
		goto out;
	}

	lvbdata = libcfs_kvzalloc(lmmsize, GFP_NOFS);
	if (!lvbdata) {
		rc = -ENOMEM;
		goto out;
	}

	memcpy(lvbdata, lmm, lmmsize);
	lock_res_and_lock(lock);
	if (lock->l_lvb_data)
		kvfree(lock->l_lvb_data);

	lock->l_lvb_data = lvbdata;
	lock->l_lvb_len = lmmsize;
	unlock_res_and_lock(lock);

out:
	ptlrpc_req_finished(req);
	return rc;
}

/**
 * Apply the layout to the inode. Layout lock is held and will be released
 * in this function.
 */
static int ll_layout_lock_set(struct lustre_handle *lockh, enum ldlm_mode mode,
			      struct inode *inode, __u32 *gen, bool reconf)
{
	struct ll_inode_info *lli = ll_i2info(inode);
	struct ll_sb_info    *sbi = ll_i2sbi(inode);
	struct ldlm_lock *lock;
	struct lustre_md md = { NULL };
	struct cl_object_conf conf;
	int rc = 0;
	bool lvb_ready;
	bool wait_layout = false;

	LASSERT(lustre_handle_is_used(lockh));

	lock = ldlm_handle2lock(lockh);
	LASSERT(lock);
	LASSERT(ldlm_has_layout(lock));

	LDLM_DEBUG(lock, "File %p/"DFID" being reconfigured: %d",
		   inode, PFID(&lli->lli_fid), reconf);

	/* in case this is a caching lock and reinstate with new inode */
	md_set_lock_data(sbi->ll_md_exp, &lockh->cookie, inode, NULL);

	lock_res_and_lock(lock);
	lvb_ready = !!(lock->l_flags & LDLM_FL_LVB_READY);
	unlock_res_and_lock(lock);
	/* checking lvb_ready is racy but this is okay. The worst case is
	 * that multi processes may configure the file on the same time.
	 */
	if (lvb_ready || !reconf) {
		rc = -ENODATA;
		if (lvb_ready) {
			/* layout_gen must be valid if layout lock is not
			 * cancelled and stripe has already set
			 */
			*gen = ll_layout_version_get(lli);
			rc = 0;
		}
		goto out;
	}

	rc = ll_layout_fetch(inode, lock);
	if (rc < 0)
		goto out;

	/* for layout lock, lmm is returned in lock's lvb.
	 * lvb_data is immutable if the lock is held so it's safe to access it
	 * without res lock. See the description in ldlm_lock_decref_internal()
	 * for the condition to free lvb_data of layout lock
	 */
	if (lock->l_lvb_data) {
		rc = obd_unpackmd(sbi->ll_dt_exp, &md.lsm,
				  lock->l_lvb_data, lock->l_lvb_len);
		if (rc >= 0) {
			*gen = LL_LAYOUT_GEN_EMPTY;
			if (md.lsm)
				*gen = md.lsm->lsm_layout_gen;
			rc = 0;
		} else {
			CERROR("%s: file " DFID " unpackmd error: %d\n",
			       ll_get_fsname(inode->i_sb, NULL, 0),
			       PFID(&lli->lli_fid), rc);
		}
	}
	if (rc < 0)
		goto out;

	/* set layout to file. Unlikely this will fail as old layout was
	 * surely eliminated
	 */
	memset(&conf, 0, sizeof(conf));
	conf.coc_opc = OBJECT_CONF_SET;
	conf.coc_inode = inode;
	conf.coc_lock = lock;
	conf.u.coc_md = &md;
	rc = ll_layout_conf(inode, &conf);

	if (md.lsm)
		obd_free_memmd(sbi->ll_dt_exp, &md.lsm);

	/* refresh layout failed, need to wait */
	wait_layout = rc == -EBUSY;

out:
	LDLM_LOCK_PUT(lock);
	ldlm_lock_decref(lockh, mode);

	/* wait for IO to complete if it's still being used. */
	if (wait_layout) {
		CDEBUG(D_INODE, "%s: %p/" DFID " wait for layout reconf.\n",
		       ll_get_fsname(inode->i_sb, NULL, 0),
		       inode, PFID(&lli->lli_fid));

		memset(&conf, 0, sizeof(conf));
		conf.coc_opc = OBJECT_CONF_WAIT;
		conf.coc_inode = inode;
		rc = ll_layout_conf(inode, &conf);
		if (rc == 0)
			rc = -EAGAIN;

		CDEBUG(D_INODE, "file: " DFID " waiting layout return: %d.\n",
		       PFID(&lli->lli_fid), rc);
	}
	return rc;
}

/**
 * This function checks if there exists a LAYOUT lock on the client side,
 * or enqueues it if it doesn't have one in cache.
 *
 * This function will not hold layout lock so it may be revoked any time after
 * this function returns. Any operations depend on layout should be redone
 * in that case.
 *
 * This function should be called before lov_io_init() to get an uptodate
 * layout version, the caller should save the version number and after IO
 * is finished, this function should be called again to verify that layout
 * is not changed during IO time.
 */
int ll_layout_refresh(struct inode *inode, __u32 *gen)
{
	struct ll_inode_info  *lli = ll_i2info(inode);
	struct ll_sb_info     *sbi = ll_i2sbi(inode);
	struct md_op_data     *op_data;
	struct lookup_intent   it;
	struct lustre_handle   lockh;
	enum ldlm_mode	       mode;
	struct ldlm_enqueue_info einfo = {
		.ei_type = LDLM_IBITS,
		.ei_mode = LCK_CR,
		.ei_cb_bl = ll_md_blocking_ast,
		.ei_cb_cp = ldlm_completion_ast,
	};
	int rc;

	*gen = ll_layout_version_get(lli);
	if (!(sbi->ll_flags & LL_SBI_LAYOUT_LOCK) || *gen != LL_LAYOUT_GEN_NONE)
		return 0;

	/* sanity checks */
	LASSERT(fid_is_sane(ll_inode2fid(inode)));
	LASSERT(S_ISREG(inode->i_mode));

	/* take layout lock mutex to enqueue layout lock exclusively. */
	mutex_lock(&lli->lli_layout_mutex);

again:
	/* mostly layout lock is caching on the local side, so try to match
	 * it before grabbing layout lock mutex.
	 */
	mode = ll_take_md_lock(inode, MDS_INODELOCK_LAYOUT, &lockh, 0,
			       LCK_CR | LCK_CW | LCK_PR | LCK_PW);
	if (mode != 0) { /* hit cached lock */
		rc = ll_layout_lock_set(&lockh, mode, inode, gen, true);
		if (rc == -EAGAIN)
			goto again;

		mutex_unlock(&lli->lli_layout_mutex);
		return rc;
	}

	op_data = ll_prep_md_op_data(NULL, inode, inode, NULL,
				     0, 0, LUSTRE_OPC_ANY, NULL);
	if (IS_ERR(op_data)) {
		mutex_unlock(&lli->lli_layout_mutex);
		return PTR_ERR(op_data);
	}

	/* have to enqueue one */
	memset(&it, 0, sizeof(it));
	it.it_op = IT_LAYOUT;
	lockh.cookie = 0ULL;

	LDLM_DEBUG_NOLOCK("%s: requeue layout lock for file %p/" DFID "",
			  ll_get_fsname(inode->i_sb, NULL, 0), inode,
			PFID(&lli->lli_fid));

	rc = md_enqueue(sbi->ll_md_exp, &einfo, &it, op_data, &lockh,
			NULL, 0, NULL, 0);
	ptlrpc_req_finished(it.d.lustre.it_data);
	it.d.lustre.it_data = NULL;

	ll_finish_md_op_data(op_data);

	mode = it.d.lustre.it_lock_mode;
	it.d.lustre.it_lock_mode = 0;
	ll_intent_drop_lock(&it);

	if (rc == 0) {
		/* set lock data in case this is a new lock */
		ll_set_lock_data(sbi->ll_md_exp, inode, &it, NULL);
		rc = ll_layout_lock_set(&lockh, mode, inode, gen, true);
		if (rc == -EAGAIN)
			goto again;
	}
	mutex_unlock(&lli->lli_layout_mutex);

	return rc;
}

/**
 *  This function send a restore request to the MDT
 */
int ll_layout_restore(struct inode *inode)
{
	struct hsm_user_request	*hur;
	int			 len, rc;

	len = sizeof(struct hsm_user_request) +
	      sizeof(struct hsm_user_item);
	hur = kzalloc(len, GFP_NOFS);
	if (!hur)
		return -ENOMEM;

	hur->hur_request.hr_action = HUA_RESTORE;
	hur->hur_request.hr_archive_id = 0;
	hur->hur_request.hr_flags = 0;
	memcpy(&hur->hur_user_item[0].hui_fid, &ll_i2info(inode)->lli_fid,
	       sizeof(hur->hur_user_item[0].hui_fid));
	hur->hur_user_item[0].hui_extent.length = -1;
	hur->hur_request.hr_itemcount = 1;
	rc = obd_iocontrol(LL_IOC_HSM_REQUEST, cl_i2sbi(inode)->ll_md_exp,
			   len, hur, NULL);
	kfree(hur);
	return rc;
}<|MERGE_RESOLUTION|>--- conflicted
+++ resolved
@@ -2276,15 +2276,9 @@
 		if ((file->f_flags & O_ACCMODE) == 0) /* O_RDONLY */
 			return -EPERM;
 
-<<<<<<< HEAD
 		file2 = fgetr(lsl.sl_fd, CAP_FSTAT);
 		if (IS_ERR(file2))
 			return PTR_ERR(file2);
-=======
-		file2 = fget(lsl.sl_fd);
-		if (!file2)
-			return -EBADF;
->>>>>>> 9735a227
 
 		rc = -EPERM;
 		if ((file2->f_flags & O_ACCMODE) != 0) /* O_WRONLY or O_RDWR */
