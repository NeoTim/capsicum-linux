/*
 * GPL HEADER START
 *
 * DO NOT ALTER OR REMOVE COPYRIGHT NOTICES OR THIS FILE HEADER.
 *
 * This program is free software; you can redistribute it and/or modify
 * it under the terms of the GNU General Public License version 2 only,
 * as published by the Free Software Foundation.
 *
 * This program is distributed in the hope that it will be useful, but
 * WITHOUT ANY WARRANTY; without even the implied warranty of
 * MERCHANTABILITY or FITNESS FOR A PARTICULAR PURPOSE.  See the GNU
 * General Public License version 2 for more details (a copy is included
 * in the LICENSE file that accompanied this code).
 *
 * You should have received a copy of the GNU General Public License
 * version 2 along with this program; If not, see
 * http://www.sun.com/software/products/lustre/docs/GPLv2.pdf
 *
 * Please contact Sun Microsystems, Inc., 4150 Network Circle, Santa Clara,
 * CA 95054 USA or visit www.sun.com if you need additional information or
 * have any questions.
 *
 * GPL HEADER END
 */
/*
 * Copyright (c) 2002, 2010, Oracle and/or its affiliates. All rights reserved.
 * Use is subject to license terms.
 *
 * Copyright (c) 2011, 2015, Intel Corporation.
 */
/*
 * This file is part of Lustre, http://www.lustre.org/
 * Lustre is a trademark of Sun Microsystems, Inc.
 */
#define DEBUG_SUBSYSTEM S_CLASS

#include <linux/vfs.h>
#include "../include/obd_class.h"
#include "../include/lprocfs_status.h"
#include "mdc_internal.h"

static ssize_t max_rpcs_in_flight_show(struct kobject *kobj,
				       struct attribute *attr,
				       char *buf)
{
	int len;
	struct obd_device *dev = container_of(kobj, struct obd_device,
					      obd_kobj);
	struct client_obd *cli = &dev->u.cli;

	client_obd_list_lock(&cli->cl_loi_list_lock);
	len = sprintf(buf, "%u\n", cli->cl_max_rpcs_in_flight);
	client_obd_list_unlock(&cli->cl_loi_list_lock);

	return len;
}

static ssize_t max_rpcs_in_flight_store(struct kobject *kobj,
					struct attribute *attr,
					const char *buffer,
					size_t count)
{
	struct obd_device *dev = container_of(kobj, struct obd_device,
					      obd_kobj);
	struct client_obd *cli = &dev->u.cli;
	int rc;
	unsigned long val;

	rc = kstrtoul(buffer, 10, &val);
	if (rc)
		return rc;

	if (val < 1 || val > MDC_MAX_RIF_MAX)
		return -ERANGE;

	client_obd_list_lock(&cli->cl_loi_list_lock);
	cli->cl_max_rpcs_in_flight = val;
	client_obd_list_unlock(&cli->cl_loi_list_lock);

	return count;
}
LUSTRE_RW_ATTR(max_rpcs_in_flight);

<<<<<<< HEAD
static int mdc_kuc_open(struct inode *inode, struct file *file)
{
	return single_open(file, NULL, inode->i_private);
}

/* temporary for testing */
static ssize_t mdc_kuc_write(struct file *file,
				const char __user *buffer,
				size_t count, loff_t *off)
{
	struct obd_device *obd =
			((struct seq_file *)file->private_data)->private;
	struct kuc_hdr		*lh;
	struct hsm_action_list	*hal;
	struct hsm_action_item	*hai;
	int			 len;
	int			 fd, rc;

	rc = lprocfs_write_helper(buffer, count, &fd);
	if (rc)
		return rc;

	if (fd < 0)
		return -ERANGE;
	CWARN("message to fd %d\n", fd);

	len = sizeof(*lh) + sizeof(*hal) + MTI_NAME_MAXLEN +
		/* for mockup below */ 2 * cfs_size_round(sizeof(*hai));

	lh = kzalloc(len, GFP_NOFS);
	if (!lh)
		return -ENOMEM;

	lh->kuc_magic = KUC_MAGIC;
	lh->kuc_transport = KUC_TRANSPORT_HSM;
	lh->kuc_msgtype = HMT_ACTION_LIST;
	lh->kuc_msglen = len;

	hal = (struct hsm_action_list *)(lh + 1);
	hal->hal_version = HAL_VERSION;
	hal->hal_archive_id = 1;
	hal->hal_flags = 0;
	obd_uuid2fsname(hal->hal_fsname, obd->obd_name, MTI_NAME_MAXLEN);

	/* mock up an action list */
	hal->hal_count = 2;
	hai = hai_zero(hal);
	hai->hai_action = HSMA_ARCHIVE;
	hai->hai_fid.f_oid = 5;
	hai->hai_len = sizeof(*hai);
	hai = hai_next(hai);
	hai->hai_action = HSMA_RESTORE;
	hai->hai_fid.f_oid = 10;
	hai->hai_len = sizeof(*hai);

	/* This works for either broadcast or unicast to a single fd */
	if (fd == 0) {
		rc = libcfs_kkuc_group_put(KUC_GRP_HSM, lh);
	} else {
		struct file *fp = fgetr(fd, CAP_WRITE);

		if (IS_ERR(fp)) {
			rc = PTR_ERR(fp);
		} else {
			rc = libcfs_kkuc_msg_put(fp, lh);
			fput(fp);
		}
	}
	kfree(lh);
	if (rc < 0)
		return rc;
	return count;
}

static struct file_operations mdc_kuc_fops = {
	.open		= mdc_kuc_open,
	.write		= mdc_kuc_write,
	.release	= single_release,
};

=======
>>>>>>> 92e963f5
LPROC_SEQ_FOPS_WR_ONLY(mdc, ping);

LPROC_SEQ_FOPS_RO_TYPE(mdc, connect_flags);
LPROC_SEQ_FOPS_RO_TYPE(mdc, server_uuid);
LPROC_SEQ_FOPS_RO_TYPE(mdc, conn_uuid);
LPROC_SEQ_FOPS_RO_TYPE(mdc, timeouts);
LPROC_SEQ_FOPS_RO_TYPE(mdc, state);

/*
 * Note: below sysfs entry is provided, but not currently in use, instead
 * sbi->sb_md_brw_size is used, the per obd variable should be used
 * when DNE is enabled, and dir pages are managed in MDC layer.
 * Don't forget to enable sysfs store function then.
 */
static ssize_t max_pages_per_rpc_show(struct kobject *kobj,
				      struct attribute *attr,
				      char *buf)
{
	struct obd_device *dev = container_of(kobj, struct obd_device,
					      obd_kobj);
	struct client_obd *cli = &dev->u.cli;

	return sprintf(buf, "%d\n", cli->cl_max_pages_per_rpc);
}
LUSTRE_RO_ATTR(max_pages_per_rpc);

LPROC_SEQ_FOPS_RW_TYPE(mdc, import);
LPROC_SEQ_FOPS_RW_TYPE(mdc, pinger_recov);

static struct lprocfs_vars lprocfs_mdc_obd_vars[] = {
	{ "ping",		&mdc_ping_fops,			NULL, 0222 },
	{ "connect_flags",	&mdc_connect_flags_fops,	NULL, 0 },
	/*{ "filegroups",	lprocfs_rd_filegroups,		NULL, 0 },*/
	{ "mds_server_uuid",	&mdc_server_uuid_fops,		NULL, 0 },
	{ "mds_conn_uuid",	&mdc_conn_uuid_fops,		NULL, 0 },
	{ "timeouts",		&mdc_timeouts_fops,		NULL, 0 },
	{ "import",		&mdc_import_fops,		NULL, 0 },
	{ "state",		&mdc_state_fops,		NULL, 0 },
	{ "pinger_recov",	&mdc_pinger_recov_fops,		NULL, 0 },
	{ NULL }
};

static struct attribute *mdc_attrs[] = {
	&lustre_attr_max_rpcs_in_flight.attr,
	&lustre_attr_max_pages_per_rpc.attr,
	NULL,
};

static struct attribute_group mdc_attr_group = {
	.attrs = mdc_attrs,
};

void lprocfs_mdc_init_vars(struct lprocfs_static_vars *lvars)
{
	lvars->sysfs_vars   = &mdc_attr_group;
	lvars->obd_vars     = lprocfs_mdc_obd_vars;
}<|MERGE_RESOLUTION|>--- conflicted
+++ resolved
@@ -82,89 +82,6 @@
 }
 LUSTRE_RW_ATTR(max_rpcs_in_flight);
 
-<<<<<<< HEAD
-static int mdc_kuc_open(struct inode *inode, struct file *file)
-{
-	return single_open(file, NULL, inode->i_private);
-}
-
-/* temporary for testing */
-static ssize_t mdc_kuc_write(struct file *file,
-				const char __user *buffer,
-				size_t count, loff_t *off)
-{
-	struct obd_device *obd =
-			((struct seq_file *)file->private_data)->private;
-	struct kuc_hdr		*lh;
-	struct hsm_action_list	*hal;
-	struct hsm_action_item	*hai;
-	int			 len;
-	int			 fd, rc;
-
-	rc = lprocfs_write_helper(buffer, count, &fd);
-	if (rc)
-		return rc;
-
-	if (fd < 0)
-		return -ERANGE;
-	CWARN("message to fd %d\n", fd);
-
-	len = sizeof(*lh) + sizeof(*hal) + MTI_NAME_MAXLEN +
-		/* for mockup below */ 2 * cfs_size_round(sizeof(*hai));
-
-	lh = kzalloc(len, GFP_NOFS);
-	if (!lh)
-		return -ENOMEM;
-
-	lh->kuc_magic = KUC_MAGIC;
-	lh->kuc_transport = KUC_TRANSPORT_HSM;
-	lh->kuc_msgtype = HMT_ACTION_LIST;
-	lh->kuc_msglen = len;
-
-	hal = (struct hsm_action_list *)(lh + 1);
-	hal->hal_version = HAL_VERSION;
-	hal->hal_archive_id = 1;
-	hal->hal_flags = 0;
-	obd_uuid2fsname(hal->hal_fsname, obd->obd_name, MTI_NAME_MAXLEN);
-
-	/* mock up an action list */
-	hal->hal_count = 2;
-	hai = hai_zero(hal);
-	hai->hai_action = HSMA_ARCHIVE;
-	hai->hai_fid.f_oid = 5;
-	hai->hai_len = sizeof(*hai);
-	hai = hai_next(hai);
-	hai->hai_action = HSMA_RESTORE;
-	hai->hai_fid.f_oid = 10;
-	hai->hai_len = sizeof(*hai);
-
-	/* This works for either broadcast or unicast to a single fd */
-	if (fd == 0) {
-		rc = libcfs_kkuc_group_put(KUC_GRP_HSM, lh);
-	} else {
-		struct file *fp = fgetr(fd, CAP_WRITE);
-
-		if (IS_ERR(fp)) {
-			rc = PTR_ERR(fp);
-		} else {
-			rc = libcfs_kkuc_msg_put(fp, lh);
-			fput(fp);
-		}
-	}
-	kfree(lh);
-	if (rc < 0)
-		return rc;
-	return count;
-}
-
-static struct file_operations mdc_kuc_fops = {
-	.open		= mdc_kuc_open,
-	.write		= mdc_kuc_write,
-	.release	= single_release,
-};
-
-=======
->>>>>>> 92e963f5
 LPROC_SEQ_FOPS_WR_ONLY(mdc, ping);
 
 LPROC_SEQ_FOPS_RO_TYPE(mdc, connect_flags);
