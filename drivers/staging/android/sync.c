--- conflicted
+++ resolved
@@ -132,173 +132,6 @@
 }
 EXPORT_SYMBOL(sync_pt_create);
 
-<<<<<<< HEAD
-static struct sync_file *sync_file_alloc(int size, const char *name)
-{
-	struct sync_file *sync_file;
-
-	sync_file = kzalloc(size, GFP_KERNEL);
-	if (!sync_file)
-		return NULL;
-
-	sync_file->file = anon_inode_getfile("sync_file", &sync_file_fops,
-					     sync_file, 0);
-	if (IS_ERR(sync_file->file))
-		goto err;
-
-	kref_init(&sync_file->kref);
-	strlcpy(sync_file->name, name, sizeof(sync_file->name));
-
-	init_waitqueue_head(&sync_file->wq);
-
-	return sync_file;
-
-err:
-	kfree(sync_file);
-	return NULL;
-}
-
-static void fence_check_cb_func(struct fence *f, struct fence_cb *cb)
-{
-	struct sync_file_cb *check;
-	struct sync_file *sync_file;
-
-	check = container_of(cb, struct sync_file_cb, cb);
-	sync_file = check->sync_file;
-
-	if (atomic_dec_and_test(&sync_file->status))
-		wake_up_all(&sync_file->wq);
-}
-
-/* TODO: implement a create which takes more that one fence */
-struct sync_file *sync_file_create(const char *name, struct fence *fence)
-{
-	struct sync_file *sync_file;
-
-	sync_file = sync_file_alloc(offsetof(struct sync_file, cbs[1]),
-				    name);
-	if (!sync_file)
-		return NULL;
-
-	sync_file->num_fences = 1;
-	atomic_set(&sync_file->status, 1);
-
-	sync_file->cbs[0].fence = fence;
-	sync_file->cbs[0].sync_file = sync_file;
-	if (fence_add_callback(fence, &sync_file->cbs[0].cb,
-			       fence_check_cb_func))
-		atomic_dec(&sync_file->status);
-
-	sync_file_debug_add(sync_file);
-
-	return sync_file;
-}
-EXPORT_SYMBOL(sync_file_create);
-
-struct sync_file *sync_file_fdget(int fd)
-{
-	struct file *file = fgetr(fd, CAP_IOCTL);
-
-	if (IS_ERR(file))
-		return NULL;
-
-	if (file->f_op != &sync_file_fops)
-		goto err;
-
-	return file->private_data;
-
-err:
-	fput(file);
-	return NULL;
-}
-EXPORT_SYMBOL(sync_file_fdget);
-
-void sync_file_put(struct sync_file *sync_file)
-{
-	fput(sync_file->file);
-}
-EXPORT_SYMBOL(sync_file_put);
-
-void sync_file_install(struct sync_file *sync_file, int fd)
-{
-	fd_install(fd, sync_file->file);
-}
-EXPORT_SYMBOL(sync_file_install);
-
-static void sync_file_add_pt(struct sync_file *sync_file, int *i,
-			     struct fence *fence)
-{
-	sync_file->cbs[*i].fence = fence;
-	sync_file->cbs[*i].sync_file = sync_file;
-
-	if (!fence_add_callback(fence, &sync_file->cbs[*i].cb,
-				fence_check_cb_func)) {
-		fence_get(fence);
-		(*i)++;
-	}
-}
-
-struct sync_file *sync_file_merge(const char *name,
-				  struct sync_file *a, struct sync_file *b)
-{
-	int num_fences = a->num_fences + b->num_fences;
-	struct sync_file *sync_file;
-	int i, i_a, i_b;
-	unsigned long size = offsetof(struct sync_file, cbs[num_fences]);
-
-	sync_file = sync_file_alloc(size, name);
-	if (!sync_file)
-		return NULL;
-
-	atomic_set(&sync_file->status, num_fences);
-
-	/*
-	 * Assume sync_file a and b are both ordered and have no
-	 * duplicates with the same context.
-	 *
-	 * If a sync_file can only be created with sync_file_merge
-	 * and sync_file_create, this is a reasonable assumption.
-	 */
-	for (i = i_a = i_b = 0; i_a < a->num_fences && i_b < b->num_fences; ) {
-		struct fence *pt_a = a->cbs[i_a].fence;
-		struct fence *pt_b = b->cbs[i_b].fence;
-
-		if (pt_a->context < pt_b->context) {
-			sync_file_add_pt(sync_file, &i, pt_a);
-
-			i_a++;
-		} else if (pt_a->context > pt_b->context) {
-			sync_file_add_pt(sync_file, &i, pt_b);
-
-			i_b++;
-		} else {
-			if (pt_a->seqno - pt_b->seqno <= INT_MAX)
-				sync_file_add_pt(sync_file, &i, pt_a);
-			else
-				sync_file_add_pt(sync_file, &i, pt_b);
-
-			i_a++;
-			i_b++;
-		}
-	}
-
-	for (; i_a < a->num_fences; i_a++)
-		sync_file_add_pt(sync_file, &i, a->cbs[i_a].fence);
-
-	for (; i_b < b->num_fences; i_b++)
-		sync_file_add_pt(sync_file, &i, b->cbs[i_b].fence);
-
-	if (num_fences > i)
-		atomic_sub(num_fences - i, &sync_file->status);
-	sync_file->num_fences = i;
-
-	sync_file_debug_add(sync_file);
-	return sync_file;
-}
-EXPORT_SYMBOL(sync_file_merge);
-
-=======
->>>>>>> 1a695a90
 static const char *android_fence_get_driver_name(struct fence *fence)
 {
 	struct sync_timeline *parent = fence_parent(fence);
