/*
 * drivers/base/sync.c
 *
 * Copyright (C) 2012 Google, Inc.
 *
 * This software is licensed under the terms of the GNU General Public
 * License version 2, as published by the Free Software Foundation, and
 * may be copied, distributed, and modified under those terms.
 *
 * This program is distributed in the hope that it will be useful,
 * but WITHOUT ANY WARRANTY; without even the implied warranty of
 * MERCHANTABILITY or FITNESS FOR A PARTICULAR PURPOSE.  See the
 * GNU General Public License for more details.
 *
 */

#include <linux/debugfs.h>
#include <linux/export.h>
#include <linux/file.h>
#include <linux/fs.h>
#include <linux/kernel.h>
#include <linux/poll.h>
#include <linux/sched.h>
#include <linux/seq_file.h>
#include <linux/slab.h>
#include <linux/uaccess.h>
#include <linux/anon_inodes.h>

#include "sync.h"

#define CREATE_TRACE_POINTS
#include "trace/sync.h"

static const struct fence_ops android_fence_ops;
static const struct file_operations sync_fence_fops;

struct sync_timeline *sync_timeline_create(const struct sync_timeline_ops *ops,
					   int size, const char *name)
{
	struct sync_timeline *obj;

	if (size < sizeof(struct sync_timeline))
		return NULL;

	obj = kzalloc(size, GFP_KERNEL);
	if (!obj)
		return NULL;

	kref_init(&obj->kref);
	obj->ops = ops;
	obj->context = fence_context_alloc(1);
	strlcpy(obj->name, name, sizeof(obj->name));

	INIT_LIST_HEAD(&obj->child_list_head);
	INIT_LIST_HEAD(&obj->active_list_head);
	spin_lock_init(&obj->child_list_lock);

	sync_timeline_debug_add(obj);

	return obj;
}
EXPORT_SYMBOL(sync_timeline_create);

static void sync_timeline_free(struct kref *kref)
{
	struct sync_timeline *obj =
		container_of(kref, struct sync_timeline, kref);

	sync_timeline_debug_remove(obj);

	if (obj->ops->release_obj)
		obj->ops->release_obj(obj);

	kfree(obj);
}

static void sync_timeline_get(struct sync_timeline *obj)
{
	kref_get(&obj->kref);
}

static void sync_timeline_put(struct sync_timeline *obj)
{
	kref_put(&obj->kref, sync_timeline_free);
}

void sync_timeline_destroy(struct sync_timeline *obj)
{
	obj->destroyed = true;
	/*
	 * Ensure timeline is marked as destroyed before
	 * changing timeline's fences status.
	 */
	smp_wmb();

	/*
	 * signal any children that their parent is going away.
	 */
	sync_timeline_signal(obj);
	sync_timeline_put(obj);
}
EXPORT_SYMBOL(sync_timeline_destroy);

void sync_timeline_signal(struct sync_timeline *obj)
{
	unsigned long flags;
	LIST_HEAD(signaled_pts);
	struct sync_pt *pt, *next;

	trace_sync_timeline(obj);

	spin_lock_irqsave(&obj->child_list_lock, flags);

	list_for_each_entry_safe(pt, next, &obj->active_list_head,
				 active_list) {
		if (fence_is_signaled_locked(&pt->base))
			list_del_init(&pt->active_list);
	}

	spin_unlock_irqrestore(&obj->child_list_lock, flags);
}
EXPORT_SYMBOL(sync_timeline_signal);

struct sync_pt *sync_pt_create(struct sync_timeline *obj, int size)
{
	unsigned long flags;
	struct sync_pt *pt;

	if (size < sizeof(struct sync_pt))
		return NULL;

	pt = kzalloc(size, GFP_KERNEL);
	if (!pt)
		return NULL;

	spin_lock_irqsave(&obj->child_list_lock, flags);
	sync_timeline_get(obj);
	fence_init(&pt->base, &android_fence_ops, &obj->child_list_lock,
		   obj->context, ++obj->value);
	list_add_tail(&pt->child_list, &obj->child_list_head);
	INIT_LIST_HEAD(&pt->active_list);
	spin_unlock_irqrestore(&obj->child_list_lock, flags);
	return pt;
}
EXPORT_SYMBOL(sync_pt_create);

void sync_pt_free(struct sync_pt *pt)
{
	fence_put(&pt->base);
}
EXPORT_SYMBOL(sync_pt_free);

static struct sync_fence *sync_fence_alloc(int size, const char *name)
{
	struct sync_fence *fence;

	fence = kzalloc(size, GFP_KERNEL);
	if (!fence)
		return NULL;

	fence->file = anon_inode_getfile("sync_fence", &sync_fence_fops,
					 fence, 0);
	if (IS_ERR(fence->file))
		goto err;

	kref_init(&fence->kref);
	strlcpy(fence->name, name, sizeof(fence->name));

	init_waitqueue_head(&fence->wq);

	return fence;

err:
	kfree(fence);
	return NULL;
}

static void fence_check_cb_func(struct fence *f, struct fence_cb *cb)
{
	struct sync_fence_cb *check;
	struct sync_fence *fence;

	check = container_of(cb, struct sync_fence_cb, cb);
	fence = check->fence;

	if (atomic_dec_and_test(&fence->status))
		wake_up_all(&fence->wq);
}

/* TODO: implement a create which takes more that one sync_pt */
struct sync_fence *sync_fence_create_dma(const char *name, struct fence *pt)
{
	struct sync_fence *fence;

	fence = sync_fence_alloc(offsetof(struct sync_fence, cbs[1]), name);
	if (!fence)
		return NULL;

	fence->num_fences = 1;
	atomic_set(&fence->status, 1);

	fence->cbs[0].sync_pt = pt;
	fence->cbs[0].fence = fence;
	if (fence_add_callback(pt, &fence->cbs[0].cb, fence_check_cb_func))
		atomic_dec(&fence->status);

	sync_fence_debug_add(fence);

	return fence;
}
EXPORT_SYMBOL(sync_fence_create_dma);

struct sync_fence *sync_fence_create(const char *name, struct sync_pt *pt)
{
	return sync_fence_create_dma(name, &pt->base);
}
EXPORT_SYMBOL(sync_fence_create);

struct sync_fence *sync_fence_fdget(int fd)
{
	struct file *file = fgetr(fd, CAP_IOCTL);

<<<<<<< HEAD
	if (IS_ERR(file))
=======
	if (!file)
>>>>>>> 92e963f5
		return NULL;

	if (file->f_op != &sync_fence_fops)
		goto err;

	return file->private_data;

err:
	fput(file);
	return NULL;
}
EXPORT_SYMBOL(sync_fence_fdget);

void sync_fence_put(struct sync_fence *fence)
{
	fput(fence->file);
}
EXPORT_SYMBOL(sync_fence_put);

void sync_fence_install(struct sync_fence *fence, int fd)
{
	fd_install(fd, fence->file);
}
EXPORT_SYMBOL(sync_fence_install);

static void sync_fence_add_pt(struct sync_fence *fence,
			      int *i, struct fence *pt)
{
	fence->cbs[*i].sync_pt = pt;
	fence->cbs[*i].fence = fence;

	if (!fence_add_callback(pt, &fence->cbs[*i].cb, fence_check_cb_func)) {
		fence_get(pt);
		(*i)++;
	}
}

struct sync_fence *sync_fence_merge(const char *name,
				    struct sync_fence *a, struct sync_fence *b)
{
	int num_fences = a->num_fences + b->num_fences;
	struct sync_fence *fence;
	int i, i_a, i_b;
	unsigned long size = offsetof(struct sync_fence, cbs[num_fences]);

	fence = sync_fence_alloc(size, name);
	if (!fence)
		return NULL;

	atomic_set(&fence->status, num_fences);

	/*
	 * Assume sync_fence a and b are both ordered and have no
	 * duplicates with the same context.
	 *
	 * If a sync_fence can only be created with sync_fence_merge
	 * and sync_fence_create, this is a reasonable assumption.
	 */
	for (i = i_a = i_b = 0; i_a < a->num_fences && i_b < b->num_fences; ) {
		struct fence *pt_a = a->cbs[i_a].sync_pt;
		struct fence *pt_b = b->cbs[i_b].sync_pt;

		if (pt_a->context < pt_b->context) {
			sync_fence_add_pt(fence, &i, pt_a);

			i_a++;
		} else if (pt_a->context > pt_b->context) {
			sync_fence_add_pt(fence, &i, pt_b);

			i_b++;
		} else {
			if (pt_a->seqno - pt_b->seqno <= INT_MAX)
				sync_fence_add_pt(fence, &i, pt_a);
			else
				sync_fence_add_pt(fence, &i, pt_b);

			i_a++;
			i_b++;
		}
	}

	for (; i_a < a->num_fences; i_a++)
		sync_fence_add_pt(fence, &i, a->cbs[i_a].sync_pt);

	for (; i_b < b->num_fences; i_b++)
		sync_fence_add_pt(fence, &i, b->cbs[i_b].sync_pt);

	if (num_fences > i)
		atomic_sub(num_fences - i, &fence->status);
	fence->num_fences = i;

	sync_fence_debug_add(fence);
	return fence;
}
EXPORT_SYMBOL(sync_fence_merge);

int sync_fence_wake_up_wq(wait_queue_t *curr, unsigned mode,
			  int wake_flags, void *key)
{
	struct sync_fence_waiter *wait;

	wait = container_of(curr, struct sync_fence_waiter, work);
	list_del_init(&wait->work.task_list);

	wait->callback(wait->work.private, wait);
	return 1;
}

int sync_fence_wait_async(struct sync_fence *fence,
			  struct sync_fence_waiter *waiter)
{
	int err = atomic_read(&fence->status);
	unsigned long flags;

	if (err < 0)
		return err;

	if (!err)
		return 1;

	init_waitqueue_func_entry(&waiter->work, sync_fence_wake_up_wq);
	waiter->work.private = fence;

	spin_lock_irqsave(&fence->wq.lock, flags);
	err = atomic_read(&fence->status);
	if (err > 0)
		__add_wait_queue_tail(&fence->wq, &waiter->work);
	spin_unlock_irqrestore(&fence->wq.lock, flags);

	if (err < 0)
		return err;

	return !err;
}
EXPORT_SYMBOL(sync_fence_wait_async);

int sync_fence_cancel_async(struct sync_fence *fence,
			    struct sync_fence_waiter *waiter)
{
	unsigned long flags;
	int ret = 0;

	spin_lock_irqsave(&fence->wq.lock, flags);
	if (!list_empty(&waiter->work.task_list))
		list_del_init(&waiter->work.task_list);
	else
		ret = -ENOENT;
	spin_unlock_irqrestore(&fence->wq.lock, flags);
	return ret;
}
EXPORT_SYMBOL(sync_fence_cancel_async);

int sync_fence_wait(struct sync_fence *fence, long timeout)
{
	long ret;
	int i;

	if (timeout < 0)
		timeout = MAX_SCHEDULE_TIMEOUT;
	else
		timeout = msecs_to_jiffies(timeout);

	trace_sync_wait(fence, 1);
	for (i = 0; i < fence->num_fences; ++i)
		trace_sync_pt(fence->cbs[i].sync_pt);
	ret = wait_event_interruptible_timeout(fence->wq,
					       atomic_read(&fence->status) <= 0,
					       timeout);
	trace_sync_wait(fence, 0);

	if (ret < 0) {
		return ret;
	} else if (ret == 0) {
		if (timeout) {
			pr_info("fence timeout on [%p] after %dms\n", fence,
				jiffies_to_msecs(timeout));
			sync_dump();
		}
		return -ETIME;
	}

	ret = atomic_read(&fence->status);
	if (ret) {
		pr_info("fence error %ld on [%p]\n", ret, fence);
		sync_dump();
	}
	return ret;
}
EXPORT_SYMBOL(sync_fence_wait);

static const char *android_fence_get_driver_name(struct fence *fence)
{
	struct sync_pt *pt = container_of(fence, struct sync_pt, base);
	struct sync_timeline *parent = sync_pt_parent(pt);

	return parent->ops->driver_name;
}

static const char *android_fence_get_timeline_name(struct fence *fence)
{
	struct sync_pt *pt = container_of(fence, struct sync_pt, base);
	struct sync_timeline *parent = sync_pt_parent(pt);

	return parent->name;
}

static void android_fence_release(struct fence *fence)
{
	struct sync_pt *pt = container_of(fence, struct sync_pt, base);
	struct sync_timeline *parent = sync_pt_parent(pt);
	unsigned long flags;

	spin_lock_irqsave(fence->lock, flags);
	list_del(&pt->child_list);
	if (WARN_ON_ONCE(!list_empty(&pt->active_list)))
		list_del(&pt->active_list);
	spin_unlock_irqrestore(fence->lock, flags);

	if (parent->ops->free_pt)
		parent->ops->free_pt(pt);

	sync_timeline_put(parent);
	fence_free(&pt->base);
}

static bool android_fence_signaled(struct fence *fence)
{
	struct sync_pt *pt = container_of(fence, struct sync_pt, base);
	struct sync_timeline *parent = sync_pt_parent(pt);
	int ret;

	ret = parent->ops->has_signaled(pt);
	if (ret < 0)
		fence->status = ret;
	return ret;
}

static bool android_fence_enable_signaling(struct fence *fence)
{
	struct sync_pt *pt = container_of(fence, struct sync_pt, base);
	struct sync_timeline *parent = sync_pt_parent(pt);

	if (android_fence_signaled(fence))
		return false;

	list_add_tail(&pt->active_list, &parent->active_list_head);
	return true;
}

static int android_fence_fill_driver_data(struct fence *fence,
					  void *data, int size)
{
	struct sync_pt *pt = container_of(fence, struct sync_pt, base);
	struct sync_timeline *parent = sync_pt_parent(pt);

	if (!parent->ops->fill_driver_data)
		return 0;
	return parent->ops->fill_driver_data(pt, data, size);
}

static void android_fence_value_str(struct fence *fence,
				    char *str, int size)
{
	struct sync_pt *pt = container_of(fence, struct sync_pt, base);
	struct sync_timeline *parent = sync_pt_parent(pt);

	if (!parent->ops->pt_value_str) {
		if (size)
			*str = 0;
		return;
	}
	parent->ops->pt_value_str(pt, str, size);
}

static void android_fence_timeline_value_str(struct fence *fence,
					     char *str, int size)
{
	struct sync_pt *pt = container_of(fence, struct sync_pt, base);
	struct sync_timeline *parent = sync_pt_parent(pt);

	if (!parent->ops->timeline_value_str) {
		if (size)
			*str = 0;
		return;
	}
	parent->ops->timeline_value_str(parent, str, size);
}

static const struct fence_ops android_fence_ops = {
	.get_driver_name = android_fence_get_driver_name,
	.get_timeline_name = android_fence_get_timeline_name,
	.enable_signaling = android_fence_enable_signaling,
	.signaled = android_fence_signaled,
	.wait = fence_default_wait,
	.release = android_fence_release,
	.fill_driver_data = android_fence_fill_driver_data,
	.fence_value_str = android_fence_value_str,
	.timeline_value_str = android_fence_timeline_value_str,
};

static void sync_fence_free(struct kref *kref)
{
	struct sync_fence *fence = container_of(kref, struct sync_fence, kref);
	int i;

	for (i = 0; i < fence->num_fences; ++i) {
		fence_remove_callback(fence->cbs[i].sync_pt, &fence->cbs[i].cb);
		fence_put(fence->cbs[i].sync_pt);
	}

	kfree(fence);
}

static int sync_fence_release(struct inode *inode, struct file *file)
{
	struct sync_fence *fence = file->private_data;

	sync_fence_debug_remove(fence);

	kref_put(&fence->kref, sync_fence_free);
	return 0;
}

static unsigned int sync_fence_poll(struct file *file, poll_table *wait)
{
	struct sync_fence *fence = file->private_data;
	int status;

	poll_wait(file, &fence->wq, wait);

	status = atomic_read(&fence->status);

	if (!status)
		return POLLIN;
	else if (status < 0)
		return POLLERR;
	return 0;
}

static long sync_fence_ioctl_wait(struct sync_fence *fence, unsigned long arg)
{
	__s32 value;

	if (copy_from_user(&value, (void __user *)arg, sizeof(value)))
		return -EFAULT;

	return sync_fence_wait(fence, value);
}

static long sync_fence_ioctl_merge(struct sync_fence *fence, unsigned long arg)
{
	int fd = get_unused_fd_flags(O_CLOEXEC);
	int err;
	struct sync_fence *fence2, *fence3;
	struct sync_merge_data data;

	if (fd < 0)
		return fd;

	if (copy_from_user(&data, (void __user *)arg, sizeof(data))) {
		err = -EFAULT;
		goto err_put_fd;
	}

	fence2 = sync_fence_fdget(data.fd2);
	if (!fence2) {
		err = -ENOENT;
		goto err_put_fd;
	}

	data.name[sizeof(data.name) - 1] = '\0';
	fence3 = sync_fence_merge(data.name, fence, fence2);
	if (!fence3) {
		err = -ENOMEM;
		goto err_put_fence2;
	}

	data.fence = fd;
	if (copy_to_user((void __user *)arg, &data, sizeof(data))) {
		err = -EFAULT;
		goto err_put_fence3;
	}

	sync_fence_install(fence3, fd);
	sync_fence_put(fence2);
	return 0;

err_put_fence3:
	sync_fence_put(fence3);

err_put_fence2:
	sync_fence_put(fence2);

err_put_fd:
	put_unused_fd(fd);
	return err;
}

static int sync_fill_pt_info(struct fence *fence, void *data, int size)
{
	struct sync_pt_info *info = data;
	int ret;

	if (size < sizeof(struct sync_pt_info))
		return -ENOMEM;

	info->len = sizeof(struct sync_pt_info);

	if (fence->ops->fill_driver_data) {
		ret = fence->ops->fill_driver_data(fence, info->driver_data,
						   size - sizeof(*info));
		if (ret < 0)
			return ret;

		info->len += ret;
	}

	strlcpy(info->obj_name, fence->ops->get_timeline_name(fence),
		sizeof(info->obj_name));
	strlcpy(info->driver_name, fence->ops->get_driver_name(fence),
		sizeof(info->driver_name));
	if (fence_is_signaled(fence))
		info->status = fence->status >= 0 ? 1 : fence->status;
	else
		info->status = 0;
	info->timestamp_ns = ktime_to_ns(fence->timestamp);

	return info->len;
}

static long sync_fence_ioctl_fence_info(struct sync_fence *fence,
					unsigned long arg)
{
	struct sync_fence_info_data *data;
	__u32 size;
	__u32 len = 0;
	int ret, i;

	if (copy_from_user(&size, (void __user *)arg, sizeof(size)))
		return -EFAULT;

	if (size < sizeof(struct sync_fence_info_data))
		return -EINVAL;

	if (size > 4096)
		size = 4096;

	data = kzalloc(size, GFP_KERNEL);
	if (!data)
		return -ENOMEM;

	strlcpy(data->name, fence->name, sizeof(data->name));
	data->status = atomic_read(&fence->status);
	if (data->status >= 0)
		data->status = !data->status;

	len = sizeof(struct sync_fence_info_data);

	for (i = 0; i < fence->num_fences; ++i) {
		struct fence *pt = fence->cbs[i].sync_pt;

		ret = sync_fill_pt_info(pt, (u8 *)data + len, size - len);

		if (ret < 0)
			goto out;

		len += ret;
	}

	data->len = len;

	if (copy_to_user((void __user *)arg, data, len))
		ret = -EFAULT;
	else
		ret = 0;

out:
	kfree(data);

	return ret;
}

static long sync_fence_ioctl(struct file *file, unsigned int cmd,
			     unsigned long arg)
{
	struct sync_fence *fence = file->private_data;

	switch (cmd) {
	case SYNC_IOC_WAIT:
		return sync_fence_ioctl_wait(fence, arg);

	case SYNC_IOC_MERGE:
		return sync_fence_ioctl_merge(fence, arg);

	case SYNC_IOC_FENCE_INFO:
		return sync_fence_ioctl_fence_info(fence, arg);

	default:
		return -ENOTTY;
	}
}

static const struct file_operations sync_fence_fops = {
	.release = sync_fence_release,
	.poll = sync_fence_poll,
	.unlocked_ioctl = sync_fence_ioctl,
	.compat_ioctl = sync_fence_ioctl,
};
<|MERGE_RESOLUTION|>--- conflicted
+++ resolved
@@ -220,11 +220,7 @@
 {
 	struct file *file = fgetr(fd, CAP_IOCTL);
 
-<<<<<<< HEAD
 	if (IS_ERR(file))
-=======
-	if (!file)
->>>>>>> 92e963f5
 		return NULL;
 
 	if (file->f_op != &sync_fence_fops)
