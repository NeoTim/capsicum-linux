/*
   md.c : Multiple Devices driver for Linux
     Copyright (C) 1998, 1999, 2000 Ingo Molnar

     completely rewritten, based on the MD driver code from Marc Zyngier

   Changes:

   - RAID-1/RAID-5 extensions by Miguel de Icaza, Gadi Oxman, Ingo Molnar
   - RAID-6 extensions by H. Peter Anvin <hpa@zytor.com>
   - boot support for linear and striped mode by Harald Hoyer <HarryH@Royal.Net>
   - kerneld support by Boris Tobotras <boris@xtalk.msk.su>
   - kmod support by: Cyrus Durgin
   - RAID0 bugfixes: Mark Anthony Lisher <markal@iname.com>
   - Devfs support by Richard Gooch <rgooch@atnf.csiro.au>

   - lots of fixes and improvements to the RAID1/RAID5 and generic
     RAID code (such as request based resynchronization):

     Neil Brown <neilb@cse.unsw.edu.au>.

   - persistent bitmap code
     Copyright (C) 2003-2004, Paul Clements, SteelEye Technology, Inc.

   This program is free software; you can redistribute it and/or modify
   it under the terms of the GNU General Public License as published by
   the Free Software Foundation; either version 2, or (at your option)
   any later version.

   You should have received a copy of the GNU General Public License
   (for example /usr/src/linux/COPYING); if not, write to the Free
   Software Foundation, Inc., 675 Mass Ave, Cambridge, MA 02139, USA.
*/

#include <linux/kthread.h>
#include <linux/blkdev.h>
#include <linux/sysctl.h>
#include <linux/seq_file.h>
#include <linux/fs.h>
#include <linux/poll.h>
#include <linux/ctype.h>
#include <linux/string.h>
#include <linux/hdreg.h>
#include <linux/proc_fs.h>
#include <linux/random.h>
#include <linux/module.h>
#include <linux/reboot.h>
#include <linux/file.h>
#include <linux/compat.h>
#include <linux/delay.h>
#include <linux/raid/md_p.h>
#include <linux/raid/md_u.h>
#include <linux/slab.h>
#include "md.h"
#include "bitmap.h"

#ifndef MODULE
static void autostart_arrays(int part);
#endif

/* pers_list is a list of registered personalities protected
 * by pers_lock.
 * pers_lock does extra service to protect accesses to
 * mddev->thread when the mutex cannot be held.
 */
static LIST_HEAD(pers_list);
static DEFINE_SPINLOCK(pers_lock);

static DECLARE_WAIT_QUEUE_HEAD(resync_wait);
static struct workqueue_struct *md_wq;
static struct workqueue_struct *md_misc_wq;

static int remove_and_add_spares(struct mddev *mddev,
				 struct md_rdev *this);
static void mddev_detach(struct mddev *mddev);

/*
 * Default number of read corrections we'll attempt on an rdev
 * before ejecting it from the array. We divide the read error
 * count by 2 for every hour elapsed between read errors.
 */
#define MD_DEFAULT_MAX_CORRECTED_READ_ERRORS 20
/*
 * Current RAID-1,4,5 parallel reconstruction 'guaranteed speed limit'
 * is 1000 KB/sec, so the extra system load does not show up that much.
 * Increase it if you want to have more _guaranteed_ speed. Note that
 * the RAID driver will use the maximum available bandwidth if the IO
 * subsystem is idle. There is also an 'absolute maximum' reconstruction
 * speed limit - in case reconstruction slows down your system despite
 * idle IO detection.
 *
 * you can change it via /proc/sys/dev/raid/speed_limit_min and _max.
 * or /sys/block/mdX/md/sync_speed_{min,max}
 */

static int sysctl_speed_limit_min = 1000;
static int sysctl_speed_limit_max = 200000;
static inline int speed_min(struct mddev *mddev)
{
	return mddev->sync_speed_min ?
		mddev->sync_speed_min : sysctl_speed_limit_min;
}

static inline int speed_max(struct mddev *mddev)
{
	return mddev->sync_speed_max ?
		mddev->sync_speed_max : sysctl_speed_limit_max;
}

static struct ctl_table_header *raid_table_header;

static struct ctl_table raid_table[] = {
	{
		.procname	= "speed_limit_min",
		.data		= &sysctl_speed_limit_min,
		.maxlen		= sizeof(int),
		.mode		= S_IRUGO|S_IWUSR,
		.proc_handler	= proc_dointvec,
	},
	{
		.procname	= "speed_limit_max",
		.data		= &sysctl_speed_limit_max,
		.maxlen		= sizeof(int),
		.mode		= S_IRUGO|S_IWUSR,
		.proc_handler	= proc_dointvec,
	},
	{ }
};

static struct ctl_table raid_dir_table[] = {
	{
		.procname	= "raid",
		.maxlen		= 0,
		.mode		= S_IRUGO|S_IXUGO,
		.child		= raid_table,
	},
	{ }
};

static struct ctl_table raid_root_table[] = {
	{
		.procname	= "dev",
		.maxlen		= 0,
		.mode		= 0555,
		.child		= raid_dir_table,
	},
	{  }
};

static const struct block_device_operations md_fops;

static int start_readonly;

/* bio_clone_mddev
 * like bio_clone, but with a local bio set
 */

struct bio *bio_alloc_mddev(gfp_t gfp_mask, int nr_iovecs,
			    struct mddev *mddev)
{
	struct bio *b;

	if (!mddev || !mddev->bio_set)
		return bio_alloc(gfp_mask, nr_iovecs);

	b = bio_alloc_bioset(gfp_mask, nr_iovecs, mddev->bio_set);
	if (!b)
		return NULL;
	return b;
}
EXPORT_SYMBOL_GPL(bio_alloc_mddev);

struct bio *bio_clone_mddev(struct bio *bio, gfp_t gfp_mask,
			    struct mddev *mddev)
{
	if (!mddev || !mddev->bio_set)
		return bio_clone(bio, gfp_mask);

	return bio_clone_bioset(bio, gfp_mask, mddev->bio_set);
}
EXPORT_SYMBOL_GPL(bio_clone_mddev);

/*
 * We have a system wide 'event count' that is incremented
 * on any 'interesting' event, and readers of /proc/mdstat
 * can use 'poll' or 'select' to find out when the event
 * count increases.
 *
 * Events are:
 *  start array, stop array, error, add device, remove device,
 *  start build, activate spare
 */
static DECLARE_WAIT_QUEUE_HEAD(md_event_waiters);
static atomic_t md_event_count;
void md_new_event(struct mddev *mddev)
{
	atomic_inc(&md_event_count);
	wake_up(&md_event_waiters);
}
EXPORT_SYMBOL_GPL(md_new_event);

/* Alternate version that can be called from interrupts
 * when calling sysfs_notify isn't needed.
 */
static void md_new_event_inintr(struct mddev *mddev)
{
	atomic_inc(&md_event_count);
	wake_up(&md_event_waiters);
}

/*
 * Enables to iterate over all existing md arrays
 * all_mddevs_lock protects this list.
 */
static LIST_HEAD(all_mddevs);
static DEFINE_SPINLOCK(all_mddevs_lock);

/*
 * iterates through all used mddevs in the system.
 * We take care to grab the all_mddevs_lock whenever navigating
 * the list, and to always hold a refcount when unlocked.
 * Any code which breaks out of this loop while own
 * a reference to the current mddev and must mddev_put it.
 */
#define for_each_mddev(_mddev,_tmp)					\
									\
	for (({ spin_lock(&all_mddevs_lock);				\
		_tmp = all_mddevs.next;					\
		_mddev = NULL;});					\
	     ({ if (_tmp != &all_mddevs)				\
			mddev_get(list_entry(_tmp, struct mddev, all_mddevs));\
		spin_unlock(&all_mddevs_lock);				\
		if (_mddev) mddev_put(_mddev);				\
		_mddev = list_entry(_tmp, struct mddev, all_mddevs);	\
		_tmp != &all_mddevs;});					\
	     ({ spin_lock(&all_mddevs_lock);				\
		_tmp = _tmp->next;})					\
		)

/* Rather than calling directly into the personality make_request function,
 * IO requests come here first so that we can check if the device is
 * being suspended pending a reconfiguration.
 * We hold a refcount over the call to ->make_request.  By the time that
 * call has finished, the bio has been linked into some internal structure
 * and so is visible to ->quiesce(), so we don't need the refcount any more.
 */
static void md_make_request(struct request_queue *q, struct bio *bio)
{
	const int rw = bio_data_dir(bio);
	struct mddev *mddev = q->queuedata;
	unsigned int sectors;

	if (mddev == NULL || mddev->pers == NULL
	    || !mddev->ready) {
		bio_io_error(bio);
		return;
	}
	if (mddev->ro == 1 && unlikely(rw == WRITE)) {
		bio_endio(bio, bio_sectors(bio) == 0 ? 0 : -EROFS);
		return;
	}
	smp_rmb(); /* Ensure implications of  'active' are visible */
	rcu_read_lock();
	if (mddev->suspended) {
		DEFINE_WAIT(__wait);
		for (;;) {
			prepare_to_wait(&mddev->sb_wait, &__wait,
					TASK_UNINTERRUPTIBLE);
			if (!mddev->suspended)
				break;
			rcu_read_unlock();
			schedule();
			rcu_read_lock();
		}
		finish_wait(&mddev->sb_wait, &__wait);
	}
	atomic_inc(&mddev->active_io);
	rcu_read_unlock();

	/*
	 * save the sectors now since our bio can
	 * go away inside make_request
	 */
	sectors = bio_sectors(bio);
	mddev->pers->make_request(mddev, bio);

	generic_start_io_acct(rw, sectors, &mddev->gendisk->part0);

	if (atomic_dec_and_test(&mddev->active_io) && mddev->suspended)
		wake_up(&mddev->sb_wait);
}

/* mddev_suspend makes sure no new requests are submitted
 * to the device, and that any requests that have been submitted
 * are completely handled.
 * Once mddev_detach() is called and completes, the module will be
 * completely unused.
 */
void mddev_suspend(struct mddev *mddev)
{
	BUG_ON(mddev->suspended);
	mddev->suspended = 1;
	synchronize_rcu();
	wait_event(mddev->sb_wait, atomic_read(&mddev->active_io) == 0);
	mddev->pers->quiesce(mddev, 1);

	del_timer_sync(&mddev->safemode_timer);
}
EXPORT_SYMBOL_GPL(mddev_suspend);

void mddev_resume(struct mddev *mddev)
{
	mddev->suspended = 0;
	wake_up(&mddev->sb_wait);
	mddev->pers->quiesce(mddev, 0);

	set_bit(MD_RECOVERY_NEEDED, &mddev->recovery);
	md_wakeup_thread(mddev->thread);
	md_wakeup_thread(mddev->sync_thread); /* possibly kick off a reshape */
}
EXPORT_SYMBOL_GPL(mddev_resume);

int mddev_congested(struct mddev *mddev, int bits)
{
	struct md_personality *pers = mddev->pers;
	int ret = 0;

	rcu_read_lock();
	if (mddev->suspended)
		ret = 1;
	else if (pers && pers->congested)
		ret = pers->congested(mddev, bits);
	rcu_read_unlock();
	return ret;
}
EXPORT_SYMBOL_GPL(mddev_congested);
static int md_congested(void *data, int bits)
{
	struct mddev *mddev = data;
	return mddev_congested(mddev, bits);
}

static int md_mergeable_bvec(struct request_queue *q,
			     struct bvec_merge_data *bvm,
			     struct bio_vec *biovec)
{
	struct mddev *mddev = q->queuedata;
	int ret;
	rcu_read_lock();
	if (mddev->suspended) {
		/* Must always allow one vec */
		if (bvm->bi_size == 0)
			ret = biovec->bv_len;
		else
			ret = 0;
	} else {
		struct md_personality *pers = mddev->pers;
		if (pers && pers->mergeable_bvec)
			ret = pers->mergeable_bvec(mddev, bvm, biovec);
		else
			ret = biovec->bv_len;
	}
	rcu_read_unlock();
	return ret;
}
/*
 * Generic flush handling for md
 */

static void md_end_flush(struct bio *bio, int err)
{
	struct md_rdev *rdev = bio->bi_private;
	struct mddev *mddev = rdev->mddev;

	rdev_dec_pending(rdev, mddev);

	if (atomic_dec_and_test(&mddev->flush_pending)) {
		/* The pre-request flush has finished */
		queue_work(md_wq, &mddev->flush_work);
	}
	bio_put(bio);
}

static void md_submit_flush_data(struct work_struct *ws);

static void submit_flushes(struct work_struct *ws)
{
	struct mddev *mddev = container_of(ws, struct mddev, flush_work);
	struct md_rdev *rdev;

	INIT_WORK(&mddev->flush_work, md_submit_flush_data);
	atomic_set(&mddev->flush_pending, 1);
	rcu_read_lock();
	rdev_for_each_rcu(rdev, mddev)
		if (rdev->raid_disk >= 0 &&
		    !test_bit(Faulty, &rdev->flags)) {
			/* Take two references, one is dropped
			 * when request finishes, one after
			 * we reclaim rcu_read_lock
			 */
			struct bio *bi;
			atomic_inc(&rdev->nr_pending);
			atomic_inc(&rdev->nr_pending);
			rcu_read_unlock();
			bi = bio_alloc_mddev(GFP_NOIO, 0, mddev);
			bi->bi_end_io = md_end_flush;
			bi->bi_private = rdev;
			bi->bi_bdev = rdev->bdev;
			atomic_inc(&mddev->flush_pending);
			submit_bio(WRITE_FLUSH, bi);
			rcu_read_lock();
			rdev_dec_pending(rdev, mddev);
		}
	rcu_read_unlock();
	if (atomic_dec_and_test(&mddev->flush_pending))
		queue_work(md_wq, &mddev->flush_work);
}

static void md_submit_flush_data(struct work_struct *ws)
{
	struct mddev *mddev = container_of(ws, struct mddev, flush_work);
	struct bio *bio = mddev->flush_bio;

	if (bio->bi_iter.bi_size == 0)
		/* an empty barrier - all done */
		bio_endio(bio, 0);
	else {
		bio->bi_rw &= ~REQ_FLUSH;
		mddev->pers->make_request(mddev, bio);
	}

	mddev->flush_bio = NULL;
	wake_up(&mddev->sb_wait);
}

void md_flush_request(struct mddev *mddev, struct bio *bio)
{
	spin_lock_irq(&mddev->lock);
	wait_event_lock_irq(mddev->sb_wait,
			    !mddev->flush_bio,
			    mddev->lock);
	mddev->flush_bio = bio;
	spin_unlock_irq(&mddev->lock);

	INIT_WORK(&mddev->flush_work, submit_flushes);
	queue_work(md_wq, &mddev->flush_work);
}
EXPORT_SYMBOL(md_flush_request);

void md_unplug(struct blk_plug_cb *cb, bool from_schedule)
{
	struct mddev *mddev = cb->data;
	md_wakeup_thread(mddev->thread);
	kfree(cb);
}
EXPORT_SYMBOL(md_unplug);

static inline struct mddev *mddev_get(struct mddev *mddev)
{
	atomic_inc(&mddev->active);
	return mddev;
}

static void mddev_delayed_delete(struct work_struct *ws);

static void mddev_put(struct mddev *mddev)
{
	struct bio_set *bs = NULL;

	if (!atomic_dec_and_lock(&mddev->active, &all_mddevs_lock))
		return;
	if (!mddev->raid_disks && list_empty(&mddev->disks) &&
	    mddev->ctime == 0 && !mddev->hold_active) {
		/* Array is not configured at all, and not held active,
		 * so destroy it */
		list_del_init(&mddev->all_mddevs);
		bs = mddev->bio_set;
		mddev->bio_set = NULL;
		if (mddev->gendisk) {
			/* We did a probe so need to clean up.  Call
			 * queue_work inside the spinlock so that
			 * flush_workqueue() after mddev_find will
			 * succeed in waiting for the work to be done.
			 */
			INIT_WORK(&mddev->del_work, mddev_delayed_delete);
			queue_work(md_misc_wq, &mddev->del_work);
		} else
			kfree(mddev);
	}
	spin_unlock(&all_mddevs_lock);
	if (bs)
		bioset_free(bs);
}

void mddev_init(struct mddev *mddev)
{
	mutex_init(&mddev->open_mutex);
	mutex_init(&mddev->reconfig_mutex);
	mutex_init(&mddev->bitmap_info.mutex);
	INIT_LIST_HEAD(&mddev->disks);
	INIT_LIST_HEAD(&mddev->all_mddevs);
	init_timer(&mddev->safemode_timer);
	atomic_set(&mddev->active, 1);
	atomic_set(&mddev->openers, 0);
	atomic_set(&mddev->active_io, 0);
	spin_lock_init(&mddev->lock);
	atomic_set(&mddev->flush_pending, 0);
	init_waitqueue_head(&mddev->sb_wait);
	init_waitqueue_head(&mddev->recovery_wait);
	mddev->reshape_position = MaxSector;
	mddev->reshape_backwards = 0;
	mddev->last_sync_action = "none";
	mddev->resync_min = 0;
	mddev->resync_max = MaxSector;
	mddev->level = LEVEL_NONE;
}
EXPORT_SYMBOL_GPL(mddev_init);

static struct mddev *mddev_find(dev_t unit)
{
	struct mddev *mddev, *new = NULL;

	if (unit && MAJOR(unit) != MD_MAJOR)
		unit &= ~((1<<MdpMinorShift)-1);

 retry:
	spin_lock(&all_mddevs_lock);

	if (unit) {
		list_for_each_entry(mddev, &all_mddevs, all_mddevs)
			if (mddev->unit == unit) {
				mddev_get(mddev);
				spin_unlock(&all_mddevs_lock);
				kfree(new);
				return mddev;
			}

		if (new) {
			list_add(&new->all_mddevs, &all_mddevs);
			spin_unlock(&all_mddevs_lock);
			new->hold_active = UNTIL_IOCTL;
			return new;
		}
	} else if (new) {
		/* find an unused unit number */
		static int next_minor = 512;
		int start = next_minor;
		int is_free = 0;
		int dev = 0;
		while (!is_free) {
			dev = MKDEV(MD_MAJOR, next_minor);
			next_minor++;
			if (next_minor > MINORMASK)
				next_minor = 0;
			if (next_minor == start) {
				/* Oh dear, all in use. */
				spin_unlock(&all_mddevs_lock);
				kfree(new);
				return NULL;
			}

			is_free = 1;
			list_for_each_entry(mddev, &all_mddevs, all_mddevs)
				if (mddev->unit == dev) {
					is_free = 0;
					break;
				}
		}
		new->unit = dev;
		new->md_minor = MINOR(dev);
		new->hold_active = UNTIL_STOP;
		list_add(&new->all_mddevs, &all_mddevs);
		spin_unlock(&all_mddevs_lock);
		return new;
	}
	spin_unlock(&all_mddevs_lock);

	new = kzalloc(sizeof(*new), GFP_KERNEL);
	if (!new)
		return NULL;

	new->unit = unit;
	if (MAJOR(unit) == MD_MAJOR)
		new->md_minor = MINOR(unit);
	else
		new->md_minor = MINOR(unit) >> MdpMinorShift;

	mddev_init(new);

	goto retry;
}

static struct attribute_group md_redundancy_group;

void mddev_unlock(struct mddev *mddev)
{
	if (mddev->to_remove) {
		/* These cannot be removed under reconfig_mutex as
		 * an access to the files will try to take reconfig_mutex
		 * while holding the file unremovable, which leads to
		 * a deadlock.
		 * So hold set sysfs_active while the remove in happeing,
		 * and anything else which might set ->to_remove or my
		 * otherwise change the sysfs namespace will fail with
		 * -EBUSY if sysfs_active is still set.
		 * We set sysfs_active under reconfig_mutex and elsewhere
		 * test it under the same mutex to ensure its correct value
		 * is seen.
		 */
		struct attribute_group *to_remove = mddev->to_remove;
		mddev->to_remove = NULL;
		mddev->sysfs_active = 1;
		mutex_unlock(&mddev->reconfig_mutex);

		if (mddev->kobj.sd) {
			if (to_remove != &md_redundancy_group)
				sysfs_remove_group(&mddev->kobj, to_remove);
			if (mddev->pers == NULL ||
			    mddev->pers->sync_request == NULL) {
				sysfs_remove_group(&mddev->kobj, &md_redundancy_group);
				if (mddev->sysfs_action)
					sysfs_put(mddev->sysfs_action);
				mddev->sysfs_action = NULL;
			}
		}
		mddev->sysfs_active = 0;
	} else
		mutex_unlock(&mddev->reconfig_mutex);

	/* As we've dropped the mutex we need a spinlock to
	 * make sure the thread doesn't disappear
	 */
	spin_lock(&pers_lock);
	md_wakeup_thread(mddev->thread);
	spin_unlock(&pers_lock);
}
EXPORT_SYMBOL_GPL(mddev_unlock);

static struct md_rdev *find_rdev_nr_rcu(struct mddev *mddev, int nr)
{
	struct md_rdev *rdev;

	rdev_for_each_rcu(rdev, mddev)
		if (rdev->desc_nr == nr)
			return rdev;

	return NULL;
}

static struct md_rdev *find_rdev(struct mddev *mddev, dev_t dev)
{
	struct md_rdev *rdev;

	rdev_for_each(rdev, mddev)
		if (rdev->bdev->bd_dev == dev)
			return rdev;

	return NULL;
}

static struct md_rdev *find_rdev_rcu(struct mddev *mddev, dev_t dev)
{
	struct md_rdev *rdev;

	rdev_for_each_rcu(rdev, mddev)
		if (rdev->bdev->bd_dev == dev)
			return rdev;

	return NULL;
}

static struct md_personality *find_pers(int level, char *clevel)
{
	struct md_personality *pers;
	list_for_each_entry(pers, &pers_list, list) {
		if (level != LEVEL_NONE && pers->level == level)
			return pers;
		if (strcmp(pers->name, clevel)==0)
			return pers;
	}
	return NULL;
}

/* return the offset of the super block in 512byte sectors */
static inline sector_t calc_dev_sboffset(struct md_rdev *rdev)
{
	sector_t num_sectors = i_size_read(rdev->bdev->bd_inode) / 512;
	return MD_NEW_SIZE_SECTORS(num_sectors);
}

static int alloc_disk_sb(struct md_rdev *rdev)
{
	rdev->sb_page = alloc_page(GFP_KERNEL);
	if (!rdev->sb_page) {
		printk(KERN_ALERT "md: out of memory.\n");
		return -ENOMEM;
	}

	return 0;
}

void md_rdev_clear(struct md_rdev *rdev)
{
	if (rdev->sb_page) {
		put_page(rdev->sb_page);
		rdev->sb_loaded = 0;
		rdev->sb_page = NULL;
		rdev->sb_start = 0;
		rdev->sectors = 0;
	}
	if (rdev->bb_page) {
		put_page(rdev->bb_page);
		rdev->bb_page = NULL;
	}
	kfree(rdev->badblocks.page);
	rdev->badblocks.page = NULL;
}
EXPORT_SYMBOL_GPL(md_rdev_clear);

static void super_written(struct bio *bio, int error)
{
	struct md_rdev *rdev = bio->bi_private;
	struct mddev *mddev = rdev->mddev;

	if (error || !test_bit(BIO_UPTODATE, &bio->bi_flags)) {
		printk("md: super_written gets error=%d, uptodate=%d\n",
		       error, test_bit(BIO_UPTODATE, &bio->bi_flags));
		WARN_ON(test_bit(BIO_UPTODATE, &bio->bi_flags));
		md_error(mddev, rdev);
	}

	if (atomic_dec_and_test(&mddev->pending_writes))
		wake_up(&mddev->sb_wait);
	bio_put(bio);
}

void md_super_write(struct mddev *mddev, struct md_rdev *rdev,
		   sector_t sector, int size, struct page *page)
{
	/* write first size bytes of page to sector of rdev
	 * Increment mddev->pending_writes before returning
	 * and decrement it on completion, waking up sb_wait
	 * if zero is reached.
	 * If an error occurred, call md_error
	 */
	struct bio *bio = bio_alloc_mddev(GFP_NOIO, 1, mddev);

	bio->bi_bdev = rdev->meta_bdev ? rdev->meta_bdev : rdev->bdev;
	bio->bi_iter.bi_sector = sector;
	bio_add_page(bio, page, size, 0);
	bio->bi_private = rdev;
	bio->bi_end_io = super_written;

	atomic_inc(&mddev->pending_writes);
	submit_bio(WRITE_FLUSH_FUA, bio);
}

void md_super_wait(struct mddev *mddev)
{
	/* wait for all superblock writes that were scheduled to complete */
	wait_event(mddev->sb_wait, atomic_read(&mddev->pending_writes)==0);
}

int sync_page_io(struct md_rdev *rdev, sector_t sector, int size,
		 struct page *page, int rw, bool metadata_op)
{
	struct bio *bio = bio_alloc_mddev(GFP_NOIO, 1, rdev->mddev);
	int ret;

	bio->bi_bdev = (metadata_op && rdev->meta_bdev) ?
		rdev->meta_bdev : rdev->bdev;
	if (metadata_op)
		bio->bi_iter.bi_sector = sector + rdev->sb_start;
	else if (rdev->mddev->reshape_position != MaxSector &&
		 (rdev->mddev->reshape_backwards ==
		  (sector >= rdev->mddev->reshape_position)))
		bio->bi_iter.bi_sector = sector + rdev->new_data_offset;
	else
		bio->bi_iter.bi_sector = sector + rdev->data_offset;
	bio_add_page(bio, page, size, 0);
	submit_bio_wait(rw, bio);

	ret = test_bit(BIO_UPTODATE, &bio->bi_flags);
	bio_put(bio);
	return ret;
}
EXPORT_SYMBOL_GPL(sync_page_io);

static int read_disk_sb(struct md_rdev *rdev, int size)
{
	char b[BDEVNAME_SIZE];

	if (rdev->sb_loaded)
		return 0;

	if (!sync_page_io(rdev, 0, size, rdev->sb_page, READ, true))
		goto fail;
	rdev->sb_loaded = 1;
	return 0;

fail:
	printk(KERN_WARNING "md: disabled device %s, could not read superblock.\n",
		bdevname(rdev->bdev,b));
	return -EINVAL;
}

static int uuid_equal(mdp_super_t *sb1, mdp_super_t *sb2)
{
	return	sb1->set_uuid0 == sb2->set_uuid0 &&
		sb1->set_uuid1 == sb2->set_uuid1 &&
		sb1->set_uuid2 == sb2->set_uuid2 &&
		sb1->set_uuid3 == sb2->set_uuid3;
}

static int sb_equal(mdp_super_t *sb1, mdp_super_t *sb2)
{
	int ret;
	mdp_super_t *tmp1, *tmp2;

	tmp1 = kmalloc(sizeof(*tmp1),GFP_KERNEL);
	tmp2 = kmalloc(sizeof(*tmp2),GFP_KERNEL);

	if (!tmp1 || !tmp2) {
		ret = 0;
		printk(KERN_INFO "md.c sb_equal(): failed to allocate memory!\n");
		goto abort;
	}

	*tmp1 = *sb1;
	*tmp2 = *sb2;

	/*
	 * nr_disks is not constant
	 */
	tmp1->nr_disks = 0;
	tmp2->nr_disks = 0;

	ret = (memcmp(tmp1, tmp2, MD_SB_GENERIC_CONSTANT_WORDS * 4) == 0);
abort:
	kfree(tmp1);
	kfree(tmp2);
	return ret;
}

static u32 md_csum_fold(u32 csum)
{
	csum = (csum & 0xffff) + (csum >> 16);
	return (csum & 0xffff) + (csum >> 16);
}

static unsigned int calc_sb_csum(mdp_super_t *sb)
{
	u64 newcsum = 0;
	u32 *sb32 = (u32*)sb;
	int i;
	unsigned int disk_csum, csum;

	disk_csum = sb->sb_csum;
	sb->sb_csum = 0;

	for (i = 0; i < MD_SB_BYTES/4 ; i++)
		newcsum += sb32[i];
	csum = (newcsum & 0xffffffff) + (newcsum>>32);

#ifdef CONFIG_ALPHA
	/* This used to use csum_partial, which was wrong for several
	 * reasons including that different results are returned on
	 * different architectures.  It isn't critical that we get exactly
	 * the same return value as before (we always csum_fold before
	 * testing, and that removes any differences).  However as we
	 * know that csum_partial always returned a 16bit value on
	 * alphas, do a fold to maximise conformity to previous behaviour.
	 */
	sb->sb_csum = md_csum_fold(disk_csum);
#else
	sb->sb_csum = disk_csum;
#endif
	return csum;
}

/*
 * Handle superblock details.
 * We want to be able to handle multiple superblock formats
 * so we have a common interface to them all, and an array of
 * different handlers.
 * We rely on user-space to write the initial superblock, and support
 * reading and updating of superblocks.
 * Interface methods are:
 *   int load_super(struct md_rdev *dev, struct md_rdev *refdev, int minor_version)
 *      loads and validates a superblock on dev.
 *      if refdev != NULL, compare superblocks on both devices
 *    Return:
 *      0 - dev has a superblock that is compatible with refdev
 *      1 - dev has a superblock that is compatible and newer than refdev
 *          so dev should be used as the refdev in future
 *     -EINVAL superblock incompatible or invalid
 *     -othererror e.g. -EIO
 *
 *   int validate_super(struct mddev *mddev, struct md_rdev *dev)
 *      Verify that dev is acceptable into mddev.
 *       The first time, mddev->raid_disks will be 0, and data from
 *       dev should be merged in.  Subsequent calls check that dev
 *       is new enough.  Return 0 or -EINVAL
 *
 *   void sync_super(struct mddev *mddev, struct md_rdev *dev)
 *     Update the superblock for rdev with data in mddev
 *     This does not write to disc.
 *
 */

struct super_type  {
	char		    *name;
	struct module	    *owner;
	int		    (*load_super)(struct md_rdev *rdev,
					  struct md_rdev *refdev,
					  int minor_version);
	int		    (*validate_super)(struct mddev *mddev,
					      struct md_rdev *rdev);
	void		    (*sync_super)(struct mddev *mddev,
					  struct md_rdev *rdev);
	unsigned long long  (*rdev_size_change)(struct md_rdev *rdev,
						sector_t num_sectors);
	int		    (*allow_new_offset)(struct md_rdev *rdev,
						unsigned long long new_offset);
};

/*
 * Check that the given mddev has no bitmap.
 *
 * This function is called from the run method of all personalities that do not
 * support bitmaps. It prints an error message and returns non-zero if mddev
 * has a bitmap. Otherwise, it returns 0.
 *
 */
int md_check_no_bitmap(struct mddev *mddev)
{
	if (!mddev->bitmap_info.file && !mddev->bitmap_info.offset)
		return 0;
	printk(KERN_ERR "%s: bitmaps are not supported for %s\n",
		mdname(mddev), mddev->pers->name);
	return 1;
}
EXPORT_SYMBOL(md_check_no_bitmap);

/*
 * load_super for 0.90.0
 */
static int super_90_load(struct md_rdev *rdev, struct md_rdev *refdev, int minor_version)
{
	char b[BDEVNAME_SIZE], b2[BDEVNAME_SIZE];
	mdp_super_t *sb;
	int ret;

	/*
	 * Calculate the position of the superblock (512byte sectors),
	 * it's at the end of the disk.
	 *
	 * It also happens to be a multiple of 4Kb.
	 */
	rdev->sb_start = calc_dev_sboffset(rdev);

	ret = read_disk_sb(rdev, MD_SB_BYTES);
	if (ret) return ret;

	ret = -EINVAL;

	bdevname(rdev->bdev, b);
	sb = page_address(rdev->sb_page);

	if (sb->md_magic != MD_SB_MAGIC) {
		printk(KERN_ERR "md: invalid raid superblock magic on %s\n",
		       b);
		goto abort;
	}

	if (sb->major_version != 0 ||
	    sb->minor_version < 90 ||
	    sb->minor_version > 91) {
		printk(KERN_WARNING "Bad version number %d.%d on %s\n",
			sb->major_version, sb->minor_version,
			b);
		goto abort;
	}

	if (sb->raid_disks <= 0)
		goto abort;

	if (md_csum_fold(calc_sb_csum(sb)) != md_csum_fold(sb->sb_csum)) {
		printk(KERN_WARNING "md: invalid superblock checksum on %s\n",
			b);
		goto abort;
	}

	rdev->preferred_minor = sb->md_minor;
	rdev->data_offset = 0;
	rdev->new_data_offset = 0;
	rdev->sb_size = MD_SB_BYTES;
	rdev->badblocks.shift = -1;

	if (sb->level == LEVEL_MULTIPATH)
		rdev->desc_nr = -1;
	else
		rdev->desc_nr = sb->this_disk.number;

	if (!refdev) {
		ret = 1;
	} else {
		__u64 ev1, ev2;
		mdp_super_t *refsb = page_address(refdev->sb_page);
		if (!uuid_equal(refsb, sb)) {
			printk(KERN_WARNING "md: %s has different UUID to %s\n",
				b, bdevname(refdev->bdev,b2));
			goto abort;
		}
		if (!sb_equal(refsb, sb)) {
			printk(KERN_WARNING "md: %s has same UUID"
			       " but different superblock to %s\n",
			       b, bdevname(refdev->bdev, b2));
			goto abort;
		}
		ev1 = md_event(sb);
		ev2 = md_event(refsb);
		if (ev1 > ev2)
			ret = 1;
		else
			ret = 0;
	}
	rdev->sectors = rdev->sb_start;
	/* Limit to 4TB as metadata cannot record more than that.
	 * (not needed for Linear and RAID0 as metadata doesn't
	 * record this size)
	 */
	if (rdev->sectors >= (2ULL << 32) && sb->level >= 1)
		rdev->sectors = (2ULL << 32) - 2;

	if (rdev->sectors < ((sector_t)sb->size) * 2 && sb->level >= 1)
		/* "this cannot possibly happen" ... */
		ret = -EINVAL;

 abort:
	return ret;
}

/*
 * validate_super for 0.90.0
 */
static int super_90_validate(struct mddev *mddev, struct md_rdev *rdev)
{
	mdp_disk_t *desc;
	mdp_super_t *sb = page_address(rdev->sb_page);
	__u64 ev1 = md_event(sb);

	rdev->raid_disk = -1;
	clear_bit(Faulty, &rdev->flags);
	clear_bit(In_sync, &rdev->flags);
	clear_bit(Bitmap_sync, &rdev->flags);
	clear_bit(WriteMostly, &rdev->flags);

	if (mddev->raid_disks == 0) {
		mddev->major_version = 0;
		mddev->minor_version = sb->minor_version;
		mddev->patch_version = sb->patch_version;
		mddev->external = 0;
		mddev->chunk_sectors = sb->chunk_size >> 9;
		mddev->ctime = sb->ctime;
		mddev->utime = sb->utime;
		mddev->level = sb->level;
		mddev->clevel[0] = 0;
		mddev->layout = sb->layout;
		mddev->raid_disks = sb->raid_disks;
		mddev->dev_sectors = ((sector_t)sb->size) * 2;
		mddev->events = ev1;
		mddev->bitmap_info.offset = 0;
		mddev->bitmap_info.space = 0;
		/* bitmap can use 60 K after the 4K superblocks */
		mddev->bitmap_info.default_offset = MD_SB_BYTES >> 9;
		mddev->bitmap_info.default_space = 64*2 - (MD_SB_BYTES >> 9);
		mddev->reshape_backwards = 0;

		if (mddev->minor_version >= 91) {
			mddev->reshape_position = sb->reshape_position;
			mddev->delta_disks = sb->delta_disks;
			mddev->new_level = sb->new_level;
			mddev->new_layout = sb->new_layout;
			mddev->new_chunk_sectors = sb->new_chunk >> 9;
			if (mddev->delta_disks < 0)
				mddev->reshape_backwards = 1;
		} else {
			mddev->reshape_position = MaxSector;
			mddev->delta_disks = 0;
			mddev->new_level = mddev->level;
			mddev->new_layout = mddev->layout;
			mddev->new_chunk_sectors = mddev->chunk_sectors;
		}

		if (sb->state & (1<<MD_SB_CLEAN))
			mddev->recovery_cp = MaxSector;
		else {
			if (sb->events_hi == sb->cp_events_hi &&
				sb->events_lo == sb->cp_events_lo) {
				mddev->recovery_cp = sb->recovery_cp;
			} else
				mddev->recovery_cp = 0;
		}

		memcpy(mddev->uuid+0, &sb->set_uuid0, 4);
		memcpy(mddev->uuid+4, &sb->set_uuid1, 4);
		memcpy(mddev->uuid+8, &sb->set_uuid2, 4);
		memcpy(mddev->uuid+12,&sb->set_uuid3, 4);

		mddev->max_disks = MD_SB_DISKS;

		if (sb->state & (1<<MD_SB_BITMAP_PRESENT) &&
		    mddev->bitmap_info.file == NULL) {
			mddev->bitmap_info.offset =
				mddev->bitmap_info.default_offset;
			mddev->bitmap_info.space =
				mddev->bitmap_info.default_space;
		}

	} else if (mddev->pers == NULL) {
		/* Insist on good event counter while assembling, except
		 * for spares (which don't need an event count) */
		++ev1;
		if (sb->disks[rdev->desc_nr].state & (
			    (1<<MD_DISK_SYNC) | (1 << MD_DISK_ACTIVE)))
			if (ev1 < mddev->events)
				return -EINVAL;
	} else if (mddev->bitmap) {
		/* if adding to array with a bitmap, then we can accept an
		 * older device ... but not too old.
		 */
		if (ev1 < mddev->bitmap->events_cleared)
			return 0;
		if (ev1 < mddev->events)
			set_bit(Bitmap_sync, &rdev->flags);
	} else {
		if (ev1 < mddev->events)
			/* just a hot-add of a new device, leave raid_disk at -1 */
			return 0;
	}

	if (mddev->level != LEVEL_MULTIPATH) {
		desc = sb->disks + rdev->desc_nr;

		if (desc->state & (1<<MD_DISK_FAULTY))
			set_bit(Faulty, &rdev->flags);
		else if (desc->state & (1<<MD_DISK_SYNC) /* &&
			    desc->raid_disk < mddev->raid_disks */) {
			set_bit(In_sync, &rdev->flags);
			rdev->raid_disk = desc->raid_disk;
			rdev->saved_raid_disk = desc->raid_disk;
		} else if (desc->state & (1<<MD_DISK_ACTIVE)) {
			/* active but not in sync implies recovery up to
			 * reshape position.  We don't know exactly where
			 * that is, so set to zero for now */
			if (mddev->minor_version >= 91) {
				rdev->recovery_offset = 0;
				rdev->raid_disk = desc->raid_disk;
			}
		}
		if (desc->state & (1<<MD_DISK_WRITEMOSTLY))
			set_bit(WriteMostly, &rdev->flags);
	} else /* MULTIPATH are always insync */
		set_bit(In_sync, &rdev->flags);
	return 0;
}

/*
 * sync_super for 0.90.0
 */
static void super_90_sync(struct mddev *mddev, struct md_rdev *rdev)
{
	mdp_super_t *sb;
	struct md_rdev *rdev2;
	int next_spare = mddev->raid_disks;

	/* make rdev->sb match mddev data..
	 *
	 * 1/ zero out disks
	 * 2/ Add info for each disk, keeping track of highest desc_nr (next_spare);
	 * 3/ any empty disks < next_spare become removed
	 *
	 * disks[0] gets initialised to REMOVED because
	 * we cannot be sure from other fields if it has
	 * been initialised or not.
	 */
	int i;
	int active=0, working=0,failed=0,spare=0,nr_disks=0;

	rdev->sb_size = MD_SB_BYTES;

	sb = page_address(rdev->sb_page);

	memset(sb, 0, sizeof(*sb));

	sb->md_magic = MD_SB_MAGIC;
	sb->major_version = mddev->major_version;
	sb->patch_version = mddev->patch_version;
	sb->gvalid_words  = 0; /* ignored */
	memcpy(&sb->set_uuid0, mddev->uuid+0, 4);
	memcpy(&sb->set_uuid1, mddev->uuid+4, 4);
	memcpy(&sb->set_uuid2, mddev->uuid+8, 4);
	memcpy(&sb->set_uuid3, mddev->uuid+12,4);

	sb->ctime = mddev->ctime;
	sb->level = mddev->level;
	sb->size = mddev->dev_sectors / 2;
	sb->raid_disks = mddev->raid_disks;
	sb->md_minor = mddev->md_minor;
	sb->not_persistent = 0;
	sb->utime = mddev->utime;
	sb->state = 0;
	sb->events_hi = (mddev->events>>32);
	sb->events_lo = (u32)mddev->events;

	if (mddev->reshape_position == MaxSector)
		sb->minor_version = 90;
	else {
		sb->minor_version = 91;
		sb->reshape_position = mddev->reshape_position;
		sb->new_level = mddev->new_level;
		sb->delta_disks = mddev->delta_disks;
		sb->new_layout = mddev->new_layout;
		sb->new_chunk = mddev->new_chunk_sectors << 9;
	}
	mddev->minor_version = sb->minor_version;
	if (mddev->in_sync)
	{
		sb->recovery_cp = mddev->recovery_cp;
		sb->cp_events_hi = (mddev->events>>32);
		sb->cp_events_lo = (u32)mddev->events;
		if (mddev->recovery_cp == MaxSector)
			sb->state = (1<< MD_SB_CLEAN);
	} else
		sb->recovery_cp = 0;

	sb->layout = mddev->layout;
	sb->chunk_size = mddev->chunk_sectors << 9;

	if (mddev->bitmap && mddev->bitmap_info.file == NULL)
		sb->state |= (1<<MD_SB_BITMAP_PRESENT);

	sb->disks[0].state = (1<<MD_DISK_REMOVED);
	rdev_for_each(rdev2, mddev) {
		mdp_disk_t *d;
		int desc_nr;
		int is_active = test_bit(In_sync, &rdev2->flags);

		if (rdev2->raid_disk >= 0 &&
		    sb->minor_version >= 91)
			/* we have nowhere to store the recovery_offset,
			 * but if it is not below the reshape_position,
			 * we can piggy-back on that.
			 */
			is_active = 1;
		if (rdev2->raid_disk < 0 ||
		    test_bit(Faulty, &rdev2->flags))
			is_active = 0;
		if (is_active)
			desc_nr = rdev2->raid_disk;
		else
			desc_nr = next_spare++;
		rdev2->desc_nr = desc_nr;
		d = &sb->disks[rdev2->desc_nr];
		nr_disks++;
		d->number = rdev2->desc_nr;
		d->major = MAJOR(rdev2->bdev->bd_dev);
		d->minor = MINOR(rdev2->bdev->bd_dev);
		if (is_active)
			d->raid_disk = rdev2->raid_disk;
		else
			d->raid_disk = rdev2->desc_nr; /* compatibility */
		if (test_bit(Faulty, &rdev2->flags))
			d->state = (1<<MD_DISK_FAULTY);
		else if (is_active) {
			d->state = (1<<MD_DISK_ACTIVE);
			if (test_bit(In_sync, &rdev2->flags))
				d->state |= (1<<MD_DISK_SYNC);
			active++;
			working++;
		} else {
			d->state = 0;
			spare++;
			working++;
		}
		if (test_bit(WriteMostly, &rdev2->flags))
			d->state |= (1<<MD_DISK_WRITEMOSTLY);
	}
	/* now set the "removed" and "faulty" bits on any missing devices */
	for (i=0 ; i < mddev->raid_disks ; i++) {
		mdp_disk_t *d = &sb->disks[i];
		if (d->state == 0 && d->number == 0) {
			d->number = i;
			d->raid_disk = i;
			d->state = (1<<MD_DISK_REMOVED);
			d->state |= (1<<MD_DISK_FAULTY);
			failed++;
		}
	}
	sb->nr_disks = nr_disks;
	sb->active_disks = active;
	sb->working_disks = working;
	sb->failed_disks = failed;
	sb->spare_disks = spare;

	sb->this_disk = sb->disks[rdev->desc_nr];
	sb->sb_csum = calc_sb_csum(sb);
}

/*
 * rdev_size_change for 0.90.0
 */
static unsigned long long
super_90_rdev_size_change(struct md_rdev *rdev, sector_t num_sectors)
{
	if (num_sectors && num_sectors < rdev->mddev->dev_sectors)
		return 0; /* component must fit device */
	if (rdev->mddev->bitmap_info.offset)
		return 0; /* can't move bitmap */
	rdev->sb_start = calc_dev_sboffset(rdev);
	if (!num_sectors || num_sectors > rdev->sb_start)
		num_sectors = rdev->sb_start;
	/* Limit to 4TB as metadata cannot record more than that.
	 * 4TB == 2^32 KB, or 2*2^32 sectors.
	 */
	if (num_sectors >= (2ULL << 32) && rdev->mddev->level >= 1)
		num_sectors = (2ULL << 32) - 2;
	md_super_write(rdev->mddev, rdev, rdev->sb_start, rdev->sb_size,
		       rdev->sb_page);
	md_super_wait(rdev->mddev);
	return num_sectors;
}

static int
super_90_allow_new_offset(struct md_rdev *rdev, unsigned long long new_offset)
{
	/* non-zero offset changes not possible with v0.90 */
	return new_offset == 0;
}

/*
 * version 1 superblock
 */

static __le32 calc_sb_1_csum(struct mdp_superblock_1 *sb)
{
	__le32 disk_csum;
	u32 csum;
	unsigned long long newcsum;
	int size = 256 + le32_to_cpu(sb->max_dev)*2;
	__le32 *isuper = (__le32*)sb;

	disk_csum = sb->sb_csum;
	sb->sb_csum = 0;
	newcsum = 0;
	for (; size >= 4; size -= 4)
		newcsum += le32_to_cpu(*isuper++);

	if (size == 2)
		newcsum += le16_to_cpu(*(__le16*) isuper);

	csum = (newcsum & 0xffffffff) + (newcsum >> 32);
	sb->sb_csum = disk_csum;
	return cpu_to_le32(csum);
}

static int md_set_badblocks(struct badblocks *bb, sector_t s, int sectors,
			    int acknowledged);
static int super_1_load(struct md_rdev *rdev, struct md_rdev *refdev, int minor_version)
{
	struct mdp_superblock_1 *sb;
	int ret;
	sector_t sb_start;
	sector_t sectors;
	char b[BDEVNAME_SIZE], b2[BDEVNAME_SIZE];
	int bmask;

	/*
	 * Calculate the position of the superblock in 512byte sectors.
	 * It is always aligned to a 4K boundary and
	 * depeding on minor_version, it can be:
	 * 0: At least 8K, but less than 12K, from end of device
	 * 1: At start of device
	 * 2: 4K from start of device.
	 */
	switch(minor_version) {
	case 0:
		sb_start = i_size_read(rdev->bdev->bd_inode) >> 9;
		sb_start -= 8*2;
		sb_start &= ~(sector_t)(4*2-1);
		break;
	case 1:
		sb_start = 0;
		break;
	case 2:
		sb_start = 8;
		break;
	default:
		return -EINVAL;
	}
	rdev->sb_start = sb_start;

	/* superblock is rarely larger than 1K, but it can be larger,
	 * and it is safe to read 4k, so we do that
	 */
	ret = read_disk_sb(rdev, 4096);
	if (ret) return ret;

	sb = page_address(rdev->sb_page);

	if (sb->magic != cpu_to_le32(MD_SB_MAGIC) ||
	    sb->major_version != cpu_to_le32(1) ||
	    le32_to_cpu(sb->max_dev) > (4096-256)/2 ||
	    le64_to_cpu(sb->super_offset) != rdev->sb_start ||
	    (le32_to_cpu(sb->feature_map) & ~MD_FEATURE_ALL) != 0)
		return -EINVAL;

	if (calc_sb_1_csum(sb) != sb->sb_csum) {
		printk("md: invalid superblock checksum on %s\n",
			bdevname(rdev->bdev,b));
		return -EINVAL;
	}
	if (le64_to_cpu(sb->data_size) < 10) {
		printk("md: data_size too small on %s\n",
		       bdevname(rdev->bdev,b));
		return -EINVAL;
	}
	if (sb->pad0 ||
	    sb->pad3[0] ||
	    memcmp(sb->pad3, sb->pad3+1, sizeof(sb->pad3) - sizeof(sb->pad3[1])))
		/* Some padding is non-zero, might be a new feature */
		return -EINVAL;

	rdev->preferred_minor = 0xffff;
	rdev->data_offset = le64_to_cpu(sb->data_offset);
	rdev->new_data_offset = rdev->data_offset;
	if ((le32_to_cpu(sb->feature_map) & MD_FEATURE_RESHAPE_ACTIVE) &&
	    (le32_to_cpu(sb->feature_map) & MD_FEATURE_NEW_OFFSET))
		rdev->new_data_offset += (s32)le32_to_cpu(sb->new_offset);
	atomic_set(&rdev->corrected_errors, le32_to_cpu(sb->cnt_corrected_read));

	rdev->sb_size = le32_to_cpu(sb->max_dev) * 2 + 256;
	bmask = queue_logical_block_size(rdev->bdev->bd_disk->queue)-1;
	if (rdev->sb_size & bmask)
		rdev->sb_size = (rdev->sb_size | bmask) + 1;

	if (minor_version
	    && rdev->data_offset < sb_start + (rdev->sb_size/512))
		return -EINVAL;
	if (minor_version
	    && rdev->new_data_offset < sb_start + (rdev->sb_size/512))
		return -EINVAL;

	if (sb->level == cpu_to_le32(LEVEL_MULTIPATH))
		rdev->desc_nr = -1;
	else
		rdev->desc_nr = le32_to_cpu(sb->dev_number);

	if (!rdev->bb_page) {
		rdev->bb_page = alloc_page(GFP_KERNEL);
		if (!rdev->bb_page)
			return -ENOMEM;
	}
	if ((le32_to_cpu(sb->feature_map) & MD_FEATURE_BAD_BLOCKS) &&
	    rdev->badblocks.count == 0) {
		/* need to load the bad block list.
		 * Currently we limit it to one page.
		 */
		s32 offset;
		sector_t bb_sector;
		u64 *bbp;
		int i;
		int sectors = le16_to_cpu(sb->bblog_size);
		if (sectors > (PAGE_SIZE / 512))
			return -EINVAL;
		offset = le32_to_cpu(sb->bblog_offset);
		if (offset == 0)
			return -EINVAL;
		bb_sector = (long long)offset;
		if (!sync_page_io(rdev, bb_sector, sectors << 9,
				  rdev->bb_page, READ, true))
			return -EIO;
		bbp = (u64 *)page_address(rdev->bb_page);
		rdev->badblocks.shift = sb->bblog_shift;
		for (i = 0 ; i < (sectors << (9-3)) ; i++, bbp++) {
			u64 bb = le64_to_cpu(*bbp);
			int count = bb & (0x3ff);
			u64 sector = bb >> 10;
			sector <<= sb->bblog_shift;
			count <<= sb->bblog_shift;
			if (bb + 1 == 0)
				break;
			if (md_set_badblocks(&rdev->badblocks,
					     sector, count, 1) == 0)
				return -EINVAL;
		}
	} else if (sb->bblog_offset != 0)
		rdev->badblocks.shift = 0;

	if (!refdev) {
		ret = 1;
	} else {
		__u64 ev1, ev2;
		struct mdp_superblock_1 *refsb = page_address(refdev->sb_page);

		if (memcmp(sb->set_uuid, refsb->set_uuid, 16) != 0 ||
		    sb->level != refsb->level ||
		    sb->layout != refsb->layout ||
		    sb->chunksize != refsb->chunksize) {
			printk(KERN_WARNING "md: %s has strangely different"
				" superblock to %s\n",
				bdevname(rdev->bdev,b),
				bdevname(refdev->bdev,b2));
			return -EINVAL;
		}
		ev1 = le64_to_cpu(sb->events);
		ev2 = le64_to_cpu(refsb->events);

		if (ev1 > ev2)
			ret = 1;
		else
			ret = 0;
	}
	if (minor_version) {
		sectors = (i_size_read(rdev->bdev->bd_inode) >> 9);
		sectors -= rdev->data_offset;
	} else
		sectors = rdev->sb_start;
	if (sectors < le64_to_cpu(sb->data_size))
		return -EINVAL;
	rdev->sectors = le64_to_cpu(sb->data_size);
	return ret;
}

static int super_1_validate(struct mddev *mddev, struct md_rdev *rdev)
{
	struct mdp_superblock_1 *sb = page_address(rdev->sb_page);
	__u64 ev1 = le64_to_cpu(sb->events);

	rdev->raid_disk = -1;
	clear_bit(Faulty, &rdev->flags);
	clear_bit(In_sync, &rdev->flags);
	clear_bit(Bitmap_sync, &rdev->flags);
	clear_bit(WriteMostly, &rdev->flags);

	if (mddev->raid_disks == 0) {
		mddev->major_version = 1;
		mddev->patch_version = 0;
		mddev->external = 0;
		mddev->chunk_sectors = le32_to_cpu(sb->chunksize);
		mddev->ctime = le64_to_cpu(sb->ctime) & ((1ULL << 32)-1);
		mddev->utime = le64_to_cpu(sb->utime) & ((1ULL << 32)-1);
		mddev->level = le32_to_cpu(sb->level);
		mddev->clevel[0] = 0;
		mddev->layout = le32_to_cpu(sb->layout);
		mddev->raid_disks = le32_to_cpu(sb->raid_disks);
		mddev->dev_sectors = le64_to_cpu(sb->size);
		mddev->events = ev1;
		mddev->bitmap_info.offset = 0;
		mddev->bitmap_info.space = 0;
		/* Default location for bitmap is 1K after superblock
		 * using 3K - total of 4K
		 */
		mddev->bitmap_info.default_offset = 1024 >> 9;
		mddev->bitmap_info.default_space = (4096-1024) >> 9;
		mddev->reshape_backwards = 0;

		mddev->recovery_cp = le64_to_cpu(sb->resync_offset);
		memcpy(mddev->uuid, sb->set_uuid, 16);

		mddev->max_disks =  (4096-256)/2;

		if ((le32_to_cpu(sb->feature_map) & MD_FEATURE_BITMAP_OFFSET) &&
		    mddev->bitmap_info.file == NULL) {
			mddev->bitmap_info.offset =
				(__s32)le32_to_cpu(sb->bitmap_offset);
			/* Metadata doesn't record how much space is available.
			 * For 1.0, we assume we can use up to the superblock
			 * if before, else to 4K beyond superblock.
			 * For others, assume no change is possible.
			 */
			if (mddev->minor_version > 0)
				mddev->bitmap_info.space = 0;
			else if (mddev->bitmap_info.offset > 0)
				mddev->bitmap_info.space =
					8 - mddev->bitmap_info.offset;
			else
				mddev->bitmap_info.space =
					-mddev->bitmap_info.offset;
		}

		if ((le32_to_cpu(sb->feature_map) & MD_FEATURE_RESHAPE_ACTIVE)) {
			mddev->reshape_position = le64_to_cpu(sb->reshape_position);
			mddev->delta_disks = le32_to_cpu(sb->delta_disks);
			mddev->new_level = le32_to_cpu(sb->new_level);
			mddev->new_layout = le32_to_cpu(sb->new_layout);
			mddev->new_chunk_sectors = le32_to_cpu(sb->new_chunk);
			if (mddev->delta_disks < 0 ||
			    (mddev->delta_disks == 0 &&
			     (le32_to_cpu(sb->feature_map)
			      & MD_FEATURE_RESHAPE_BACKWARDS)))
				mddev->reshape_backwards = 1;
		} else {
			mddev->reshape_position = MaxSector;
			mddev->delta_disks = 0;
			mddev->new_level = mddev->level;
			mddev->new_layout = mddev->layout;
			mddev->new_chunk_sectors = mddev->chunk_sectors;
		}

	} else if (mddev->pers == NULL) {
		/* Insist of good event counter while assembling, except for
		 * spares (which don't need an event count) */
		++ev1;
		if (rdev->desc_nr >= 0 &&
		    rdev->desc_nr < le32_to_cpu(sb->max_dev) &&
		    le16_to_cpu(sb->dev_roles[rdev->desc_nr]) < 0xfffe)
			if (ev1 < mddev->events)
				return -EINVAL;
	} else if (mddev->bitmap) {
		/* If adding to array with a bitmap, then we can accept an
		 * older device, but not too old.
		 */
		if (ev1 < mddev->bitmap->events_cleared)
			return 0;
		if (ev1 < mddev->events)
			set_bit(Bitmap_sync, &rdev->flags);
	} else {
		if (ev1 < mddev->events)
			/* just a hot-add of a new device, leave raid_disk at -1 */
			return 0;
	}
	if (mddev->level != LEVEL_MULTIPATH) {
		int role;
		if (rdev->desc_nr < 0 ||
		    rdev->desc_nr >= le32_to_cpu(sb->max_dev)) {
			role = 0xffff;
			rdev->desc_nr = -1;
		} else
			role = le16_to_cpu(sb->dev_roles[rdev->desc_nr]);
		switch(role) {
		case 0xffff: /* spare */
			break;
		case 0xfffe: /* faulty */
			set_bit(Faulty, &rdev->flags);
			break;
		default:
			rdev->saved_raid_disk = role;
			if ((le32_to_cpu(sb->feature_map) &
			     MD_FEATURE_RECOVERY_OFFSET)) {
				rdev->recovery_offset = le64_to_cpu(sb->recovery_offset);
				if (!(le32_to_cpu(sb->feature_map) &
				      MD_FEATURE_RECOVERY_BITMAP))
					rdev->saved_raid_disk = -1;
			} else
				set_bit(In_sync, &rdev->flags);
			rdev->raid_disk = role;
			break;
		}
		if (sb->devflags & WriteMostly1)
			set_bit(WriteMostly, &rdev->flags);
		if (le32_to_cpu(sb->feature_map) & MD_FEATURE_REPLACEMENT)
			set_bit(Replacement, &rdev->flags);
	} else /* MULTIPATH are always insync */
		set_bit(In_sync, &rdev->flags);

	return 0;
}

static void super_1_sync(struct mddev *mddev, struct md_rdev *rdev)
{
	struct mdp_superblock_1 *sb;
	struct md_rdev *rdev2;
	int max_dev, i;
	/* make rdev->sb match mddev and rdev data. */

	sb = page_address(rdev->sb_page);

	sb->feature_map = 0;
	sb->pad0 = 0;
	sb->recovery_offset = cpu_to_le64(0);
	memset(sb->pad3, 0, sizeof(sb->pad3));

	sb->utime = cpu_to_le64((__u64)mddev->utime);
	sb->events = cpu_to_le64(mddev->events);
	if (mddev->in_sync)
		sb->resync_offset = cpu_to_le64(mddev->recovery_cp);
	else
		sb->resync_offset = cpu_to_le64(0);

	sb->cnt_corrected_read = cpu_to_le32(atomic_read(&rdev->corrected_errors));

	sb->raid_disks = cpu_to_le32(mddev->raid_disks);
	sb->size = cpu_to_le64(mddev->dev_sectors);
	sb->chunksize = cpu_to_le32(mddev->chunk_sectors);
	sb->level = cpu_to_le32(mddev->level);
	sb->layout = cpu_to_le32(mddev->layout);

	if (test_bit(WriteMostly, &rdev->flags))
		sb->devflags |= WriteMostly1;
	else
		sb->devflags &= ~WriteMostly1;
	sb->data_offset = cpu_to_le64(rdev->data_offset);
	sb->data_size = cpu_to_le64(rdev->sectors);

	if (mddev->bitmap && mddev->bitmap_info.file == NULL) {
		sb->bitmap_offset = cpu_to_le32((__u32)mddev->bitmap_info.offset);
		sb->feature_map = cpu_to_le32(MD_FEATURE_BITMAP_OFFSET);
	}

	if (rdev->raid_disk >= 0 &&
	    !test_bit(In_sync, &rdev->flags)) {
		sb->feature_map |=
			cpu_to_le32(MD_FEATURE_RECOVERY_OFFSET);
		sb->recovery_offset =
			cpu_to_le64(rdev->recovery_offset);
		if (rdev->saved_raid_disk >= 0 && mddev->bitmap)
			sb->feature_map |=
				cpu_to_le32(MD_FEATURE_RECOVERY_BITMAP);
	}
	if (test_bit(Replacement, &rdev->flags))
		sb->feature_map |=
			cpu_to_le32(MD_FEATURE_REPLACEMENT);

	if (mddev->reshape_position != MaxSector) {
		sb->feature_map |= cpu_to_le32(MD_FEATURE_RESHAPE_ACTIVE);
		sb->reshape_position = cpu_to_le64(mddev->reshape_position);
		sb->new_layout = cpu_to_le32(mddev->new_layout);
		sb->delta_disks = cpu_to_le32(mddev->delta_disks);
		sb->new_level = cpu_to_le32(mddev->new_level);
		sb->new_chunk = cpu_to_le32(mddev->new_chunk_sectors);
		if (mddev->delta_disks == 0 &&
		    mddev->reshape_backwards)
			sb->feature_map
				|= cpu_to_le32(MD_FEATURE_RESHAPE_BACKWARDS);
		if (rdev->new_data_offset != rdev->data_offset) {
			sb->feature_map
				|= cpu_to_le32(MD_FEATURE_NEW_OFFSET);
			sb->new_offset = cpu_to_le32((__u32)(rdev->new_data_offset
							     - rdev->data_offset));
		}
	}

	if (rdev->badblocks.count == 0)
		/* Nothing to do for bad blocks*/ ;
	else if (sb->bblog_offset == 0)
		/* Cannot record bad blocks on this device */
		md_error(mddev, rdev);
	else {
		struct badblocks *bb = &rdev->badblocks;
		u64 *bbp = (u64 *)page_address(rdev->bb_page);
		u64 *p = bb->page;
		sb->feature_map |= cpu_to_le32(MD_FEATURE_BAD_BLOCKS);
		if (bb->changed) {
			unsigned seq;

retry:
			seq = read_seqbegin(&bb->lock);

			memset(bbp, 0xff, PAGE_SIZE);

			for (i = 0 ; i < bb->count ; i++) {
				u64 internal_bb = p[i];
				u64 store_bb = ((BB_OFFSET(internal_bb) << 10)
						| BB_LEN(internal_bb));
				bbp[i] = cpu_to_le64(store_bb);
			}
			bb->changed = 0;
			if (read_seqretry(&bb->lock, seq))
				goto retry;

			bb->sector = (rdev->sb_start +
				      (int)le32_to_cpu(sb->bblog_offset));
			bb->size = le16_to_cpu(sb->bblog_size);
		}
	}

	max_dev = 0;
	rdev_for_each(rdev2, mddev)
		if (rdev2->desc_nr+1 > max_dev)
			max_dev = rdev2->desc_nr+1;

	if (max_dev > le32_to_cpu(sb->max_dev)) {
		int bmask;
		sb->max_dev = cpu_to_le32(max_dev);
		rdev->sb_size = max_dev * 2 + 256;
		bmask = queue_logical_block_size(rdev->bdev->bd_disk->queue)-1;
		if (rdev->sb_size & bmask)
			rdev->sb_size = (rdev->sb_size | bmask) + 1;
	} else
		max_dev = le32_to_cpu(sb->max_dev);

	for (i=0; i<max_dev;i++)
		sb->dev_roles[i] = cpu_to_le16(0xfffe);

	rdev_for_each(rdev2, mddev) {
		i = rdev2->desc_nr;
		if (test_bit(Faulty, &rdev2->flags))
			sb->dev_roles[i] = cpu_to_le16(0xfffe);
		else if (test_bit(In_sync, &rdev2->flags))
			sb->dev_roles[i] = cpu_to_le16(rdev2->raid_disk);
		else if (rdev2->raid_disk >= 0)
			sb->dev_roles[i] = cpu_to_le16(rdev2->raid_disk);
		else
			sb->dev_roles[i] = cpu_to_le16(0xffff);
	}

	sb->sb_csum = calc_sb_1_csum(sb);
}

static unsigned long long
super_1_rdev_size_change(struct md_rdev *rdev, sector_t num_sectors)
{
	struct mdp_superblock_1 *sb;
	sector_t max_sectors;
	if (num_sectors && num_sectors < rdev->mddev->dev_sectors)
		return 0; /* component must fit device */
	if (rdev->data_offset != rdev->new_data_offset)
		return 0; /* too confusing */
	if (rdev->sb_start < rdev->data_offset) {
		/* minor versions 1 and 2; superblock before data */
		max_sectors = i_size_read(rdev->bdev->bd_inode) >> 9;
		max_sectors -= rdev->data_offset;
		if (!num_sectors || num_sectors > max_sectors)
			num_sectors = max_sectors;
	} else if (rdev->mddev->bitmap_info.offset) {
		/* minor version 0 with bitmap we can't move */
		return 0;
	} else {
		/* minor version 0; superblock after data */
		sector_t sb_start;
		sb_start = (i_size_read(rdev->bdev->bd_inode) >> 9) - 8*2;
		sb_start &= ~(sector_t)(4*2 - 1);
		max_sectors = rdev->sectors + sb_start - rdev->sb_start;
		if (!num_sectors || num_sectors > max_sectors)
			num_sectors = max_sectors;
		rdev->sb_start = sb_start;
	}
	sb = page_address(rdev->sb_page);
	sb->data_size = cpu_to_le64(num_sectors);
	sb->super_offset = rdev->sb_start;
	sb->sb_csum = calc_sb_1_csum(sb);
	md_super_write(rdev->mddev, rdev, rdev->sb_start, rdev->sb_size,
		       rdev->sb_page);
	md_super_wait(rdev->mddev);
	return num_sectors;

}

static int
super_1_allow_new_offset(struct md_rdev *rdev,
			 unsigned long long new_offset)
{
	/* All necessary checks on new >= old have been done */
	struct bitmap *bitmap;
	if (new_offset >= rdev->data_offset)
		return 1;

	/* with 1.0 metadata, there is no metadata to tread on
	 * so we can always move back */
	if (rdev->mddev->minor_version == 0)
		return 1;

	/* otherwise we must be sure not to step on
	 * any metadata, so stay:
	 * 36K beyond start of superblock
	 * beyond end of badblocks
	 * beyond write-intent bitmap
	 */
	if (rdev->sb_start + (32+4)*2 > new_offset)
		return 0;
	bitmap = rdev->mddev->bitmap;
	if (bitmap && !rdev->mddev->bitmap_info.file &&
	    rdev->sb_start + rdev->mddev->bitmap_info.offset +
	    bitmap->storage.file_pages * (PAGE_SIZE>>9) > new_offset)
		return 0;
	if (rdev->badblocks.sector + rdev->badblocks.size > new_offset)
		return 0;

	return 1;
}

static struct super_type super_types[] = {
	[0] = {
		.name	= "0.90.0",
		.owner	= THIS_MODULE,
		.load_super	    = super_90_load,
		.validate_super	    = super_90_validate,
		.sync_super	    = super_90_sync,
		.rdev_size_change   = super_90_rdev_size_change,
		.allow_new_offset   = super_90_allow_new_offset,
	},
	[1] = {
		.name	= "md-1",
		.owner	= THIS_MODULE,
		.load_super	    = super_1_load,
		.validate_super	    = super_1_validate,
		.sync_super	    = super_1_sync,
		.rdev_size_change   = super_1_rdev_size_change,
		.allow_new_offset   = super_1_allow_new_offset,
	},
};

static void sync_super(struct mddev *mddev, struct md_rdev *rdev)
{
	if (mddev->sync_super) {
		mddev->sync_super(mddev, rdev);
		return;
	}

	BUG_ON(mddev->major_version >= ARRAY_SIZE(super_types));

	super_types[mddev->major_version].sync_super(mddev, rdev);
}

static int match_mddev_units(struct mddev *mddev1, struct mddev *mddev2)
{
	struct md_rdev *rdev, *rdev2;

	rcu_read_lock();
	rdev_for_each_rcu(rdev, mddev1)
		rdev_for_each_rcu(rdev2, mddev2)
			if (rdev->bdev->bd_contains ==
			    rdev2->bdev->bd_contains) {
				rcu_read_unlock();
				return 1;
			}
	rcu_read_unlock();
	return 0;
}

static LIST_HEAD(pending_raid_disks);

/*
 * Try to register data integrity profile for an mddev
 *
 * This is called when an array is started and after a disk has been kicked
 * from the array. It only succeeds if all working and active component devices
 * are integrity capable with matching profiles.
 */
int md_integrity_register(struct mddev *mddev)
{
	struct md_rdev *rdev, *reference = NULL;

	if (list_empty(&mddev->disks))
		return 0; /* nothing to do */
	if (!mddev->gendisk || blk_get_integrity(mddev->gendisk))
		return 0; /* shouldn't register, or already is */
	rdev_for_each(rdev, mddev) {
		/* skip spares and non-functional disks */
		if (test_bit(Faulty, &rdev->flags))
			continue;
		if (rdev->raid_disk < 0)
			continue;
		if (!reference) {
			/* Use the first rdev as the reference */
			reference = rdev;
			continue;
		}
		/* does this rdev's profile match the reference profile? */
		if (blk_integrity_compare(reference->bdev->bd_disk,
				rdev->bdev->bd_disk) < 0)
			return -EINVAL;
	}
	if (!reference || !bdev_get_integrity(reference->bdev))
		return 0;
	/*
	 * All component devices are integrity capable and have matching
	 * profiles, register the common profile for the md device.
	 */
	if (blk_integrity_register(mddev->gendisk,
			bdev_get_integrity(reference->bdev)) != 0) {
		printk(KERN_ERR "md: failed to register integrity for %s\n",
			mdname(mddev));
		return -EINVAL;
	}
	printk(KERN_NOTICE "md: data integrity enabled on %s\n", mdname(mddev));
	if (bioset_integrity_create(mddev->bio_set, BIO_POOL_SIZE)) {
		printk(KERN_ERR "md: failed to create integrity pool for %s\n",
		       mdname(mddev));
		return -EINVAL;
	}
	return 0;
}
EXPORT_SYMBOL(md_integrity_register);

/* Disable data integrity if non-capable/non-matching disk is being added */
void md_integrity_add_rdev(struct md_rdev *rdev, struct mddev *mddev)
{
	struct blk_integrity *bi_rdev;
	struct blk_integrity *bi_mddev;

	if (!mddev->gendisk)
		return;

	bi_rdev = bdev_get_integrity(rdev->bdev);
	bi_mddev = blk_get_integrity(mddev->gendisk);

	if (!bi_mddev) /* nothing to do */
		return;
	if (rdev->raid_disk < 0) /* skip spares */
		return;
	if (bi_rdev && blk_integrity_compare(mddev->gendisk,
					     rdev->bdev->bd_disk) >= 0)
		return;
	printk(KERN_NOTICE "disabling data integrity on %s\n", mdname(mddev));
	blk_integrity_unregister(mddev->gendisk);
}
EXPORT_SYMBOL(md_integrity_add_rdev);

static int bind_rdev_to_array(struct md_rdev *rdev, struct mddev *mddev)
{
	char b[BDEVNAME_SIZE];
	struct kobject *ko;
	char *s;
	int err;

	/* prevent duplicates */
	if (find_rdev(mddev, rdev->bdev->bd_dev))
		return -EEXIST;

	/* make sure rdev->sectors exceeds mddev->dev_sectors */
	if (rdev->sectors && (mddev->dev_sectors == 0 ||
			rdev->sectors < mddev->dev_sectors)) {
		if (mddev->pers) {
			/* Cannot change size, so fail
			 * If mddev->level <= 0, then we don't care
			 * about aligning sizes (e.g. linear)
			 */
			if (mddev->level > 0)
				return -ENOSPC;
		} else
			mddev->dev_sectors = rdev->sectors;
	}

	/* Verify rdev->desc_nr is unique.
	 * If it is -1, assign a free number, else
	 * check number is not in use
	 */
	rcu_read_lock();
	if (rdev->desc_nr < 0) {
		int choice = 0;
		if (mddev->pers)
			choice = mddev->raid_disks;
		while (find_rdev_nr_rcu(mddev, choice))
			choice++;
		rdev->desc_nr = choice;
	} else {
		if (find_rdev_nr_rcu(mddev, rdev->desc_nr)) {
			rcu_read_unlock();
			return -EBUSY;
		}
	}
	rcu_read_unlock();
	if (mddev->max_disks && rdev->desc_nr >= mddev->max_disks) {
		printk(KERN_WARNING "md: %s: array is limited to %d devices\n",
		       mdname(mddev), mddev->max_disks);
		return -EBUSY;
	}
	bdevname(rdev->bdev,b);
	while ( (s=strchr(b, '/')) != NULL)
		*s = '!';

	rdev->mddev = mddev;
	printk(KERN_INFO "md: bind<%s>\n", b);

	if ((err = kobject_add(&rdev->kobj, &mddev->kobj, "dev-%s", b)))
		goto fail;

	ko = &part_to_dev(rdev->bdev->bd_part)->kobj;
	if (sysfs_create_link(&rdev->kobj, ko, "block"))
		/* failure here is OK */;
	rdev->sysfs_state = sysfs_get_dirent_safe(rdev->kobj.sd, "state");

	list_add_rcu(&rdev->same_set, &mddev->disks);
	bd_link_disk_holder(rdev->bdev, mddev->gendisk);

	/* May as well allow recovery to be retried once */
	mddev->recovery_disabled++;

	return 0;

 fail:
	printk(KERN_WARNING "md: failed to register dev-%s for %s\n",
	       b, mdname(mddev));
	return err;
}

static void md_delayed_delete(struct work_struct *ws)
{
	struct md_rdev *rdev = container_of(ws, struct md_rdev, del_work);
	kobject_del(&rdev->kobj);
	kobject_put(&rdev->kobj);
}

static void unbind_rdev_from_array(struct md_rdev *rdev)
{
	char b[BDEVNAME_SIZE];

	bd_unlink_disk_holder(rdev->bdev, rdev->mddev->gendisk);
	list_del_rcu(&rdev->same_set);
	printk(KERN_INFO "md: unbind<%s>\n", bdevname(rdev->bdev,b));
	rdev->mddev = NULL;
	sysfs_remove_link(&rdev->kobj, "block");
	sysfs_put(rdev->sysfs_state);
	rdev->sysfs_state = NULL;
	rdev->badblocks.count = 0;
	/* We need to delay this, otherwise we can deadlock when
	 * writing to 'remove' to "dev/state".  We also need
	 * to delay it due to rcu usage.
	 */
	synchronize_rcu();
	INIT_WORK(&rdev->del_work, md_delayed_delete);
	kobject_get(&rdev->kobj);
	queue_work(md_misc_wq, &rdev->del_work);
}

/*
 * prevent the device from being mounted, repartitioned or
 * otherwise reused by a RAID array (or any other kernel
 * subsystem), by bd_claiming the device.
 */
static int lock_rdev(struct md_rdev *rdev, dev_t dev, int shared)
{
	int err = 0;
	struct block_device *bdev;
	char b[BDEVNAME_SIZE];

	bdev = blkdev_get_by_dev(dev, FMODE_READ|FMODE_WRITE|FMODE_EXCL,
				 shared ? (struct md_rdev *)lock_rdev : rdev);
	if (IS_ERR(bdev)) {
		printk(KERN_ERR "md: could not open %s.\n",
			__bdevname(dev, b));
		return PTR_ERR(bdev);
	}
	rdev->bdev = bdev;
	return err;
}

static void unlock_rdev(struct md_rdev *rdev)
{
	struct block_device *bdev = rdev->bdev;
	rdev->bdev = NULL;
	blkdev_put(bdev, FMODE_READ|FMODE_WRITE|FMODE_EXCL);
}

void md_autodetect_dev(dev_t dev);

static void export_rdev(struct md_rdev *rdev)
{
	char b[BDEVNAME_SIZE];

	printk(KERN_INFO "md: export_rdev(%s)\n",
		bdevname(rdev->bdev,b));
	md_rdev_clear(rdev);
#ifndef MODULE
	if (test_bit(AutoDetected, &rdev->flags))
		md_autodetect_dev(rdev->bdev->bd_dev);
#endif
	unlock_rdev(rdev);
	kobject_put(&rdev->kobj);
}

static void kick_rdev_from_array(struct md_rdev *rdev)
{
	unbind_rdev_from_array(rdev);
	export_rdev(rdev);
}

static void export_array(struct mddev *mddev)
{
	struct md_rdev *rdev;

	while (!list_empty(&mddev->disks)) {
		rdev = list_first_entry(&mddev->disks, struct md_rdev,
					same_set);
		kick_rdev_from_array(rdev);
	}
	mddev->raid_disks = 0;
	mddev->major_version = 0;
}

static void sync_sbs(struct mddev *mddev, int nospares)
{
	/* Update each superblock (in-memory image), but
	 * if we are allowed to, skip spares which already
	 * have the right event counter, or have one earlier
	 * (which would mean they aren't being marked as dirty
	 * with the rest of the array)
	 */
	struct md_rdev *rdev;
	rdev_for_each(rdev, mddev) {
		if (rdev->sb_events == mddev->events ||
		    (nospares &&
		     rdev->raid_disk < 0 &&
		     rdev->sb_events+1 == mddev->events)) {
			/* Don't update this superblock */
			rdev->sb_loaded = 2;
		} else {
			sync_super(mddev, rdev);
			rdev->sb_loaded = 1;
		}
	}
}

static void md_update_sb(struct mddev *mddev, int force_change)
{
	struct md_rdev *rdev;
	int sync_req;
	int nospares = 0;
	int any_badblocks_changed = 0;

	if (mddev->ro) {
		if (force_change)
			set_bit(MD_CHANGE_DEVS, &mddev->flags);
		return;
	}
repeat:
	/* First make sure individual recovery_offsets are correct */
	rdev_for_each(rdev, mddev) {
		if (rdev->raid_disk >= 0 &&
		    mddev->delta_disks >= 0 &&
		    !test_bit(In_sync, &rdev->flags) &&
		    mddev->curr_resync_completed > rdev->recovery_offset)
				rdev->recovery_offset = mddev->curr_resync_completed;

	}
	if (!mddev->persistent) {
		clear_bit(MD_CHANGE_CLEAN, &mddev->flags);
		clear_bit(MD_CHANGE_DEVS, &mddev->flags);
		if (!mddev->external) {
			clear_bit(MD_CHANGE_PENDING, &mddev->flags);
			rdev_for_each(rdev, mddev) {
				if (rdev->badblocks.changed) {
					rdev->badblocks.changed = 0;
					md_ack_all_badblocks(&rdev->badblocks);
					md_error(mddev, rdev);
				}
				clear_bit(Blocked, &rdev->flags);
				clear_bit(BlockedBadBlocks, &rdev->flags);
				wake_up(&rdev->blocked_wait);
			}
		}
		wake_up(&mddev->sb_wait);
		return;
	}

	spin_lock(&mddev->lock);

	mddev->utime = get_seconds();

	if (test_and_clear_bit(MD_CHANGE_DEVS, &mddev->flags))
		force_change = 1;
	if (test_and_clear_bit(MD_CHANGE_CLEAN, &mddev->flags))
		/* just a clean<-> dirty transition, possibly leave spares alone,
		 * though if events isn't the right even/odd, we will have to do
		 * spares after all
		 */
		nospares = 1;
	if (force_change)
		nospares = 0;
	if (mddev->degraded)
		/* If the array is degraded, then skipping spares is both
		 * dangerous and fairly pointless.
		 * Dangerous because a device that was removed from the array
		 * might have a event_count that still looks up-to-date,
		 * so it can be re-added without a resync.
		 * Pointless because if there are any spares to skip,
		 * then a recovery will happen and soon that array won't
		 * be degraded any more and the spare can go back to sleep then.
		 */
		nospares = 0;

	sync_req = mddev->in_sync;

	/* If this is just a dirty<->clean transition, and the array is clean
	 * and 'events' is odd, we can roll back to the previous clean state */
	if (nospares
	    && (mddev->in_sync && mddev->recovery_cp == MaxSector)
	    && mddev->can_decrease_events
	    && mddev->events != 1) {
		mddev->events--;
		mddev->can_decrease_events = 0;
	} else {
		/* otherwise we have to go forward and ... */
		mddev->events ++;
		mddev->can_decrease_events = nospares;
	}

	/*
	 * This 64-bit counter should never wrap.
	 * Either we are in around ~1 trillion A.C., assuming
	 * 1 reboot per second, or we have a bug...
	 */
	WARN_ON(mddev->events == 0);

	rdev_for_each(rdev, mddev) {
		if (rdev->badblocks.changed)
			any_badblocks_changed++;
		if (test_bit(Faulty, &rdev->flags))
			set_bit(FaultRecorded, &rdev->flags);
	}

	sync_sbs(mddev, nospares);
	spin_unlock(&mddev->lock);

	pr_debug("md: updating %s RAID superblock on device (in sync %d)\n",
		 mdname(mddev), mddev->in_sync);

	bitmap_update_sb(mddev->bitmap);
	rdev_for_each(rdev, mddev) {
		char b[BDEVNAME_SIZE];

		if (rdev->sb_loaded != 1)
			continue; /* no noise on spare devices */

		if (!test_bit(Faulty, &rdev->flags)) {
			md_super_write(mddev,rdev,
				       rdev->sb_start, rdev->sb_size,
				       rdev->sb_page);
			pr_debug("md: (write) %s's sb offset: %llu\n",
				 bdevname(rdev->bdev, b),
				 (unsigned long long)rdev->sb_start);
			rdev->sb_events = mddev->events;
			if (rdev->badblocks.size) {
				md_super_write(mddev, rdev,
					       rdev->badblocks.sector,
					       rdev->badblocks.size << 9,
					       rdev->bb_page);
				rdev->badblocks.size = 0;
			}

		} else
			pr_debug("md: %s (skipping faulty)\n",
				 bdevname(rdev->bdev, b));

		if (mddev->level == LEVEL_MULTIPATH)
			/* only need to write one superblock... */
			break;
	}
	md_super_wait(mddev);
	/* if there was a failure, MD_CHANGE_DEVS was set, and we re-write super */

	spin_lock(&mddev->lock);
	if (mddev->in_sync != sync_req ||
	    test_bit(MD_CHANGE_DEVS, &mddev->flags)) {
		/* have to write it out again */
		spin_unlock(&mddev->lock);
		goto repeat;
	}
	clear_bit(MD_CHANGE_PENDING, &mddev->flags);
	spin_unlock(&mddev->lock);
	wake_up(&mddev->sb_wait);
	if (test_bit(MD_RECOVERY_RUNNING, &mddev->recovery))
		sysfs_notify(&mddev->kobj, NULL, "sync_completed");

	rdev_for_each(rdev, mddev) {
		if (test_and_clear_bit(FaultRecorded, &rdev->flags))
			clear_bit(Blocked, &rdev->flags);

		if (any_badblocks_changed)
			md_ack_all_badblocks(&rdev->badblocks);
		clear_bit(BlockedBadBlocks, &rdev->flags);
		wake_up(&rdev->blocked_wait);
	}
}

/* words written to sysfs files may, or may not, be \n terminated.
 * We want to accept with case. For this we use cmd_match.
 */
static int cmd_match(const char *cmd, const char *str)
{
	/* See if cmd, written into a sysfs file, matches
	 * str.  They must either be the same, or cmd can
	 * have a trailing newline
	 */
	while (*cmd && *str && *cmd == *str) {
		cmd++;
		str++;
	}
	if (*cmd == '\n')
		cmd++;
	if (*str || *cmd)
		return 0;
	return 1;
}

struct rdev_sysfs_entry {
	struct attribute attr;
	ssize_t (*show)(struct md_rdev *, char *);
	ssize_t (*store)(struct md_rdev *, const char *, size_t);
};

static ssize_t
state_show(struct md_rdev *rdev, char *page)
{
	char *sep = "";
	size_t len = 0;
	unsigned long flags = ACCESS_ONCE(rdev->flags);

	if (test_bit(Faulty, &flags) ||
	    rdev->badblocks.unacked_exist) {
		len+= sprintf(page+len, "%sfaulty",sep);
		sep = ",";
	}
	if (test_bit(In_sync, &flags)) {
		len += sprintf(page+len, "%sin_sync",sep);
		sep = ",";
	}
	if (test_bit(WriteMostly, &flags)) {
		len += sprintf(page+len, "%swrite_mostly",sep);
		sep = ",";
	}
	if (test_bit(Blocked, &flags) ||
	    (rdev->badblocks.unacked_exist
	     && !test_bit(Faulty, &flags))) {
		len += sprintf(page+len, "%sblocked", sep);
		sep = ",";
	}
	if (!test_bit(Faulty, &flags) &&
	    !test_bit(In_sync, &flags)) {
		len += sprintf(page+len, "%sspare", sep);
		sep = ",";
	}
	if (test_bit(WriteErrorSeen, &flags)) {
		len += sprintf(page+len, "%swrite_error", sep);
		sep = ",";
	}
	if (test_bit(WantReplacement, &flags)) {
		len += sprintf(page+len, "%swant_replacement", sep);
		sep = ",";
	}
	if (test_bit(Replacement, &flags)) {
		len += sprintf(page+len, "%sreplacement", sep);
		sep = ",";
	}

	return len+sprintf(page+len, "\n");
}

static ssize_t
state_store(struct md_rdev *rdev, const char *buf, size_t len)
{
	/* can write
	 *  faulty  - simulates an error
	 *  remove  - disconnects the device
	 *  writemostly - sets write_mostly
	 *  -writemostly - clears write_mostly
	 *  blocked - sets the Blocked flags
	 *  -blocked - clears the Blocked and possibly simulates an error
	 *  insync - sets Insync providing device isn't active
	 *  -insync - clear Insync for a device with a slot assigned,
	 *            so that it gets rebuilt based on bitmap
	 *  write_error - sets WriteErrorSeen
	 *  -write_error - clears WriteErrorSeen
	 */
	int err = -EINVAL;
	if (cmd_match(buf, "faulty") && rdev->mddev->pers) {
		md_error(rdev->mddev, rdev);
		if (test_bit(Faulty, &rdev->flags))
			err = 0;
		else
			err = -EBUSY;
	} else if (cmd_match(buf, "remove")) {
		if (rdev->raid_disk >= 0)
			err = -EBUSY;
		else {
			struct mddev *mddev = rdev->mddev;
			kick_rdev_from_array(rdev);
			if (mddev->pers)
				md_update_sb(mddev, 1);
			md_new_event(mddev);
			err = 0;
		}
	} else if (cmd_match(buf, "writemostly")) {
		set_bit(WriteMostly, &rdev->flags);
		err = 0;
	} else if (cmd_match(buf, "-writemostly")) {
		clear_bit(WriteMostly, &rdev->flags);
		err = 0;
	} else if (cmd_match(buf, "blocked")) {
		set_bit(Blocked, &rdev->flags);
		err = 0;
	} else if (cmd_match(buf, "-blocked")) {
		if (!test_bit(Faulty, &rdev->flags) &&
		    rdev->badblocks.unacked_exist) {
			/* metadata handler doesn't understand badblocks,
			 * so we need to fail the device
			 */
			md_error(rdev->mddev, rdev);
		}
		clear_bit(Blocked, &rdev->flags);
		clear_bit(BlockedBadBlocks, &rdev->flags);
		wake_up(&rdev->blocked_wait);
		set_bit(MD_RECOVERY_NEEDED, &rdev->mddev->recovery);
		md_wakeup_thread(rdev->mddev->thread);

		err = 0;
	} else if (cmd_match(buf, "insync") && rdev->raid_disk == -1) {
		set_bit(In_sync, &rdev->flags);
		err = 0;
	} else if (cmd_match(buf, "-insync") && rdev->raid_disk >= 0) {
		if (rdev->mddev->pers == NULL) {
			clear_bit(In_sync, &rdev->flags);
			rdev->saved_raid_disk = rdev->raid_disk;
			rdev->raid_disk = -1;
			err = 0;
		}
	} else if (cmd_match(buf, "write_error")) {
		set_bit(WriteErrorSeen, &rdev->flags);
		err = 0;
	} else if (cmd_match(buf, "-write_error")) {
		clear_bit(WriteErrorSeen, &rdev->flags);
		err = 0;
	} else if (cmd_match(buf, "want_replacement")) {
		/* Any non-spare device that is not a replacement can
		 * become want_replacement at any time, but we then need to
		 * check if recovery is needed.
		 */
		if (rdev->raid_disk >= 0 &&
		    !test_bit(Replacement, &rdev->flags))
			set_bit(WantReplacement, &rdev->flags);
		set_bit(MD_RECOVERY_NEEDED, &rdev->mddev->recovery);
		md_wakeup_thread(rdev->mddev->thread);
		err = 0;
	} else if (cmd_match(buf, "-want_replacement")) {
		/* Clearing 'want_replacement' is always allowed.
		 * Once replacements starts it is too late though.
		 */
		err = 0;
		clear_bit(WantReplacement, &rdev->flags);
	} else if (cmd_match(buf, "replacement")) {
		/* Can only set a device as a replacement when array has not
		 * yet been started.  Once running, replacement is automatic
		 * from spares, or by assigning 'slot'.
		 */
		if (rdev->mddev->pers)
			err = -EBUSY;
		else {
			set_bit(Replacement, &rdev->flags);
			err = 0;
		}
	} else if (cmd_match(buf, "-replacement")) {
		/* Similarly, can only clear Replacement before start */
		if (rdev->mddev->pers)
			err = -EBUSY;
		else {
			clear_bit(Replacement, &rdev->flags);
			err = 0;
		}
	}
	if (!err)
		sysfs_notify_dirent_safe(rdev->sysfs_state);
	return err ? err : len;
}
static struct rdev_sysfs_entry rdev_state =
__ATTR(state, S_IRUGO|S_IWUSR, state_show, state_store);

static ssize_t
errors_show(struct md_rdev *rdev, char *page)
{
	return sprintf(page, "%d\n", atomic_read(&rdev->corrected_errors));
}

static ssize_t
errors_store(struct md_rdev *rdev, const char *buf, size_t len)
{
	char *e;
	unsigned long n = simple_strtoul(buf, &e, 10);
	if (*buf && (*e == 0 || *e == '\n')) {
		atomic_set(&rdev->corrected_errors, n);
		return len;
	}
	return -EINVAL;
}
static struct rdev_sysfs_entry rdev_errors =
__ATTR(errors, S_IRUGO|S_IWUSR, errors_show, errors_store);

static ssize_t
slot_show(struct md_rdev *rdev, char *page)
{
	if (rdev->raid_disk < 0)
		return sprintf(page, "none\n");
	else
		return sprintf(page, "%d\n", rdev->raid_disk);
}

static ssize_t
slot_store(struct md_rdev *rdev, const char *buf, size_t len)
{
	char *e;
	int err;
	int slot = simple_strtoul(buf, &e, 10);
	if (strncmp(buf, "none", 4)==0)
		slot = -1;
	else if (e==buf || (*e && *e!= '\n'))
		return -EINVAL;
	if (rdev->mddev->pers && slot == -1) {
		/* Setting 'slot' on an active array requires also
		 * updating the 'rd%d' link, and communicating
		 * with the personality with ->hot_*_disk.
		 * For now we only support removing
		 * failed/spare devices.  This normally happens automatically,
		 * but not when the metadata is externally managed.
		 */
		if (rdev->raid_disk == -1)
			return -EEXIST;
		/* personality does all needed checks */
		if (rdev->mddev->pers->hot_remove_disk == NULL)
			return -EINVAL;
		clear_bit(Blocked, &rdev->flags);
		remove_and_add_spares(rdev->mddev, rdev);
		if (rdev->raid_disk >= 0)
			return -EBUSY;
		set_bit(MD_RECOVERY_NEEDED, &rdev->mddev->recovery);
		md_wakeup_thread(rdev->mddev->thread);
	} else if (rdev->mddev->pers) {
		/* Activating a spare .. or possibly reactivating
		 * if we ever get bitmaps working here.
		 */

		if (rdev->raid_disk != -1)
			return -EBUSY;

		if (test_bit(MD_RECOVERY_RUNNING, &rdev->mddev->recovery))
			return -EBUSY;

		if (rdev->mddev->pers->hot_add_disk == NULL)
			return -EINVAL;

		if (slot >= rdev->mddev->raid_disks &&
		    slot >= rdev->mddev->raid_disks + rdev->mddev->delta_disks)
			return -ENOSPC;

		rdev->raid_disk = slot;
		if (test_bit(In_sync, &rdev->flags))
			rdev->saved_raid_disk = slot;
		else
			rdev->saved_raid_disk = -1;
		clear_bit(In_sync, &rdev->flags);
		clear_bit(Bitmap_sync, &rdev->flags);
		err = rdev->mddev->pers->
			hot_add_disk(rdev->mddev, rdev);
		if (err) {
			rdev->raid_disk = -1;
			return err;
		} else
			sysfs_notify_dirent_safe(rdev->sysfs_state);
		if (sysfs_link_rdev(rdev->mddev, rdev))
			/* failure here is OK */;
		/* don't wakeup anyone, leave that to userspace. */
	} else {
		if (slot >= rdev->mddev->raid_disks &&
		    slot >= rdev->mddev->raid_disks + rdev->mddev->delta_disks)
			return -ENOSPC;
		rdev->raid_disk = slot;
		/* assume it is working */
		clear_bit(Faulty, &rdev->flags);
		clear_bit(WriteMostly, &rdev->flags);
		set_bit(In_sync, &rdev->flags);
		sysfs_notify_dirent_safe(rdev->sysfs_state);
	}
	return len;
}

static struct rdev_sysfs_entry rdev_slot =
__ATTR(slot, S_IRUGO|S_IWUSR, slot_show, slot_store);

static ssize_t
offset_show(struct md_rdev *rdev, char *page)
{
	return sprintf(page, "%llu\n", (unsigned long long)rdev->data_offset);
}

static ssize_t
offset_store(struct md_rdev *rdev, const char *buf, size_t len)
{
	unsigned long long offset;
	if (kstrtoull(buf, 10, &offset) < 0)
		return -EINVAL;
	if (rdev->mddev->pers && rdev->raid_disk >= 0)
		return -EBUSY;
	if (rdev->sectors && rdev->mddev->external)
		/* Must set offset before size, so overlap checks
		 * can be sane */
		return -EBUSY;
	rdev->data_offset = offset;
	rdev->new_data_offset = offset;
	return len;
}

static struct rdev_sysfs_entry rdev_offset =
__ATTR(offset, S_IRUGO|S_IWUSR, offset_show, offset_store);

static ssize_t new_offset_show(struct md_rdev *rdev, char *page)
{
	return sprintf(page, "%llu\n",
		       (unsigned long long)rdev->new_data_offset);
}

static ssize_t new_offset_store(struct md_rdev *rdev,
				const char *buf, size_t len)
{
	unsigned long long new_offset;
	struct mddev *mddev = rdev->mddev;

	if (kstrtoull(buf, 10, &new_offset) < 0)
		return -EINVAL;

	if (mddev->sync_thread ||
	    test_bit(MD_RECOVERY_RUNNING,&mddev->recovery))
		return -EBUSY;
	if (new_offset == rdev->data_offset)
		/* reset is always permitted */
		;
	else if (new_offset > rdev->data_offset) {
		/* must not push array size beyond rdev_sectors */
		if (new_offset - rdev->data_offset
		    + mddev->dev_sectors > rdev->sectors)
				return -E2BIG;
	}
	/* Metadata worries about other space details. */

	/* decreasing the offset is inconsistent with a backwards
	 * reshape.
	 */
	if (new_offset < rdev->data_offset &&
	    mddev->reshape_backwards)
		return -EINVAL;
	/* Increasing offset is inconsistent with forwards
	 * reshape.  reshape_direction should be set to
	 * 'backwards' first.
	 */
	if (new_offset > rdev->data_offset &&
	    !mddev->reshape_backwards)
		return -EINVAL;

	if (mddev->pers && mddev->persistent &&
	    !super_types[mddev->major_version]
	    .allow_new_offset(rdev, new_offset))
		return -E2BIG;
	rdev->new_data_offset = new_offset;
	if (new_offset > rdev->data_offset)
		mddev->reshape_backwards = 1;
	else if (new_offset < rdev->data_offset)
		mddev->reshape_backwards = 0;

	return len;
}
static struct rdev_sysfs_entry rdev_new_offset =
__ATTR(new_offset, S_IRUGO|S_IWUSR, new_offset_show, new_offset_store);

static ssize_t
rdev_size_show(struct md_rdev *rdev, char *page)
{
	return sprintf(page, "%llu\n", (unsigned long long)rdev->sectors / 2);
}

static int overlaps(sector_t s1, sector_t l1, sector_t s2, sector_t l2)
{
	/* check if two start/length pairs overlap */
	if (s1+l1 <= s2)
		return 0;
	if (s2+l2 <= s1)
		return 0;
	return 1;
}

static int strict_blocks_to_sectors(const char *buf, sector_t *sectors)
{
	unsigned long long blocks;
	sector_t new;

	if (kstrtoull(buf, 10, &blocks) < 0)
		return -EINVAL;

	if (blocks & 1ULL << (8 * sizeof(blocks) - 1))
		return -EINVAL; /* sector conversion overflow */

	new = blocks * 2;
	if (new != blocks * 2)
		return -EINVAL; /* unsigned long long to sector_t overflow */

	*sectors = new;
	return 0;
}

static ssize_t
rdev_size_store(struct md_rdev *rdev, const char *buf, size_t len)
{
	struct mddev *my_mddev = rdev->mddev;
	sector_t oldsectors = rdev->sectors;
	sector_t sectors;

	if (strict_blocks_to_sectors(buf, &sectors) < 0)
		return -EINVAL;
	if (rdev->data_offset != rdev->new_data_offset)
		return -EINVAL; /* too confusing */
	if (my_mddev->pers && rdev->raid_disk >= 0) {
		if (my_mddev->persistent) {
			sectors = super_types[my_mddev->major_version].
				rdev_size_change(rdev, sectors);
			if (!sectors)
				return -EBUSY;
		} else if (!sectors)
			sectors = (i_size_read(rdev->bdev->bd_inode) >> 9) -
				rdev->data_offset;
		if (!my_mddev->pers->resize)
			/* Cannot change size for RAID0 or Linear etc */
			return -EINVAL;
	}
	if (sectors < my_mddev->dev_sectors)
		return -EINVAL; /* component must fit device */

	rdev->sectors = sectors;
	if (sectors > oldsectors && my_mddev->external) {
		/* Need to check that all other rdevs with the same
		 * ->bdev do not overlap.  'rcu' is sufficient to walk
		 * the rdev lists safely.
		 * This check does not provide a hard guarantee, it
		 * just helps avoid dangerous mistakes.
		 */
		struct mddev *mddev;
		int overlap = 0;
		struct list_head *tmp;

		rcu_read_lock();
		for_each_mddev(mddev, tmp) {
			struct md_rdev *rdev2;

			rdev_for_each(rdev2, mddev)
				if (rdev->bdev == rdev2->bdev &&
				    rdev != rdev2 &&
				    overlaps(rdev->data_offset, rdev->sectors,
					     rdev2->data_offset,
					     rdev2->sectors)) {
					overlap = 1;
					break;
				}
			if (overlap) {
				mddev_put(mddev);
				break;
			}
		}
		rcu_read_unlock();
		if (overlap) {
			/* Someone else could have slipped in a size
			 * change here, but doing so is just silly.
			 * We put oldsectors back because we *know* it is
			 * safe, and trust userspace not to race with
			 * itself
			 */
			rdev->sectors = oldsectors;
			return -EBUSY;
		}
	}
	return len;
}

static struct rdev_sysfs_entry rdev_size =
__ATTR(size, S_IRUGO|S_IWUSR, rdev_size_show, rdev_size_store);

static ssize_t recovery_start_show(struct md_rdev *rdev, char *page)
{
	unsigned long long recovery_start = rdev->recovery_offset;

	if (test_bit(In_sync, &rdev->flags) ||
	    recovery_start == MaxSector)
		return sprintf(page, "none\n");

	return sprintf(page, "%llu\n", recovery_start);
}

static ssize_t recovery_start_store(struct md_rdev *rdev, const char *buf, size_t len)
{
	unsigned long long recovery_start;

	if (cmd_match(buf, "none"))
		recovery_start = MaxSector;
	else if (kstrtoull(buf, 10, &recovery_start))
		return -EINVAL;

	if (rdev->mddev->pers &&
	    rdev->raid_disk >= 0)
		return -EBUSY;

	rdev->recovery_offset = recovery_start;
	if (recovery_start == MaxSector)
		set_bit(In_sync, &rdev->flags);
	else
		clear_bit(In_sync, &rdev->flags);
	return len;
}

static struct rdev_sysfs_entry rdev_recovery_start =
__ATTR(recovery_start, S_IRUGO|S_IWUSR, recovery_start_show, recovery_start_store);

static ssize_t
badblocks_show(struct badblocks *bb, char *page, int unack);
static ssize_t
badblocks_store(struct badblocks *bb, const char *page, size_t len, int unack);

static ssize_t bb_show(struct md_rdev *rdev, char *page)
{
	return badblocks_show(&rdev->badblocks, page, 0);
}
static ssize_t bb_store(struct md_rdev *rdev, const char *page, size_t len)
{
	int rv = badblocks_store(&rdev->badblocks, page, len, 0);
	/* Maybe that ack was all we needed */
	if (test_and_clear_bit(BlockedBadBlocks, &rdev->flags))
		wake_up(&rdev->blocked_wait);
	return rv;
}
static struct rdev_sysfs_entry rdev_bad_blocks =
__ATTR(bad_blocks, S_IRUGO|S_IWUSR, bb_show, bb_store);

static ssize_t ubb_show(struct md_rdev *rdev, char *page)
{
	return badblocks_show(&rdev->badblocks, page, 1);
}
static ssize_t ubb_store(struct md_rdev *rdev, const char *page, size_t len)
{
	return badblocks_store(&rdev->badblocks, page, len, 1);
}
static struct rdev_sysfs_entry rdev_unack_bad_blocks =
__ATTR(unacknowledged_bad_blocks, S_IRUGO|S_IWUSR, ubb_show, ubb_store);

static struct attribute *rdev_default_attrs[] = {
	&rdev_state.attr,
	&rdev_errors.attr,
	&rdev_slot.attr,
	&rdev_offset.attr,
	&rdev_new_offset.attr,
	&rdev_size.attr,
	&rdev_recovery_start.attr,
	&rdev_bad_blocks.attr,
	&rdev_unack_bad_blocks.attr,
	NULL,
};
static ssize_t
rdev_attr_show(struct kobject *kobj, struct attribute *attr, char *page)
{
	struct rdev_sysfs_entry *entry = container_of(attr, struct rdev_sysfs_entry, attr);
	struct md_rdev *rdev = container_of(kobj, struct md_rdev, kobj);

	if (!entry->show)
		return -EIO;
	if (!rdev->mddev)
		return -EBUSY;
	return entry->show(rdev, page);
}

static ssize_t
rdev_attr_store(struct kobject *kobj, struct attribute *attr,
	      const char *page, size_t length)
{
	struct rdev_sysfs_entry *entry = container_of(attr, struct rdev_sysfs_entry, attr);
	struct md_rdev *rdev = container_of(kobj, struct md_rdev, kobj);
	ssize_t rv;
	struct mddev *mddev = rdev->mddev;

	if (!entry->store)
		return -EIO;
	if (!capable(CAP_SYS_ADMIN))
		return -EACCES;
	rv = mddev ? mddev_lock(mddev): -EBUSY;
	if (!rv) {
		if (rdev->mddev == NULL)
			rv = -EBUSY;
		else
			rv = entry->store(rdev, page, length);
		mddev_unlock(mddev);
	}
	return rv;
}

static void rdev_free(struct kobject *ko)
{
	struct md_rdev *rdev = container_of(ko, struct md_rdev, kobj);
	kfree(rdev);
}
static const struct sysfs_ops rdev_sysfs_ops = {
	.show		= rdev_attr_show,
	.store		= rdev_attr_store,
};
static struct kobj_type rdev_ktype = {
	.release	= rdev_free,
	.sysfs_ops	= &rdev_sysfs_ops,
	.default_attrs	= rdev_default_attrs,
};

int md_rdev_init(struct md_rdev *rdev)
{
	rdev->desc_nr = -1;
	rdev->saved_raid_disk = -1;
	rdev->raid_disk = -1;
	rdev->flags = 0;
	rdev->data_offset = 0;
	rdev->new_data_offset = 0;
	rdev->sb_events = 0;
	rdev->last_read_error.tv_sec  = 0;
	rdev->last_read_error.tv_nsec = 0;
	rdev->sb_loaded = 0;
	rdev->bb_page = NULL;
	atomic_set(&rdev->nr_pending, 0);
	atomic_set(&rdev->read_errors, 0);
	atomic_set(&rdev->corrected_errors, 0);

	INIT_LIST_HEAD(&rdev->same_set);
	init_waitqueue_head(&rdev->blocked_wait);

	/* Add space to store bad block list.
	 * This reserves the space even on arrays where it cannot
	 * be used - I wonder if that matters
	 */
	rdev->badblocks.count = 0;
	rdev->badblocks.shift = -1; /* disabled until explicitly enabled */
	rdev->badblocks.page = kmalloc(PAGE_SIZE, GFP_KERNEL);
	seqlock_init(&rdev->badblocks.lock);
	if (rdev->badblocks.page == NULL)
		return -ENOMEM;

	return 0;
}
EXPORT_SYMBOL_GPL(md_rdev_init);
/*
 * Import a device. If 'super_format' >= 0, then sanity check the superblock
 *
 * mark the device faulty if:
 *
 *   - the device is nonexistent (zero size)
 *   - the device has no valid superblock
 *
 * a faulty rdev _never_ has rdev->sb set.
 */
static struct md_rdev *md_import_device(dev_t newdev, int super_format, int super_minor)
{
	char b[BDEVNAME_SIZE];
	int err;
	struct md_rdev *rdev;
	sector_t size;

	rdev = kzalloc(sizeof(*rdev), GFP_KERNEL);
	if (!rdev) {
		printk(KERN_ERR "md: could not alloc mem for new device!\n");
		return ERR_PTR(-ENOMEM);
	}

	err = md_rdev_init(rdev);
	if (err)
		goto abort_free;
	err = alloc_disk_sb(rdev);
	if (err)
		goto abort_free;

	err = lock_rdev(rdev, newdev, super_format == -2);
	if (err)
		goto abort_free;

	kobject_init(&rdev->kobj, &rdev_ktype);

	size = i_size_read(rdev->bdev->bd_inode) >> BLOCK_SIZE_BITS;
	if (!size) {
		printk(KERN_WARNING
			"md: %s has zero or unknown size, marking faulty!\n",
			bdevname(rdev->bdev,b));
		err = -EINVAL;
		goto abort_free;
	}

	if (super_format >= 0) {
		err = super_types[super_format].
			load_super(rdev, NULL, super_minor);
		if (err == -EINVAL) {
			printk(KERN_WARNING
				"md: %s does not have a valid v%d.%d "
			       "superblock, not importing!\n",
				bdevname(rdev->bdev,b),
			       super_format, super_minor);
			goto abort_free;
		}
		if (err < 0) {
			printk(KERN_WARNING
				"md: could not read %s's sb, not importing!\n",
				bdevname(rdev->bdev,b));
			goto abort_free;
		}
	}

	return rdev;

abort_free:
	if (rdev->bdev)
		unlock_rdev(rdev);
	md_rdev_clear(rdev);
	kfree(rdev);
	return ERR_PTR(err);
}

/*
 * Check a full RAID array for plausibility
 */

static void analyze_sbs(struct mddev *mddev)
{
	int i;
	struct md_rdev *rdev, *freshest, *tmp;
	char b[BDEVNAME_SIZE];

	freshest = NULL;
	rdev_for_each_safe(rdev, tmp, mddev)
		switch (super_types[mddev->major_version].
			load_super(rdev, freshest, mddev->minor_version)) {
		case 1:
			freshest = rdev;
			break;
		case 0:
			break;
		default:
			printk( KERN_ERR \
				"md: fatal superblock inconsistency in %s"
				" -- removing from array\n",
				bdevname(rdev->bdev,b));
			kick_rdev_from_array(rdev);
		}

	super_types[mddev->major_version].
		validate_super(mddev, freshest);

	i = 0;
	rdev_for_each_safe(rdev, tmp, mddev) {
		if (mddev->max_disks &&
		    (rdev->desc_nr >= mddev->max_disks ||
		     i > mddev->max_disks)) {
			printk(KERN_WARNING
			       "md: %s: %s: only %d devices permitted\n",
			       mdname(mddev), bdevname(rdev->bdev, b),
			       mddev->max_disks);
			kick_rdev_from_array(rdev);
			continue;
		}
		if (rdev != freshest)
			if (super_types[mddev->major_version].
			    validate_super(mddev, rdev)) {
				printk(KERN_WARNING "md: kicking non-fresh %s"
					" from array!\n",
					bdevname(rdev->bdev,b));
				kick_rdev_from_array(rdev);
				continue;
			}
		if (mddev->level == LEVEL_MULTIPATH) {
			rdev->desc_nr = i++;
			rdev->raid_disk = rdev->desc_nr;
			set_bit(In_sync, &rdev->flags);
		} else if (rdev->raid_disk >= (mddev->raid_disks - min(0, mddev->delta_disks))) {
			rdev->raid_disk = -1;
			clear_bit(In_sync, &rdev->flags);
		}
	}
}

/* Read a fixed-point number.
 * Numbers in sysfs attributes should be in "standard" units where
 * possible, so time should be in seconds.
 * However we internally use a a much smaller unit such as
 * milliseconds or jiffies.
 * This function takes a decimal number with a possible fractional
 * component, and produces an integer which is the result of
 * multiplying that number by 10^'scale'.
 * all without any floating-point arithmetic.
 */
int strict_strtoul_scaled(const char *cp, unsigned long *res, int scale)
{
	unsigned long result = 0;
	long decimals = -1;
	while (isdigit(*cp) || (*cp == '.' && decimals < 0)) {
		if (*cp == '.')
			decimals = 0;
		else if (decimals < scale) {
			unsigned int value;
			value = *cp - '0';
			result = result * 10 + value;
			if (decimals >= 0)
				decimals++;
		}
		cp++;
	}
	if (*cp == '\n')
		cp++;
	if (*cp)
		return -EINVAL;
	if (decimals < 0)
		decimals = 0;
	while (decimals < scale) {
		result *= 10;
		decimals ++;
	}
	*res = result;
	return 0;
}

static void md_safemode_timeout(unsigned long data);

static ssize_t
safe_delay_show(struct mddev *mddev, char *page)
{
	int msec = (mddev->safemode_delay*1000)/HZ;
	return sprintf(page, "%d.%03d\n", msec/1000, msec%1000);
}
static ssize_t
safe_delay_store(struct mddev *mddev, const char *cbuf, size_t len)
{
	unsigned long msec;

	if (strict_strtoul_scaled(cbuf, &msec, 3) < 0)
		return -EINVAL;
	if (msec == 0)
		mddev->safemode_delay = 0;
	else {
		unsigned long old_delay = mddev->safemode_delay;
		unsigned long new_delay = (msec*HZ)/1000;

		if (new_delay == 0)
			new_delay = 1;
		mddev->safemode_delay = new_delay;
		if (new_delay < old_delay || old_delay == 0)
			mod_timer(&mddev->safemode_timer, jiffies+1);
	}
	return len;
}
static struct md_sysfs_entry md_safe_delay =
__ATTR(safe_mode_delay, S_IRUGO|S_IWUSR,safe_delay_show, safe_delay_store);

static ssize_t
level_show(struct mddev *mddev, char *page)
{
	struct md_personality *p;
	int ret;
	spin_lock(&mddev->lock);
	p = mddev->pers;
	if (p)
		ret = sprintf(page, "%s\n", p->name);
	else if (mddev->clevel[0])
		ret = sprintf(page, "%s\n", mddev->clevel);
	else if (mddev->level != LEVEL_NONE)
		ret = sprintf(page, "%d\n", mddev->level);
	else
		ret = 0;
	spin_unlock(&mddev->lock);
	return ret;
}

static ssize_t
level_store(struct mddev *mddev, const char *buf, size_t len)
{
	char clevel[16];
	ssize_t rv;
	size_t slen = len;
	struct md_personality *pers, *oldpers;
	long level;
	void *priv, *oldpriv;
	struct md_rdev *rdev;

	if (slen == 0 || slen >= sizeof(clevel))
		return -EINVAL;

	rv = mddev_lock(mddev);
	if (rv)
		return rv;

	if (mddev->pers == NULL) {
		strncpy(mddev->clevel, buf, slen);
		if (mddev->clevel[slen-1] == '\n')
			slen--;
		mddev->clevel[slen] = 0;
		mddev->level = LEVEL_NONE;
		rv = len;
		goto out_unlock;
	}
	rv = -EROFS;
	if (mddev->ro)
		goto out_unlock;

	/* request to change the personality.  Need to ensure:
	 *  - array is not engaged in resync/recovery/reshape
	 *  - old personality can be suspended
	 *  - new personality will access other array.
	 */

	rv = -EBUSY;
	if (mddev->sync_thread ||
	    test_bit(MD_RECOVERY_RUNNING, &mddev->recovery) ||
	    mddev->reshape_position != MaxSector ||
	    mddev->sysfs_active)
		goto out_unlock;

	rv = -EINVAL;
	if (!mddev->pers->quiesce) {
		printk(KERN_WARNING "md: %s: %s does not support online personality change\n",
		       mdname(mddev), mddev->pers->name);
		goto out_unlock;
	}

	/* Now find the new personality */
	strncpy(clevel, buf, slen);
	if (clevel[slen-1] == '\n')
		slen--;
	clevel[slen] = 0;
	if (kstrtol(clevel, 10, &level))
		level = LEVEL_NONE;

	if (request_module("md-%s", clevel) != 0)
		request_module("md-level-%s", clevel);
	spin_lock(&pers_lock);
	pers = find_pers(level, clevel);
	if (!pers || !try_module_get(pers->owner)) {
		spin_unlock(&pers_lock);
		printk(KERN_WARNING "md: personality %s not loaded\n", clevel);
		rv = -EINVAL;
		goto out_unlock;
	}
	spin_unlock(&pers_lock);

	if (pers == mddev->pers) {
		/* Nothing to do! */
		module_put(pers->owner);
		rv = len;
		goto out_unlock;
	}
	if (!pers->takeover) {
		module_put(pers->owner);
		printk(KERN_WARNING "md: %s: %s does not support personality takeover\n",
		       mdname(mddev), clevel);
		rv = -EINVAL;
		goto out_unlock;
	}

	rdev_for_each(rdev, mddev)
		rdev->new_raid_disk = rdev->raid_disk;

	/* ->takeover must set new_* and/or delta_disks
	 * if it succeeds, and may set them when it fails.
	 */
	priv = pers->takeover(mddev);
	if (IS_ERR(priv)) {
		mddev->new_level = mddev->level;
		mddev->new_layout = mddev->layout;
		mddev->new_chunk_sectors = mddev->chunk_sectors;
		mddev->raid_disks -= mddev->delta_disks;
		mddev->delta_disks = 0;
		mddev->reshape_backwards = 0;
		module_put(pers->owner);
		printk(KERN_WARNING "md: %s: %s would not accept array\n",
		       mdname(mddev), clevel);
		rv = PTR_ERR(priv);
		goto out_unlock;
	}

	/* Looks like we have a winner */
	mddev_suspend(mddev);
	mddev_detach(mddev);

	spin_lock(&mddev->lock);
	oldpers = mddev->pers;
	oldpriv = mddev->private;
	mddev->pers = pers;
	mddev->private = priv;
	strlcpy(mddev->clevel, pers->name, sizeof(mddev->clevel));
	mddev->level = mddev->new_level;
	mddev->layout = mddev->new_layout;
	mddev->chunk_sectors = mddev->new_chunk_sectors;
	mddev->delta_disks = 0;
	mddev->reshape_backwards = 0;
	mddev->degraded = 0;
	spin_unlock(&mddev->lock);

	if (oldpers->sync_request == NULL &&
	    mddev->external) {
		/* We are converting from a no-redundancy array
		 * to a redundancy array and metadata is managed
		 * externally so we need to be sure that writes
		 * won't block due to a need to transition
		 *      clean->dirty
		 * until external management is started.
		 */
		mddev->in_sync = 0;
		mddev->safemode_delay = 0;
		mddev->safemode = 0;
	}

	oldpers->free(mddev, oldpriv);

	if (oldpers->sync_request == NULL &&
	    pers->sync_request != NULL) {
		/* need to add the md_redundancy_group */
		if (sysfs_create_group(&mddev->kobj, &md_redundancy_group))
			printk(KERN_WARNING
			       "md: cannot register extra attributes for %s\n",
			       mdname(mddev));
		mddev->sysfs_action = sysfs_get_dirent(mddev->kobj.sd, "sync_action");
	}
	if (oldpers->sync_request != NULL &&
	    pers->sync_request == NULL) {
		/* need to remove the md_redundancy_group */
		if (mddev->to_remove == NULL)
			mddev->to_remove = &md_redundancy_group;
	}

	rdev_for_each(rdev, mddev) {
		if (rdev->raid_disk < 0)
			continue;
		if (rdev->new_raid_disk >= mddev->raid_disks)
			rdev->new_raid_disk = -1;
		if (rdev->new_raid_disk == rdev->raid_disk)
			continue;
		sysfs_unlink_rdev(mddev, rdev);
	}
	rdev_for_each(rdev, mddev) {
		if (rdev->raid_disk < 0)
			continue;
		if (rdev->new_raid_disk == rdev->raid_disk)
			continue;
		rdev->raid_disk = rdev->new_raid_disk;
		if (rdev->raid_disk < 0)
			clear_bit(In_sync, &rdev->flags);
		else {
			if (sysfs_link_rdev(mddev, rdev))
				printk(KERN_WARNING "md: cannot register rd%d"
				       " for %s after level change\n",
				       rdev->raid_disk, mdname(mddev));
		}
	}

	if (pers->sync_request == NULL) {
		/* this is now an array without redundancy, so
		 * it must always be in_sync
		 */
		mddev->in_sync = 1;
		del_timer_sync(&mddev->safemode_timer);
	}
	blk_set_stacking_limits(&mddev->queue->limits);
	pers->run(mddev);
	set_bit(MD_CHANGE_DEVS, &mddev->flags);
	mddev_resume(mddev);
	if (!mddev->thread)
		md_update_sb(mddev, 1);
	sysfs_notify(&mddev->kobj, NULL, "level");
	md_new_event(mddev);
	rv = len;
out_unlock:
	mddev_unlock(mddev);
	return rv;
}

static struct md_sysfs_entry md_level =
__ATTR(level, S_IRUGO|S_IWUSR, level_show, level_store);

static ssize_t
layout_show(struct mddev *mddev, char *page)
{
	/* just a number, not meaningful for all levels */
	if (mddev->reshape_position != MaxSector &&
	    mddev->layout != mddev->new_layout)
		return sprintf(page, "%d (%d)\n",
			       mddev->new_layout, mddev->layout);
	return sprintf(page, "%d\n", mddev->layout);
}

static ssize_t
layout_store(struct mddev *mddev, const char *buf, size_t len)
{
	char *e;
	unsigned long n = simple_strtoul(buf, &e, 10);
	int err;

	if (!*buf || (*e && *e != '\n'))
		return -EINVAL;
	err = mddev_lock(mddev);
	if (err)
		return err;

	if (mddev->pers) {
		if (mddev->pers->check_reshape == NULL)
			err = -EBUSY;
		else if (mddev->ro)
			err = -EROFS;
		else {
			mddev->new_layout = n;
			err = mddev->pers->check_reshape(mddev);
			if (err)
				mddev->new_layout = mddev->layout;
		}
	} else {
		mddev->new_layout = n;
		if (mddev->reshape_position == MaxSector)
			mddev->layout = n;
	}
	mddev_unlock(mddev);
	return err ?: len;
}
static struct md_sysfs_entry md_layout =
__ATTR(layout, S_IRUGO|S_IWUSR, layout_show, layout_store);

static ssize_t
raid_disks_show(struct mddev *mddev, char *page)
{
	if (mddev->raid_disks == 0)
		return 0;
	if (mddev->reshape_position != MaxSector &&
	    mddev->delta_disks != 0)
		return sprintf(page, "%d (%d)\n", mddev->raid_disks,
			       mddev->raid_disks - mddev->delta_disks);
	return sprintf(page, "%d\n", mddev->raid_disks);
}

static int update_raid_disks(struct mddev *mddev, int raid_disks);

static ssize_t
raid_disks_store(struct mddev *mddev, const char *buf, size_t len)
{
	char *e;
	int err;
	unsigned long n = simple_strtoul(buf, &e, 10);

	if (!*buf || (*e && *e != '\n'))
		return -EINVAL;

	err = mddev_lock(mddev);
	if (err)
		return err;
	if (mddev->pers)
		err = update_raid_disks(mddev, n);
	else if (mddev->reshape_position != MaxSector) {
		struct md_rdev *rdev;
		int olddisks = mddev->raid_disks - mddev->delta_disks;

		err = -EINVAL;
		rdev_for_each(rdev, mddev) {
			if (olddisks < n &&
			    rdev->data_offset < rdev->new_data_offset)
				goto out_unlock;
			if (olddisks > n &&
			    rdev->data_offset > rdev->new_data_offset)
				goto out_unlock;
		}
		err = 0;
		mddev->delta_disks = n - olddisks;
		mddev->raid_disks = n;
		mddev->reshape_backwards = (mddev->delta_disks < 0);
	} else
		mddev->raid_disks = n;
out_unlock:
	mddev_unlock(mddev);
	return err ? err : len;
}
static struct md_sysfs_entry md_raid_disks =
__ATTR(raid_disks, S_IRUGO|S_IWUSR, raid_disks_show, raid_disks_store);

static ssize_t
chunk_size_show(struct mddev *mddev, char *page)
{
	if (mddev->reshape_position != MaxSector &&
	    mddev->chunk_sectors != mddev->new_chunk_sectors)
		return sprintf(page, "%d (%d)\n",
			       mddev->new_chunk_sectors << 9,
			       mddev->chunk_sectors << 9);
	return sprintf(page, "%d\n", mddev->chunk_sectors << 9);
}

static ssize_t
chunk_size_store(struct mddev *mddev, const char *buf, size_t len)
{
	int err;
	char *e;
	unsigned long n = simple_strtoul(buf, &e, 10);

	if (!*buf || (*e && *e != '\n'))
		return -EINVAL;

	err = mddev_lock(mddev);
	if (err)
		return err;
	if (mddev->pers) {
		if (mddev->pers->check_reshape == NULL)
			err = -EBUSY;
		else if (mddev->ro)
			err = -EROFS;
		else {
			mddev->new_chunk_sectors = n >> 9;
			err = mddev->pers->check_reshape(mddev);
			if (err)
				mddev->new_chunk_sectors = mddev->chunk_sectors;
		}
	} else {
		mddev->new_chunk_sectors = n >> 9;
		if (mddev->reshape_position == MaxSector)
			mddev->chunk_sectors = n >> 9;
	}
	mddev_unlock(mddev);
	return err ?: len;
}
static struct md_sysfs_entry md_chunk_size =
__ATTR(chunk_size, S_IRUGO|S_IWUSR, chunk_size_show, chunk_size_store);

static ssize_t
resync_start_show(struct mddev *mddev, char *page)
{
	if (mddev->recovery_cp == MaxSector)
		return sprintf(page, "none\n");
	return sprintf(page, "%llu\n", (unsigned long long)mddev->recovery_cp);
}

static ssize_t
resync_start_store(struct mddev *mddev, const char *buf, size_t len)
{
	int err;
	char *e;
	unsigned long long n = simple_strtoull(buf, &e, 10);

	err = mddev_lock(mddev);
	if (err)
		return err;
	if (mddev->pers && !test_bit(MD_RECOVERY_FROZEN, &mddev->recovery))
		err = -EBUSY;
	else if (cmd_match(buf, "none"))
		n = MaxSector;
	else if (!*buf || (*e && *e != '\n'))
		err = -EINVAL;

	if (!err) {
		mddev->recovery_cp = n;
		if (mddev->pers)
			set_bit(MD_CHANGE_CLEAN, &mddev->flags);
	}
	mddev_unlock(mddev);
	return err ?: len;
}
static struct md_sysfs_entry md_resync_start =
__ATTR(resync_start, S_IRUGO|S_IWUSR, resync_start_show, resync_start_store);

/*
 * The array state can be:
 *
 * clear
 *     No devices, no size, no level
 *     Equivalent to STOP_ARRAY ioctl
 * inactive
 *     May have some settings, but array is not active
 *        all IO results in error
 *     When written, doesn't tear down array, but just stops it
 * suspended (not supported yet)
 *     All IO requests will block. The array can be reconfigured.
 *     Writing this, if accepted, will block until array is quiescent
 * readonly
 *     no resync can happen.  no superblocks get written.
 *     write requests fail
 * read-auto
 *     like readonly, but behaves like 'clean' on a write request.
 *
 * clean - no pending writes, but otherwise active.
 *     When written to inactive array, starts without resync
 *     If a write request arrives then
 *       if metadata is known, mark 'dirty' and switch to 'active'.
 *       if not known, block and switch to write-pending
 *     If written to an active array that has pending writes, then fails.
 * active
 *     fully active: IO and resync can be happening.
 *     When written to inactive array, starts with resync
 *
 * write-pending
 *     clean, but writes are blocked waiting for 'active' to be written.
 *
 * active-idle
 *     like active, but no writes have been seen for a while (100msec).
 *
 */
enum array_state { clear, inactive, suspended, readonly, read_auto, clean, active,
		   write_pending, active_idle, bad_word};
static char *array_states[] = {
	"clear", "inactive", "suspended", "readonly", "read-auto", "clean", "active",
	"write-pending", "active-idle", NULL };

static int match_word(const char *word, char **list)
{
	int n;
	for (n=0; list[n]; n++)
		if (cmd_match(word, list[n]))
			break;
	return n;
}

static ssize_t
array_state_show(struct mddev *mddev, char *page)
{
	enum array_state st = inactive;

	if (mddev->pers)
		switch(mddev->ro) {
		case 1:
			st = readonly;
			break;
		case 2:
			st = read_auto;
			break;
		case 0:
			if (mddev->in_sync)
				st = clean;
			else if (test_bit(MD_CHANGE_PENDING, &mddev->flags))
				st = write_pending;
			else if (mddev->safemode)
				st = active_idle;
			else
				st = active;
		}
	else {
		if (list_empty(&mddev->disks) &&
		    mddev->raid_disks == 0 &&
		    mddev->dev_sectors == 0)
			st = clear;
		else
			st = inactive;
	}
	return sprintf(page, "%s\n", array_states[st]);
}

static int do_md_stop(struct mddev *mddev, int ro, struct block_device *bdev);
static int md_set_readonly(struct mddev *mddev, struct block_device *bdev);
static int do_md_run(struct mddev *mddev);
static int restart_array(struct mddev *mddev);

static ssize_t
array_state_store(struct mddev *mddev, const char *buf, size_t len)
{
	int err;
	enum array_state st = match_word(buf, array_states);

	if (mddev->pers && (st == active || st == clean) && mddev->ro != 1) {
		/* don't take reconfig_mutex when toggling between
		 * clean and active
		 */
		spin_lock(&mddev->lock);
		if (st == active) {
			restart_array(mddev);
			clear_bit(MD_CHANGE_PENDING, &mddev->flags);
			wake_up(&mddev->sb_wait);
			err = 0;
		} else /* st == clean */ {
			restart_array(mddev);
			if (atomic_read(&mddev->writes_pending) == 0) {
				if (mddev->in_sync == 0) {
					mddev->in_sync = 1;
					if (mddev->safemode == 1)
						mddev->safemode = 0;
					set_bit(MD_CHANGE_CLEAN, &mddev->flags);
				}
				err = 0;
			} else
				err = -EBUSY;
		}
		spin_unlock(&mddev->lock);
		return err;
	}
	err = mddev_lock(mddev);
	if (err)
		return err;
	err = -EINVAL;
	switch(st) {
	case bad_word:
		break;
	case clear:
		/* stopping an active array */
		err = do_md_stop(mddev, 0, NULL);
		break;
	case inactive:
		/* stopping an active array */
		if (mddev->pers)
			err = do_md_stop(mddev, 2, NULL);
		else
			err = 0; /* already inactive */
		break;
	case suspended:
		break; /* not supported yet */
	case readonly:
		if (mddev->pers)
			err = md_set_readonly(mddev, NULL);
		else {
			mddev->ro = 1;
			set_disk_ro(mddev->gendisk, 1);
			err = do_md_run(mddev);
		}
		break;
	case read_auto:
		if (mddev->pers) {
			if (mddev->ro == 0)
				err = md_set_readonly(mddev, NULL);
			else if (mddev->ro == 1)
				err = restart_array(mddev);
			if (err == 0) {
				mddev->ro = 2;
				set_disk_ro(mddev->gendisk, 0);
			}
		} else {
			mddev->ro = 2;
			err = do_md_run(mddev);
		}
		break;
	case clean:
		if (mddev->pers) {
			restart_array(mddev);
			spin_lock(&mddev->lock);
			if (atomic_read(&mddev->writes_pending) == 0) {
				if (mddev->in_sync == 0) {
					mddev->in_sync = 1;
					if (mddev->safemode == 1)
						mddev->safemode = 0;
					set_bit(MD_CHANGE_CLEAN, &mddev->flags);
				}
				err = 0;
			} else
				err = -EBUSY;
			spin_unlock(&mddev->lock);
		} else
			err = -EINVAL;
		break;
	case active:
		if (mddev->pers) {
			restart_array(mddev);
			clear_bit(MD_CHANGE_PENDING, &mddev->flags);
			wake_up(&mddev->sb_wait);
			err = 0;
		} else {
			mddev->ro = 0;
			set_disk_ro(mddev->gendisk, 0);
			err = do_md_run(mddev);
		}
		break;
	case write_pending:
	case active_idle:
		/* these cannot be set */
		break;
	}

	if (!err) {
		if (mddev->hold_active == UNTIL_IOCTL)
			mddev->hold_active = 0;
		sysfs_notify_dirent_safe(mddev->sysfs_state);
	}
	mddev_unlock(mddev);
	return err ?: len;
}
static struct md_sysfs_entry md_array_state =
__ATTR(array_state, S_IRUGO|S_IWUSR, array_state_show, array_state_store);

static ssize_t
max_corrected_read_errors_show(struct mddev *mddev, char *page) {
	return sprintf(page, "%d\n",
		       atomic_read(&mddev->max_corr_read_errors));
}

static ssize_t
max_corrected_read_errors_store(struct mddev *mddev, const char *buf, size_t len)
{
	char *e;
	unsigned long n = simple_strtoul(buf, &e, 10);

	if (*buf && (*e == 0 || *e == '\n')) {
		atomic_set(&mddev->max_corr_read_errors, n);
		return len;
	}
	return -EINVAL;
}

static struct md_sysfs_entry max_corr_read_errors =
__ATTR(max_read_errors, S_IRUGO|S_IWUSR, max_corrected_read_errors_show,
	max_corrected_read_errors_store);

static ssize_t
null_show(struct mddev *mddev, char *page)
{
	return -EINVAL;
}

static ssize_t
new_dev_store(struct mddev *mddev, const char *buf, size_t len)
{
	/* buf must be %d:%d\n? giving major and minor numbers */
	/* The new device is added to the array.
	 * If the array has a persistent superblock, we read the
	 * superblock to initialise info and check validity.
	 * Otherwise, only checking done is that in bind_rdev_to_array,
	 * which mainly checks size.
	 */
	char *e;
	int major = simple_strtoul(buf, &e, 10);
	int minor;
	dev_t dev;
	struct md_rdev *rdev;
	int err;

	if (!*buf || *e != ':' || !e[1] || e[1] == '\n')
		return -EINVAL;
	minor = simple_strtoul(e+1, &e, 10);
	if (*e && *e != '\n')
		return -EINVAL;
	dev = MKDEV(major, minor);
	if (major != MAJOR(dev) ||
	    minor != MINOR(dev))
		return -EOVERFLOW;

	flush_workqueue(md_misc_wq);

	err = mddev_lock(mddev);
	if (err)
		return err;
	if (mddev->persistent) {
		rdev = md_import_device(dev, mddev->major_version,
					mddev->minor_version);
		if (!IS_ERR(rdev) && !list_empty(&mddev->disks)) {
			struct md_rdev *rdev0
				= list_entry(mddev->disks.next,
					     struct md_rdev, same_set);
			err = super_types[mddev->major_version]
				.load_super(rdev, rdev0, mddev->minor_version);
			if (err < 0)
				goto out;
		}
	} else if (mddev->external)
		rdev = md_import_device(dev, -2, -1);
	else
		rdev = md_import_device(dev, -1, -1);

	if (IS_ERR(rdev))
		return PTR_ERR(rdev);
	err = bind_rdev_to_array(rdev, mddev);
 out:
	if (err)
		export_rdev(rdev);
	mddev_unlock(mddev);
	return err ? err : len;
}

static struct md_sysfs_entry md_new_device =
__ATTR(new_dev, S_IWUSR, null_show, new_dev_store);

static ssize_t
bitmap_store(struct mddev *mddev, const char *buf, size_t len)
{
	char *end;
	unsigned long chunk, end_chunk;
	int err;

	err = mddev_lock(mddev);
	if (err)
		return err;
	if (!mddev->bitmap)
		goto out;
	/* buf should be <chunk> <chunk> ... or <chunk>-<chunk> ... (range) */
	while (*buf) {
		chunk = end_chunk = simple_strtoul(buf, &end, 0);
		if (buf == end) break;
		if (*end == '-') { /* range */
			buf = end + 1;
			end_chunk = simple_strtoul(buf, &end, 0);
			if (buf == end) break;
		}
		if (*end && !isspace(*end)) break;
		bitmap_dirty_bits(mddev->bitmap, chunk, end_chunk);
		buf = skip_spaces(end);
	}
	bitmap_unplug(mddev->bitmap); /* flush the bits to disk */
out:
	mddev_unlock(mddev);
	return len;
}

static struct md_sysfs_entry md_bitmap =
__ATTR(bitmap_set_bits, S_IWUSR, null_show, bitmap_store);

static ssize_t
size_show(struct mddev *mddev, char *page)
{
	return sprintf(page, "%llu\n",
		(unsigned long long)mddev->dev_sectors / 2);
}

static int update_size(struct mddev *mddev, sector_t num_sectors);

static ssize_t
size_store(struct mddev *mddev, const char *buf, size_t len)
{
	/* If array is inactive, we can reduce the component size, but
	 * not increase it (except from 0).
	 * If array is active, we can try an on-line resize
	 */
	sector_t sectors;
	int err = strict_blocks_to_sectors(buf, &sectors);

	if (err < 0)
		return err;
	err = mddev_lock(mddev);
	if (err)
		return err;
	if (mddev->pers) {
		err = update_size(mddev, sectors);
		md_update_sb(mddev, 1);
	} else {
		if (mddev->dev_sectors == 0 ||
		    mddev->dev_sectors > sectors)
			mddev->dev_sectors = sectors;
		else
			err = -ENOSPC;
	}
	mddev_unlock(mddev);
	return err ? err : len;
}

static struct md_sysfs_entry md_size =
__ATTR(component_size, S_IRUGO|S_IWUSR, size_show, size_store);

/* Metadata version.
 * This is one of
 *   'none' for arrays with no metadata (good luck...)
 *   'external' for arrays with externally managed metadata,
 * or N.M for internally known formats
 */
static ssize_t
metadata_show(struct mddev *mddev, char *page)
{
	if (mddev->persistent)
		return sprintf(page, "%d.%d\n",
			       mddev->major_version, mddev->minor_version);
	else if (mddev->external)
		return sprintf(page, "external:%s\n", mddev->metadata_type);
	else
		return sprintf(page, "none\n");
}

static ssize_t
metadata_store(struct mddev *mddev, const char *buf, size_t len)
{
	int major, minor;
	char *e;
	int err;
	/* Changing the details of 'external' metadata is
	 * always permitted.  Otherwise there must be
	 * no devices attached to the array.
	 */

	err = mddev_lock(mddev);
	if (err)
		return err;
	err = -EBUSY;
	if (mddev->external && strncmp(buf, "external:", 9) == 0)
		;
	else if (!list_empty(&mddev->disks))
		goto out_unlock;

	err = 0;
	if (cmd_match(buf, "none")) {
		mddev->persistent = 0;
		mddev->external = 0;
		mddev->major_version = 0;
		mddev->minor_version = 90;
		goto out_unlock;
	}
	if (strncmp(buf, "external:", 9) == 0) {
		size_t namelen = len-9;
		if (namelen >= sizeof(mddev->metadata_type))
			namelen = sizeof(mddev->metadata_type)-1;
		strncpy(mddev->metadata_type, buf+9, namelen);
		mddev->metadata_type[namelen] = 0;
		if (namelen && mddev->metadata_type[namelen-1] == '\n')
			mddev->metadata_type[--namelen] = 0;
		mddev->persistent = 0;
		mddev->external = 1;
		mddev->major_version = 0;
		mddev->minor_version = 90;
		goto out_unlock;
	}
	major = simple_strtoul(buf, &e, 10);
	err = -EINVAL;
	if (e==buf || *e != '.')
		goto out_unlock;
	buf = e+1;
	minor = simple_strtoul(buf, &e, 10);
	if (e==buf || (*e && *e != '\n') )
		goto out_unlock;
	err = -ENOENT;
	if (major >= ARRAY_SIZE(super_types) || super_types[major].name == NULL)
		goto out_unlock;
	mddev->major_version = major;
	mddev->minor_version = minor;
	mddev->persistent = 1;
	mddev->external = 0;
	err = 0;
out_unlock:
	mddev_unlock(mddev);
	return err ?: len;
}

static struct md_sysfs_entry md_metadata =
__ATTR(metadata_version, S_IRUGO|S_IWUSR, metadata_show, metadata_store);

static ssize_t
action_show(struct mddev *mddev, char *page)
{
	char *type = "idle";
	unsigned long recovery = mddev->recovery;
	if (test_bit(MD_RECOVERY_FROZEN, &recovery))
		type = "frozen";
	else if (test_bit(MD_RECOVERY_RUNNING, &recovery) ||
	    (!mddev->ro && test_bit(MD_RECOVERY_NEEDED, &recovery))) {
		if (test_bit(MD_RECOVERY_RESHAPE, &recovery))
			type = "reshape";
		else if (test_bit(MD_RECOVERY_SYNC, &recovery)) {
			if (!test_bit(MD_RECOVERY_REQUESTED, &recovery))
				type = "resync";
			else if (test_bit(MD_RECOVERY_CHECK, &recovery))
				type = "check";
			else
				type = "repair";
		} else if (test_bit(MD_RECOVERY_RECOVER, &recovery))
			type = "recover";
	}
	return sprintf(page, "%s\n", type);
}

static ssize_t
action_store(struct mddev *mddev, const char *page, size_t len)
{
	if (!mddev->pers || !mddev->pers->sync_request)
		return -EINVAL;

	if (cmd_match(page, "frozen"))
		set_bit(MD_RECOVERY_FROZEN, &mddev->recovery);
	else
		clear_bit(MD_RECOVERY_FROZEN, &mddev->recovery);

	if (cmd_match(page, "idle") || cmd_match(page, "frozen")) {
		flush_workqueue(md_misc_wq);
		if (mddev->sync_thread) {
			set_bit(MD_RECOVERY_INTR, &mddev->recovery);
			if (mddev_lock(mddev) == 0) {
				md_reap_sync_thread(mddev);
				mddev_unlock(mddev);
			}
		}
	} else if (test_bit(MD_RECOVERY_RUNNING, &mddev->recovery) ||
		   test_bit(MD_RECOVERY_NEEDED, &mddev->recovery))
		return -EBUSY;
	else if (cmd_match(page, "resync"))
		set_bit(MD_RECOVERY_NEEDED, &mddev->recovery);
	else if (cmd_match(page, "recover")) {
		set_bit(MD_RECOVERY_RECOVER, &mddev->recovery);
		set_bit(MD_RECOVERY_NEEDED, &mddev->recovery);
	} else if (cmd_match(page, "reshape")) {
		int err;
		if (mddev->pers->start_reshape == NULL)
			return -EINVAL;
		err = mddev_lock(mddev);
		if (!err) {
			err = mddev->pers->start_reshape(mddev);
			mddev_unlock(mddev);
		}
		if (err)
			return err;
		sysfs_notify(&mddev->kobj, NULL, "degraded");
	} else {
		if (cmd_match(page, "check"))
			set_bit(MD_RECOVERY_CHECK, &mddev->recovery);
		else if (!cmd_match(page, "repair"))
			return -EINVAL;
		set_bit(MD_RECOVERY_REQUESTED, &mddev->recovery);
		set_bit(MD_RECOVERY_SYNC, &mddev->recovery);
	}
	if (mddev->ro == 2) {
		/* A write to sync_action is enough to justify
		 * canceling read-auto mode
		 */
		mddev->ro = 0;
		md_wakeup_thread(mddev->sync_thread);
	}
	set_bit(MD_RECOVERY_NEEDED, &mddev->recovery);
	md_wakeup_thread(mddev->thread);
	sysfs_notify_dirent_safe(mddev->sysfs_action);
	return len;
}

static struct md_sysfs_entry md_scan_mode =
__ATTR(sync_action, S_IRUGO|S_IWUSR, action_show, action_store);

static ssize_t
last_sync_action_show(struct mddev *mddev, char *page)
{
	return sprintf(page, "%s\n", mddev->last_sync_action);
}

static struct md_sysfs_entry md_last_scan_mode = __ATTR_RO(last_sync_action);

static ssize_t
mismatch_cnt_show(struct mddev *mddev, char *page)
{
	return sprintf(page, "%llu\n",
		       (unsigned long long)
		       atomic64_read(&mddev->resync_mismatches));
}

static struct md_sysfs_entry md_mismatches = __ATTR_RO(mismatch_cnt);

static ssize_t
sync_min_show(struct mddev *mddev, char *page)
{
	return sprintf(page, "%d (%s)\n", speed_min(mddev),
		       mddev->sync_speed_min ? "local": "system");
}

static ssize_t
sync_min_store(struct mddev *mddev, const char *buf, size_t len)
{
	int min;
	char *e;
	if (strncmp(buf, "system", 6)==0) {
		mddev->sync_speed_min = 0;
		return len;
	}
	min = simple_strtoul(buf, &e, 10);
	if (buf == e || (*e && *e != '\n') || min <= 0)
		return -EINVAL;
	mddev->sync_speed_min = min;
	return len;
}

static struct md_sysfs_entry md_sync_min =
__ATTR(sync_speed_min, S_IRUGO|S_IWUSR, sync_min_show, sync_min_store);

static ssize_t
sync_max_show(struct mddev *mddev, char *page)
{
	return sprintf(page, "%d (%s)\n", speed_max(mddev),
		       mddev->sync_speed_max ? "local": "system");
}

static ssize_t
sync_max_store(struct mddev *mddev, const char *buf, size_t len)
{
	int max;
	char *e;
	if (strncmp(buf, "system", 6)==0) {
		mddev->sync_speed_max = 0;
		return len;
	}
	max = simple_strtoul(buf, &e, 10);
	if (buf == e || (*e && *e != '\n') || max <= 0)
		return -EINVAL;
	mddev->sync_speed_max = max;
	return len;
}

static struct md_sysfs_entry md_sync_max =
__ATTR(sync_speed_max, S_IRUGO|S_IWUSR, sync_max_show, sync_max_store);

static ssize_t
degraded_show(struct mddev *mddev, char *page)
{
	return sprintf(page, "%d\n", mddev->degraded);
}
static struct md_sysfs_entry md_degraded = __ATTR_RO(degraded);

static ssize_t
sync_force_parallel_show(struct mddev *mddev, char *page)
{
	return sprintf(page, "%d\n", mddev->parallel_resync);
}

static ssize_t
sync_force_parallel_store(struct mddev *mddev, const char *buf, size_t len)
{
	long n;

	if (kstrtol(buf, 10, &n))
		return -EINVAL;

	if (n != 0 && n != 1)
		return -EINVAL;

	mddev->parallel_resync = n;

	if (mddev->sync_thread)
		wake_up(&resync_wait);

	return len;
}

/* force parallel resync, even with shared block devices */
static struct md_sysfs_entry md_sync_force_parallel =
__ATTR(sync_force_parallel, S_IRUGO|S_IWUSR,
       sync_force_parallel_show, sync_force_parallel_store);

static ssize_t
sync_speed_show(struct mddev *mddev, char *page)
{
	unsigned long resync, dt, db;
	if (mddev->curr_resync == 0)
		return sprintf(page, "none\n");
	resync = mddev->curr_mark_cnt - atomic_read(&mddev->recovery_active);
	dt = (jiffies - mddev->resync_mark) / HZ;
	if (!dt) dt++;
	db = resync - mddev->resync_mark_cnt;
	return sprintf(page, "%lu\n", db/dt/2); /* K/sec */
}

static struct md_sysfs_entry md_sync_speed = __ATTR_RO(sync_speed);

static ssize_t
sync_completed_show(struct mddev *mddev, char *page)
{
	unsigned long long max_sectors, resync;

	if (!test_bit(MD_RECOVERY_RUNNING, &mddev->recovery))
		return sprintf(page, "none\n");

	if (mddev->curr_resync == 1 ||
	    mddev->curr_resync == 2)
		return sprintf(page, "delayed\n");

	if (test_bit(MD_RECOVERY_SYNC, &mddev->recovery) ||
	    test_bit(MD_RECOVERY_RESHAPE, &mddev->recovery))
		max_sectors = mddev->resync_max_sectors;
	else
		max_sectors = mddev->dev_sectors;

	resync = mddev->curr_resync_completed;
	return sprintf(page, "%llu / %llu\n", resync, max_sectors);
}

static struct md_sysfs_entry md_sync_completed = __ATTR_RO(sync_completed);

static ssize_t
min_sync_show(struct mddev *mddev, char *page)
{
	return sprintf(page, "%llu\n",
		       (unsigned long long)mddev->resync_min);
}
static ssize_t
min_sync_store(struct mddev *mddev, const char *buf, size_t len)
{
	unsigned long long min;
	int err;
	int chunk;

	if (kstrtoull(buf, 10, &min))
		return -EINVAL;

	spin_lock(&mddev->lock);
	err = -EINVAL;
	if (min > mddev->resync_max)
		goto out_unlock;

	err = -EBUSY;
	if (test_bit(MD_RECOVERY_RUNNING, &mddev->recovery))
		goto out_unlock;

	/* Must be a multiple of chunk_size */
	chunk = mddev->chunk_sectors;
	if (chunk) {
		sector_t temp = min;

		err = -EINVAL;
		if (sector_div(temp, chunk))
			goto out_unlock;
	}
	mddev->resync_min = min;
	err = 0;

out_unlock:
	spin_unlock(&mddev->lock);
	return err ?: len;
}

static struct md_sysfs_entry md_min_sync =
__ATTR(sync_min, S_IRUGO|S_IWUSR, min_sync_show, min_sync_store);

static ssize_t
max_sync_show(struct mddev *mddev, char *page)
{
	if (mddev->resync_max == MaxSector)
		return sprintf(page, "max\n");
	else
		return sprintf(page, "%llu\n",
			       (unsigned long long)mddev->resync_max);
}
static ssize_t
max_sync_store(struct mddev *mddev, const char *buf, size_t len)
{
	int err;
	spin_lock(&mddev->lock);
	if (strncmp(buf, "max", 3) == 0)
		mddev->resync_max = MaxSector;
	else {
		unsigned long long max;
		int chunk;

		err = -EINVAL;
		if (kstrtoull(buf, 10, &max))
			goto out_unlock;
		if (max < mddev->resync_min)
			goto out_unlock;

		err = -EBUSY;
		if (max < mddev->resync_max &&
		    mddev->ro == 0 &&
		    test_bit(MD_RECOVERY_RUNNING, &mddev->recovery))
			goto out_unlock;

		/* Must be a multiple of chunk_size */
		chunk = mddev->chunk_sectors;
		if (chunk) {
			sector_t temp = max;

			err = -EINVAL;
			if (sector_div(temp, chunk))
				goto out_unlock;
		}
		mddev->resync_max = max;
	}
	wake_up(&mddev->recovery_wait);
	err = 0;
out_unlock:
	spin_unlock(&mddev->lock);
	return err ?: len;
}

static struct md_sysfs_entry md_max_sync =
__ATTR(sync_max, S_IRUGO|S_IWUSR, max_sync_show, max_sync_store);

static ssize_t
suspend_lo_show(struct mddev *mddev, char *page)
{
	return sprintf(page, "%llu\n", (unsigned long long)mddev->suspend_lo);
}

static ssize_t
suspend_lo_store(struct mddev *mddev, const char *buf, size_t len)
{
	char *e;
	unsigned long long new = simple_strtoull(buf, &e, 10);
	unsigned long long old;
	int err;

	if (buf == e || (*e && *e != '\n'))
		return -EINVAL;

	err = mddev_lock(mddev);
	if (err)
		return err;
	err = -EINVAL;
	if (mddev->pers == NULL ||
	    mddev->pers->quiesce == NULL)
		goto unlock;
	old = mddev->suspend_lo;
	mddev->suspend_lo = new;
	if (new >= old)
		/* Shrinking suspended region */
		mddev->pers->quiesce(mddev, 2);
	else {
		/* Expanding suspended region - need to wait */
		mddev->pers->quiesce(mddev, 1);
		mddev->pers->quiesce(mddev, 0);
	}
	err = 0;
unlock:
	mddev_unlock(mddev);
	return err ?: len;
}
static struct md_sysfs_entry md_suspend_lo =
__ATTR(suspend_lo, S_IRUGO|S_IWUSR, suspend_lo_show, suspend_lo_store);

static ssize_t
suspend_hi_show(struct mddev *mddev, char *page)
{
	return sprintf(page, "%llu\n", (unsigned long long)mddev->suspend_hi);
}

static ssize_t
suspend_hi_store(struct mddev *mddev, const char *buf, size_t len)
{
	char *e;
	unsigned long long new = simple_strtoull(buf, &e, 10);
	unsigned long long old;
	int err;

	if (buf == e || (*e && *e != '\n'))
		return -EINVAL;

	err = mddev_lock(mddev);
	if (err)
		return err;
	err = -EINVAL;
	if (mddev->pers == NULL ||
	    mddev->pers->quiesce == NULL)
		goto unlock;
	old = mddev->suspend_hi;
	mddev->suspend_hi = new;
	if (new <= old)
		/* Shrinking suspended region */
		mddev->pers->quiesce(mddev, 2);
	else {
		/* Expanding suspended region - need to wait */
		mddev->pers->quiesce(mddev, 1);
		mddev->pers->quiesce(mddev, 0);
	}
	err = 0;
unlock:
	mddev_unlock(mddev);
	return err ?: len;
}
static struct md_sysfs_entry md_suspend_hi =
__ATTR(suspend_hi, S_IRUGO|S_IWUSR, suspend_hi_show, suspend_hi_store);

static ssize_t
reshape_position_show(struct mddev *mddev, char *page)
{
	if (mddev->reshape_position != MaxSector)
		return sprintf(page, "%llu\n",
			       (unsigned long long)mddev->reshape_position);
	strcpy(page, "none\n");
	return 5;
}

static ssize_t
reshape_position_store(struct mddev *mddev, const char *buf, size_t len)
{
	struct md_rdev *rdev;
	char *e;
	int err;
	unsigned long long new = simple_strtoull(buf, &e, 10);

	if (buf == e || (*e && *e != '\n'))
		return -EINVAL;
	err = mddev_lock(mddev);
	if (err)
		return err;
	err = -EBUSY;
	if (mddev->pers)
		goto unlock;
	mddev->reshape_position = new;
	mddev->delta_disks = 0;
	mddev->reshape_backwards = 0;
	mddev->new_level = mddev->level;
	mddev->new_layout = mddev->layout;
	mddev->new_chunk_sectors = mddev->chunk_sectors;
	rdev_for_each(rdev, mddev)
		rdev->new_data_offset = rdev->data_offset;
	err = 0;
unlock:
	mddev_unlock(mddev);
	return err ?: len;
}

static struct md_sysfs_entry md_reshape_position =
__ATTR(reshape_position, S_IRUGO|S_IWUSR, reshape_position_show,
       reshape_position_store);

static ssize_t
reshape_direction_show(struct mddev *mddev, char *page)
{
	return sprintf(page, "%s\n",
		       mddev->reshape_backwards ? "backwards" : "forwards");
}

static ssize_t
reshape_direction_store(struct mddev *mddev, const char *buf, size_t len)
{
	int backwards = 0;
	int err;

	if (cmd_match(buf, "forwards"))
		backwards = 0;
	else if (cmd_match(buf, "backwards"))
		backwards = 1;
	else
		return -EINVAL;
	if (mddev->reshape_backwards == backwards)
		return len;

	err = mddev_lock(mddev);
	if (err)
		return err;
	/* check if we are allowed to change */
	if (mddev->delta_disks)
		err = -EBUSY;
	else if (mddev->persistent &&
	    mddev->major_version == 0)
		err =  -EINVAL;
	else
		mddev->reshape_backwards = backwards;
	mddev_unlock(mddev);
	return err ?: len;
}

static struct md_sysfs_entry md_reshape_direction =
__ATTR(reshape_direction, S_IRUGO|S_IWUSR, reshape_direction_show,
       reshape_direction_store);

static ssize_t
array_size_show(struct mddev *mddev, char *page)
{
	if (mddev->external_size)
		return sprintf(page, "%llu\n",
			       (unsigned long long)mddev->array_sectors/2);
	else
		return sprintf(page, "default\n");
}

static ssize_t
array_size_store(struct mddev *mddev, const char *buf, size_t len)
{
	sector_t sectors;
	int err;

	err = mddev_lock(mddev);
	if (err)
		return err;

	if (strncmp(buf, "default", 7) == 0) {
		if (mddev->pers)
			sectors = mddev->pers->size(mddev, 0, 0);
		else
			sectors = mddev->array_sectors;

		mddev->external_size = 0;
	} else {
		if (strict_blocks_to_sectors(buf, &sectors) < 0)
			err = -EINVAL;
		else if (mddev->pers && mddev->pers->size(mddev, 0, 0) < sectors)
			err = -E2BIG;
		else
			mddev->external_size = 1;
	}

	if (!err) {
		mddev->array_sectors = sectors;
		if (mddev->pers) {
			set_capacity(mddev->gendisk, mddev->array_sectors);
			revalidate_disk(mddev->gendisk);
		}
	}
	mddev_unlock(mddev);
	return err ?: len;
}

static struct md_sysfs_entry md_array_size =
__ATTR(array_size, S_IRUGO|S_IWUSR, array_size_show,
       array_size_store);

static struct attribute *md_default_attrs[] = {
	&md_level.attr,
	&md_layout.attr,
	&md_raid_disks.attr,
	&md_chunk_size.attr,
	&md_size.attr,
	&md_resync_start.attr,
	&md_metadata.attr,
	&md_new_device.attr,
	&md_safe_delay.attr,
	&md_array_state.attr,
	&md_reshape_position.attr,
	&md_reshape_direction.attr,
	&md_array_size.attr,
	&max_corr_read_errors.attr,
	NULL,
};

static struct attribute *md_redundancy_attrs[] = {
	&md_scan_mode.attr,
	&md_last_scan_mode.attr,
	&md_mismatches.attr,
	&md_sync_min.attr,
	&md_sync_max.attr,
	&md_sync_speed.attr,
	&md_sync_force_parallel.attr,
	&md_sync_completed.attr,
	&md_min_sync.attr,
	&md_max_sync.attr,
	&md_suspend_lo.attr,
	&md_suspend_hi.attr,
	&md_bitmap.attr,
	&md_degraded.attr,
	NULL,
};
static struct attribute_group md_redundancy_group = {
	.name = NULL,
	.attrs = md_redundancy_attrs,
};

static ssize_t
md_attr_show(struct kobject *kobj, struct attribute *attr, char *page)
{
	struct md_sysfs_entry *entry = container_of(attr, struct md_sysfs_entry, attr);
	struct mddev *mddev = container_of(kobj, struct mddev, kobj);
	ssize_t rv;

	if (!entry->show)
		return -EIO;
	spin_lock(&all_mddevs_lock);
	if (list_empty(&mddev->all_mddevs)) {
		spin_unlock(&all_mddevs_lock);
		return -EBUSY;
	}
	mddev_get(mddev);
	spin_unlock(&all_mddevs_lock);

	rv = entry->show(mddev, page);
	mddev_put(mddev);
	return rv;
}

static ssize_t
md_attr_store(struct kobject *kobj, struct attribute *attr,
	      const char *page, size_t length)
{
	struct md_sysfs_entry *entry = container_of(attr, struct md_sysfs_entry, attr);
	struct mddev *mddev = container_of(kobj, struct mddev, kobj);
	ssize_t rv;

	if (!entry->store)
		return -EIO;
	if (!capable(CAP_SYS_ADMIN))
		return -EACCES;
	spin_lock(&all_mddevs_lock);
	if (list_empty(&mddev->all_mddevs)) {
		spin_unlock(&all_mddevs_lock);
		return -EBUSY;
	}
	mddev_get(mddev);
	spin_unlock(&all_mddevs_lock);
	rv = entry->store(mddev, page, length);
	mddev_put(mddev);
	return rv;
}

static void md_free(struct kobject *ko)
{
	struct mddev *mddev = container_of(ko, struct mddev, kobj);

	if (mddev->sysfs_state)
		sysfs_put(mddev->sysfs_state);

	if (mddev->gendisk) {
		del_gendisk(mddev->gendisk);
		put_disk(mddev->gendisk);
	}
	if (mddev->queue)
		blk_cleanup_queue(mddev->queue);

	kfree(mddev);
}

static const struct sysfs_ops md_sysfs_ops = {
	.show	= md_attr_show,
	.store	= md_attr_store,
};
static struct kobj_type md_ktype = {
	.release	= md_free,
	.sysfs_ops	= &md_sysfs_ops,
	.default_attrs	= md_default_attrs,
};

int mdp_major = 0;

static void mddev_delayed_delete(struct work_struct *ws)
{
	struct mddev *mddev = container_of(ws, struct mddev, del_work);

	sysfs_remove_group(&mddev->kobj, &md_bitmap_group);
	kobject_del(&mddev->kobj);
	kobject_put(&mddev->kobj);
}

static int md_alloc(dev_t dev, char *name)
{
	static DEFINE_MUTEX(disks_mutex);
	struct mddev *mddev = mddev_find(dev);
	struct gendisk *disk;
	int partitioned;
	int shift;
	int unit;
	int error;

	if (!mddev)
		return -ENODEV;

	partitioned = (MAJOR(mddev->unit) != MD_MAJOR);
	shift = partitioned ? MdpMinorShift : 0;
	unit = MINOR(mddev->unit) >> shift;

	/* wait for any previous instance of this device to be
	 * completely removed (mddev_delayed_delete).
	 */
	flush_workqueue(md_misc_wq);

	mutex_lock(&disks_mutex);
	error = -EEXIST;
	if (mddev->gendisk)
		goto abort;

	if (name) {
		/* Need to ensure that 'name' is not a duplicate.
		 */
		struct mddev *mddev2;
		spin_lock(&all_mddevs_lock);

		list_for_each_entry(mddev2, &all_mddevs, all_mddevs)
			if (mddev2->gendisk &&
			    strcmp(mddev2->gendisk->disk_name, name) == 0) {
				spin_unlock(&all_mddevs_lock);
				goto abort;
			}
		spin_unlock(&all_mddevs_lock);
	}

	error = -ENOMEM;
	mddev->queue = blk_alloc_queue(GFP_KERNEL);
	if (!mddev->queue)
		goto abort;
	mddev->queue->queuedata = mddev;

	blk_queue_make_request(mddev->queue, md_make_request);
	blk_set_stacking_limits(&mddev->queue->limits);

	disk = alloc_disk(1 << shift);
	if (!disk) {
		blk_cleanup_queue(mddev->queue);
		mddev->queue = NULL;
		goto abort;
	}
	disk->major = MAJOR(mddev->unit);
	disk->first_minor = unit << shift;
	if (name)
		strcpy(disk->disk_name, name);
	else if (partitioned)
		sprintf(disk->disk_name, "md_d%d", unit);
	else
		sprintf(disk->disk_name, "md%d", unit);
	disk->fops = &md_fops;
	disk->private_data = mddev;
	disk->queue = mddev->queue;
	blk_queue_flush(mddev->queue, REQ_FLUSH | REQ_FUA);
	/* Allow extended partitions.  This makes the
	 * 'mdp' device redundant, but we can't really
	 * remove it now.
	 */
	disk->flags |= GENHD_FL_EXT_DEVT;
	mddev->gendisk = disk;
	/* As soon as we call add_disk(), another thread could get
	 * through to md_open, so make sure it doesn't get too far
	 */
	mutex_lock(&mddev->open_mutex);
	add_disk(disk);

	error = kobject_init_and_add(&mddev->kobj, &md_ktype,
				     &disk_to_dev(disk)->kobj, "%s", "md");
	if (error) {
		/* This isn't possible, but as kobject_init_and_add is marked
		 * __must_check, we must do something with the result
		 */
		printk(KERN_WARNING "md: cannot register %s/md - name in use\n",
		       disk->disk_name);
		error = 0;
	}
	if (mddev->kobj.sd &&
	    sysfs_create_group(&mddev->kobj, &md_bitmap_group))
		printk(KERN_DEBUG "pointless warning\n");
	mutex_unlock(&mddev->open_mutex);
 abort:
	mutex_unlock(&disks_mutex);
	if (!error && mddev->kobj.sd) {
		kobject_uevent(&mddev->kobj, KOBJ_ADD);
		mddev->sysfs_state = sysfs_get_dirent_safe(mddev->kobj.sd, "array_state");
	}
	mddev_put(mddev);
	return error;
}

static struct kobject *md_probe(dev_t dev, int *part, void *data)
{
	md_alloc(dev, NULL);
	return NULL;
}

static int add_named_array(const char *val, struct kernel_param *kp)
{
	/* val must be "md_*" where * is not all digits.
	 * We allocate an array with a large free minor number, and
	 * set the name to val.  val must not already be an active name.
	 */
	int len = strlen(val);
	char buf[DISK_NAME_LEN];

	while (len && val[len-1] == '\n')
		len--;
	if (len >= DISK_NAME_LEN)
		return -E2BIG;
	strlcpy(buf, val, len+1);
	if (strncmp(buf, "md_", 3) != 0)
		return -EINVAL;
	return md_alloc(0, buf);
}

static void md_safemode_timeout(unsigned long data)
{
	struct mddev *mddev = (struct mddev *) data;

	if (!atomic_read(&mddev->writes_pending)) {
		mddev->safemode = 1;
		if (mddev->external)
			sysfs_notify_dirent_safe(mddev->sysfs_state);
	}
	md_wakeup_thread(mddev->thread);
}

static int start_dirty_degraded;

int md_run(struct mddev *mddev)
{
	int err;
	struct md_rdev *rdev;
	struct md_personality *pers;

	if (list_empty(&mddev->disks))
		/* cannot run an array with no devices.. */
		return -EINVAL;

	if (mddev->pers)
		return -EBUSY;
	/* Cannot run until previous stop completes properly */
	if (mddev->sysfs_active)
		return -EBUSY;

	/*
	 * Analyze all RAID superblock(s)
	 */
	if (!mddev->raid_disks) {
		if (!mddev->persistent)
			return -EINVAL;
		analyze_sbs(mddev);
	}

	if (mddev->level != LEVEL_NONE)
		request_module("md-level-%d", mddev->level);
	else if (mddev->clevel[0])
		request_module("md-%s", mddev->clevel);

	/*
	 * Drop all container device buffers, from now on
	 * the only valid external interface is through the md
	 * device.
	 */
	rdev_for_each(rdev, mddev) {
		if (test_bit(Faulty, &rdev->flags))
			continue;
		sync_blockdev(rdev->bdev);
		invalidate_bdev(rdev->bdev);

		/* perform some consistency tests on the device.
		 * We don't want the data to overlap the metadata,
		 * Internal Bitmap issues have been handled elsewhere.
		 */
		if (rdev->meta_bdev) {
			/* Nothing to check */;
		} else if (rdev->data_offset < rdev->sb_start) {
			if (mddev->dev_sectors &&
			    rdev->data_offset + mddev->dev_sectors
			    > rdev->sb_start) {
				printk("md: %s: data overlaps metadata\n",
				       mdname(mddev));
				return -EINVAL;
			}
		} else {
			if (rdev->sb_start + rdev->sb_size/512
			    > rdev->data_offset) {
				printk("md: %s: metadata overlaps data\n",
				       mdname(mddev));
				return -EINVAL;
			}
		}
		sysfs_notify_dirent_safe(rdev->sysfs_state);
	}

	if (mddev->bio_set == NULL)
		mddev->bio_set = bioset_create(BIO_POOL_SIZE, 0);

	spin_lock(&pers_lock);
	pers = find_pers(mddev->level, mddev->clevel);
	if (!pers || !try_module_get(pers->owner)) {
		spin_unlock(&pers_lock);
		if (mddev->level != LEVEL_NONE)
			printk(KERN_WARNING "md: personality for level %d is not loaded!\n",
			       mddev->level);
		else
			printk(KERN_WARNING "md: personality for level %s is not loaded!\n",
			       mddev->clevel);
		return -EINVAL;
	}
	spin_unlock(&pers_lock);
	if (mddev->level != pers->level) {
		mddev->level = pers->level;
		mddev->new_level = pers->level;
	}
	strlcpy(mddev->clevel, pers->name, sizeof(mddev->clevel));

	if (mddev->reshape_position != MaxSector &&
	    pers->start_reshape == NULL) {
		/* This personality cannot handle reshaping... */
		module_put(pers->owner);
		return -EINVAL;
	}

	if (pers->sync_request) {
		/* Warn if this is a potentially silly
		 * configuration.
		 */
		char b[BDEVNAME_SIZE], b2[BDEVNAME_SIZE];
		struct md_rdev *rdev2;
		int warned = 0;

		rdev_for_each(rdev, mddev)
			rdev_for_each(rdev2, mddev) {
				if (rdev < rdev2 &&
				    rdev->bdev->bd_contains ==
				    rdev2->bdev->bd_contains) {
					printk(KERN_WARNING
					       "%s: WARNING: %s appears to be"
					       " on the same physical disk as"
					       " %s.\n",
					       mdname(mddev),
					       bdevname(rdev->bdev,b),
					       bdevname(rdev2->bdev,b2));
					warned = 1;
				}
			}

		if (warned)
			printk(KERN_WARNING
			       "True protection against single-disk"
			       " failure might be compromised.\n");
	}

	mddev->recovery = 0;
	/* may be over-ridden by personality */
	mddev->resync_max_sectors = mddev->dev_sectors;

	mddev->ok_start_degraded = start_dirty_degraded;

	if (start_readonly && mddev->ro == 0)
		mddev->ro = 2; /* read-only, but switch on first write */

	err = pers->run(mddev);
	if (err)
		printk(KERN_ERR "md: pers->run() failed ...\n");
	else if (pers->size(mddev, 0, 0) < mddev->array_sectors) {
		WARN_ONCE(!mddev->external_size, "%s: default size too small,"
			  " but 'external_size' not in effect?\n", __func__);
		printk(KERN_ERR
		       "md: invalid array_size %llu > default size %llu\n",
		       (unsigned long long)mddev->array_sectors / 2,
		       (unsigned long long)pers->size(mddev, 0, 0) / 2);
		err = -EINVAL;
	}
	if (err == 0 && pers->sync_request &&
	    (mddev->bitmap_info.file || mddev->bitmap_info.offset)) {
		err = bitmap_create(mddev);
		if (err)
			printk(KERN_ERR "%s: failed to create bitmap (%d)\n",
			       mdname(mddev), err);
	}
	if (err) {
		mddev_detach(mddev);
		pers->free(mddev, mddev->private);
		module_put(pers->owner);
		bitmap_destroy(mddev);
		return err;
	}
	if (mddev->queue) {
		mddev->queue->backing_dev_info.congested_data = mddev;
		mddev->queue->backing_dev_info.congested_fn = md_congested;
		blk_queue_merge_bvec(mddev->queue, md_mergeable_bvec);
	}
	if (pers->sync_request) {
		if (mddev->kobj.sd &&
		    sysfs_create_group(&mddev->kobj, &md_redundancy_group))
			printk(KERN_WARNING
			       "md: cannot register extra attributes for %s\n",
			       mdname(mddev));
		mddev->sysfs_action = sysfs_get_dirent_safe(mddev->kobj.sd, "sync_action");
	} else if (mddev->ro == 2) /* auto-readonly not meaningful */
		mddev->ro = 0;

	atomic_set(&mddev->writes_pending,0);
	atomic_set(&mddev->max_corr_read_errors,
		   MD_DEFAULT_MAX_CORRECTED_READ_ERRORS);
	mddev->safemode = 0;
	mddev->safemode_timer.function = md_safemode_timeout;
	mddev->safemode_timer.data = (unsigned long) mddev;
	mddev->safemode_delay = (200 * HZ)/1000 +1; /* 200 msec delay */
	mddev->in_sync = 1;
	smp_wmb();
	spin_lock(&mddev->lock);
	mddev->pers = pers;
	mddev->ready = 1;
	spin_unlock(&mddev->lock);
	rdev_for_each(rdev, mddev)
		if (rdev->raid_disk >= 0)
			if (sysfs_link_rdev(mddev, rdev))
				/* failure here is OK */;

	set_bit(MD_RECOVERY_NEEDED, &mddev->recovery);

	if (mddev->flags & MD_UPDATE_SB_FLAGS)
		md_update_sb(mddev, 0);

	md_new_event(mddev);
	sysfs_notify_dirent_safe(mddev->sysfs_state);
	sysfs_notify_dirent_safe(mddev->sysfs_action);
	sysfs_notify(&mddev->kobj, NULL, "degraded");
	return 0;
}
EXPORT_SYMBOL_GPL(md_run);

static int do_md_run(struct mddev *mddev)
{
	int err;

	err = md_run(mddev);
	if (err)
		goto out;
	err = bitmap_load(mddev);
	if (err) {
		bitmap_destroy(mddev);
		goto out;
	}

	md_wakeup_thread(mddev->thread);
	md_wakeup_thread(mddev->sync_thread); /* possibly kick off a reshape */

	set_capacity(mddev->gendisk, mddev->array_sectors);
	revalidate_disk(mddev->gendisk);
	mddev->changed = 1;
	kobject_uevent(&disk_to_dev(mddev->gendisk)->kobj, KOBJ_CHANGE);
out:
	return err;
}

static int restart_array(struct mddev *mddev)
{
	struct gendisk *disk = mddev->gendisk;

	/* Complain if it has no devices */
	if (list_empty(&mddev->disks))
		return -ENXIO;
	if (!mddev->pers)
		return -EINVAL;
	if (!mddev->ro)
		return -EBUSY;
	mddev->safemode = 0;
	mddev->ro = 0;
	set_disk_ro(disk, 0);
	printk(KERN_INFO "md: %s switched to read-write mode.\n",
		mdname(mddev));
	/* Kick recovery or resync if necessary */
	set_bit(MD_RECOVERY_NEEDED, &mddev->recovery);
	md_wakeup_thread(mddev->thread);
	md_wakeup_thread(mddev->sync_thread);
	sysfs_notify_dirent_safe(mddev->sysfs_state);
	return 0;
}

static void md_clean(struct mddev *mddev)
{
	mddev->array_sectors = 0;
	mddev->external_size = 0;
	mddev->dev_sectors = 0;
	mddev->raid_disks = 0;
	mddev->recovery_cp = 0;
	mddev->resync_min = 0;
	mddev->resync_max = MaxSector;
	mddev->reshape_position = MaxSector;
	mddev->external = 0;
	mddev->persistent = 0;
	mddev->level = LEVEL_NONE;
	mddev->clevel[0] = 0;
	mddev->flags = 0;
	mddev->ro = 0;
	mddev->metadata_type[0] = 0;
	mddev->chunk_sectors = 0;
	mddev->ctime = mddev->utime = 0;
	mddev->layout = 0;
	mddev->max_disks = 0;
	mddev->events = 0;
	mddev->can_decrease_events = 0;
	mddev->delta_disks = 0;
	mddev->reshape_backwards = 0;
	mddev->new_level = LEVEL_NONE;
	mddev->new_layout = 0;
	mddev->new_chunk_sectors = 0;
	mddev->curr_resync = 0;
	atomic64_set(&mddev->resync_mismatches, 0);
	mddev->suspend_lo = mddev->suspend_hi = 0;
	mddev->sync_speed_min = mddev->sync_speed_max = 0;
	mddev->recovery = 0;
	mddev->in_sync = 0;
	mddev->changed = 0;
	mddev->degraded = 0;
	mddev->safemode = 0;
	mddev->merge_check_needed = 0;
	mddev->bitmap_info.offset = 0;
	mddev->bitmap_info.default_offset = 0;
	mddev->bitmap_info.default_space = 0;
	mddev->bitmap_info.chunksize = 0;
	mddev->bitmap_info.daemon_sleep = 0;
	mddev->bitmap_info.max_write_behind = 0;
}

static void __md_stop_writes(struct mddev *mddev)
{
	set_bit(MD_RECOVERY_FROZEN, &mddev->recovery);
	flush_workqueue(md_misc_wq);
	if (mddev->sync_thread) {
		set_bit(MD_RECOVERY_INTR, &mddev->recovery);
		md_reap_sync_thread(mddev);
	}

	del_timer_sync(&mddev->safemode_timer);

	bitmap_flush(mddev);
	md_super_wait(mddev);

	if (mddev->ro == 0 &&
	    (!mddev->in_sync || (mddev->flags & MD_UPDATE_SB_FLAGS))) {
		/* mark array as shutdown cleanly */
		mddev->in_sync = 1;
		md_update_sb(mddev, 1);
	}
}

void md_stop_writes(struct mddev *mddev)
{
	mddev_lock_nointr(mddev);
	__md_stop_writes(mddev);
	mddev_unlock(mddev);
}
EXPORT_SYMBOL_GPL(md_stop_writes);

static void mddev_detach(struct mddev *mddev)
{
	struct bitmap *bitmap = mddev->bitmap;
	/* wait for behind writes to complete */
	if (bitmap && atomic_read(&bitmap->behind_writes) > 0) {
		printk(KERN_INFO "md:%s: behind writes in progress - waiting to stop.\n",
		       mdname(mddev));
		/* need to kick something here to make sure I/O goes? */
		wait_event(bitmap->behind_wait,
			   atomic_read(&bitmap->behind_writes) == 0);
	}
	if (mddev->pers && mddev->pers->quiesce) {
		mddev->pers->quiesce(mddev, 1);
		mddev->pers->quiesce(mddev, 0);
	}
	md_unregister_thread(&mddev->thread);
	if (mddev->queue)
		blk_sync_queue(mddev->queue); /* the unplug fn references 'conf'*/
}

static void __md_stop(struct mddev *mddev)
{
	struct md_personality *pers = mddev->pers;
	mddev_detach(mddev);
	spin_lock(&mddev->lock);
	mddev->ready = 0;
	mddev->pers = NULL;
	spin_unlock(&mddev->lock);
	pers->free(mddev, mddev->private);
	if (pers->sync_request && mddev->to_remove == NULL)
		mddev->to_remove = &md_redundancy_group;
	module_put(pers->owner);
	clear_bit(MD_RECOVERY_FROZEN, &mddev->recovery);
}

void md_stop(struct mddev *mddev)
{
	/* stop the array and free an attached data structures.
	 * This is called from dm-raid
	 */
	__md_stop(mddev);
	bitmap_destroy(mddev);
	if (mddev->bio_set)
		bioset_free(mddev->bio_set);
}

EXPORT_SYMBOL_GPL(md_stop);

static int md_set_readonly(struct mddev *mddev, struct block_device *bdev)
{
	int err = 0;
	int did_freeze = 0;

	if (!test_bit(MD_RECOVERY_FROZEN, &mddev->recovery)) {
		did_freeze = 1;
		set_bit(MD_RECOVERY_FROZEN, &mddev->recovery);
		md_wakeup_thread(mddev->thread);
	}
	if (test_bit(MD_RECOVERY_RUNNING, &mddev->recovery))
		set_bit(MD_RECOVERY_INTR, &mddev->recovery);
	if (mddev->sync_thread)
		/* Thread might be blocked waiting for metadata update
		 * which will now never happen */
		wake_up_process(mddev->sync_thread->tsk);

	mddev_unlock(mddev);
	wait_event(resync_wait, !test_bit(MD_RECOVERY_RUNNING,
					  &mddev->recovery));
	mddev_lock_nointr(mddev);

	mutex_lock(&mddev->open_mutex);
	if ((mddev->pers && atomic_read(&mddev->openers) > !!bdev) ||
	    mddev->sync_thread ||
	    test_bit(MD_RECOVERY_RUNNING, &mddev->recovery) ||
	    (bdev && !test_bit(MD_STILL_CLOSED, &mddev->flags))) {
		printk("md: %s still in use.\n",mdname(mddev));
		if (did_freeze) {
			clear_bit(MD_RECOVERY_FROZEN, &mddev->recovery);
			set_bit(MD_RECOVERY_NEEDED, &mddev->recovery);
			md_wakeup_thread(mddev->thread);
		}
		err = -EBUSY;
		goto out;
	}
	if (mddev->pers) {
		__md_stop_writes(mddev);

		err  = -ENXIO;
		if (mddev->ro==1)
			goto out;
		mddev->ro = 1;
		set_disk_ro(mddev->gendisk, 1);
		clear_bit(MD_RECOVERY_FROZEN, &mddev->recovery);
		set_bit(MD_RECOVERY_NEEDED, &mddev->recovery);
		md_wakeup_thread(mddev->thread);
		sysfs_notify_dirent_safe(mddev->sysfs_state);
		err = 0;
	}
out:
	mutex_unlock(&mddev->open_mutex);
	return err;
}

/* mode:
 *   0 - completely stop and dis-assemble array
 *   2 - stop but do not disassemble array
 */
static int do_md_stop(struct mddev *mddev, int mode,
		      struct block_device *bdev)
{
	struct gendisk *disk = mddev->gendisk;
	struct md_rdev *rdev;
	int did_freeze = 0;

	if (!test_bit(MD_RECOVERY_FROZEN, &mddev->recovery)) {
		did_freeze = 1;
		set_bit(MD_RECOVERY_FROZEN, &mddev->recovery);
		md_wakeup_thread(mddev->thread);
	}
	if (test_bit(MD_RECOVERY_RUNNING, &mddev->recovery))
		set_bit(MD_RECOVERY_INTR, &mddev->recovery);
	if (mddev->sync_thread)
		/* Thread might be blocked waiting for metadata update
		 * which will now never happen */
		wake_up_process(mddev->sync_thread->tsk);

	mddev_unlock(mddev);
	wait_event(resync_wait, (mddev->sync_thread == NULL &&
				 !test_bit(MD_RECOVERY_RUNNING,
					   &mddev->recovery)));
	mddev_lock_nointr(mddev);

	mutex_lock(&mddev->open_mutex);
	if ((mddev->pers && atomic_read(&mddev->openers) > !!bdev) ||
	    mddev->sysfs_active ||
	    mddev->sync_thread ||
	    test_bit(MD_RECOVERY_RUNNING, &mddev->recovery) ||
	    (bdev && !test_bit(MD_STILL_CLOSED, &mddev->flags))) {
		printk("md: %s still in use.\n",mdname(mddev));
		mutex_unlock(&mddev->open_mutex);
		if (did_freeze) {
			clear_bit(MD_RECOVERY_FROZEN, &mddev->recovery);
			set_bit(MD_RECOVERY_NEEDED, &mddev->recovery);
			md_wakeup_thread(mddev->thread);
		}
		return -EBUSY;
	}
	if (mddev->pers) {
		if (mddev->ro)
			set_disk_ro(disk, 0);

		__md_stop_writes(mddev);
		__md_stop(mddev);
		mddev->queue->merge_bvec_fn = NULL;
		mddev->queue->backing_dev_info.congested_fn = NULL;

		/* tell userspace to handle 'inactive' */
		sysfs_notify_dirent_safe(mddev->sysfs_state);

		rdev_for_each(rdev, mddev)
			if (rdev->raid_disk >= 0)
				sysfs_unlink_rdev(mddev, rdev);

		set_capacity(disk, 0);
		mutex_unlock(&mddev->open_mutex);
		mddev->changed = 1;
		revalidate_disk(disk);

		if (mddev->ro)
			mddev->ro = 0;
	} else
		mutex_unlock(&mddev->open_mutex);
	/*
	 * Free resources if final stop
	 */
	if (mode == 0) {
		printk(KERN_INFO "md: %s stopped.\n", mdname(mddev));

		bitmap_destroy(mddev);
		if (mddev->bitmap_info.file) {
			struct file *f = mddev->bitmap_info.file;
			spin_lock(&mddev->lock);
			mddev->bitmap_info.file = NULL;
			spin_unlock(&mddev->lock);
			fput(f);
		}
		mddev->bitmap_info.offset = 0;

		export_array(mddev);

		md_clean(mddev);
		kobject_uevent(&disk_to_dev(mddev->gendisk)->kobj, KOBJ_CHANGE);
		if (mddev->hold_active == UNTIL_STOP)
			mddev->hold_active = 0;
	}
	blk_integrity_unregister(disk);
	md_new_event(mddev);
	sysfs_notify_dirent_safe(mddev->sysfs_state);
	return 0;
}

#ifndef MODULE
static void autorun_array(struct mddev *mddev)
{
	struct md_rdev *rdev;
	int err;

	if (list_empty(&mddev->disks))
		return;

	printk(KERN_INFO "md: running: ");

	rdev_for_each(rdev, mddev) {
		char b[BDEVNAME_SIZE];
		printk("<%s>", bdevname(rdev->bdev,b));
	}
	printk("\n");

	err = do_md_run(mddev);
	if (err) {
		printk(KERN_WARNING "md: do_md_run() returned %d\n", err);
		do_md_stop(mddev, 0, NULL);
	}
}

/*
 * lets try to run arrays based on all disks that have arrived
 * until now. (those are in pending_raid_disks)
 *
 * the method: pick the first pending disk, collect all disks with
 * the same UUID, remove all from the pending list and put them into
 * the 'same_array' list. Then order this list based on superblock
 * update time (freshest comes first), kick out 'old' disks and
 * compare superblocks. If everything's fine then run it.
 *
 * If "unit" is allocated, then bump its reference count
 */
static void autorun_devices(int part)
{
	struct md_rdev *rdev0, *rdev, *tmp;
	struct mddev *mddev;
	char b[BDEVNAME_SIZE];

	printk(KERN_INFO "md: autorun ...\n");
	while (!list_empty(&pending_raid_disks)) {
		int unit;
		dev_t dev;
		LIST_HEAD(candidates);
		rdev0 = list_entry(pending_raid_disks.next,
					 struct md_rdev, same_set);

		printk(KERN_INFO "md: considering %s ...\n",
			bdevname(rdev0->bdev,b));
		INIT_LIST_HEAD(&candidates);
		rdev_for_each_list(rdev, tmp, &pending_raid_disks)
			if (super_90_load(rdev, rdev0, 0) >= 0) {
				printk(KERN_INFO "md:  adding %s ...\n",
					bdevname(rdev->bdev,b));
				list_move(&rdev->same_set, &candidates);
			}
		/*
		 * now we have a set of devices, with all of them having
		 * mostly sane superblocks. It's time to allocate the
		 * mddev.
		 */
		if (part) {
			dev = MKDEV(mdp_major,
				    rdev0->preferred_minor << MdpMinorShift);
			unit = MINOR(dev) >> MdpMinorShift;
		} else {
			dev = MKDEV(MD_MAJOR, rdev0->preferred_minor);
			unit = MINOR(dev);
		}
		if (rdev0->preferred_minor != unit) {
			printk(KERN_INFO "md: unit number in %s is bad: %d\n",
			       bdevname(rdev0->bdev, b), rdev0->preferred_minor);
			break;
		}

		md_probe(dev, NULL, NULL);
		mddev = mddev_find(dev);
		if (!mddev || !mddev->gendisk) {
			if (mddev)
				mddev_put(mddev);
			printk(KERN_ERR
				"md: cannot allocate memory for md drive.\n");
			break;
		}
		if (mddev_lock(mddev))
			printk(KERN_WARNING "md: %s locked, cannot run\n",
			       mdname(mddev));
		else if (mddev->raid_disks || mddev->major_version
			 || !list_empty(&mddev->disks)) {
			printk(KERN_WARNING
				"md: %s already running, cannot run %s\n",
				mdname(mddev), bdevname(rdev0->bdev,b));
			mddev_unlock(mddev);
		} else {
			printk(KERN_INFO "md: created %s\n", mdname(mddev));
			mddev->persistent = 1;
			rdev_for_each_list(rdev, tmp, &candidates) {
				list_del_init(&rdev->same_set);
				if (bind_rdev_to_array(rdev, mddev))
					export_rdev(rdev);
			}
			autorun_array(mddev);
			mddev_unlock(mddev);
		}
		/* on success, candidates will be empty, on error
		 * it won't...
		 */
		rdev_for_each_list(rdev, tmp, &candidates) {
			list_del_init(&rdev->same_set);
			export_rdev(rdev);
		}
		mddev_put(mddev);
	}
	printk(KERN_INFO "md: ... autorun DONE.\n");
}
#endif /* !MODULE */

static int get_version(void __user *arg)
{
	mdu_version_t ver;

	ver.major = MD_MAJOR_VERSION;
	ver.minor = MD_MINOR_VERSION;
	ver.patchlevel = MD_PATCHLEVEL_VERSION;

	if (copy_to_user(arg, &ver, sizeof(ver)))
		return -EFAULT;

	return 0;
}

static int get_array_info(struct mddev *mddev, void __user *arg)
{
	mdu_array_info_t info;
	int nr,working,insync,failed,spare;
	struct md_rdev *rdev;

	nr = working = insync = failed = spare = 0;
	rcu_read_lock();
	rdev_for_each_rcu(rdev, mddev) {
		nr++;
		if (test_bit(Faulty, &rdev->flags))
			failed++;
		else {
			working++;
			if (test_bit(In_sync, &rdev->flags))
				insync++;
			else
				spare++;
		}
	}
	rcu_read_unlock();

	info.major_version = mddev->major_version;
	info.minor_version = mddev->minor_version;
	info.patch_version = MD_PATCHLEVEL_VERSION;
	info.ctime         = mddev->ctime;
	info.level         = mddev->level;
	info.size          = mddev->dev_sectors / 2;
	if (info.size != mddev->dev_sectors / 2) /* overflow */
		info.size = -1;
	info.nr_disks      = nr;
	info.raid_disks    = mddev->raid_disks;
	info.md_minor      = mddev->md_minor;
	info.not_persistent= !mddev->persistent;

	info.utime         = mddev->utime;
	info.state         = 0;
	if (mddev->in_sync)
		info.state = (1<<MD_SB_CLEAN);
	if (mddev->bitmap && mddev->bitmap_info.offset)
		info.state |= (1<<MD_SB_BITMAP_PRESENT);
	info.active_disks  = insync;
	info.working_disks = working;
	info.failed_disks  = failed;
	info.spare_disks   = spare;

	info.layout        = mddev->layout;
	info.chunk_size    = mddev->chunk_sectors << 9;

	if (copy_to_user(arg, &info, sizeof(info)))
		return -EFAULT;

	return 0;
}

static int get_bitmap_file(struct mddev *mddev, void __user * arg)
{
	mdu_bitmap_file_t *file = NULL; /* too big for stack allocation */
	char *ptr;
	int err;

	file = kmalloc(sizeof(*file), GFP_NOIO);
	if (!file)
		return -ENOMEM;

	err = 0;
	spin_lock(&mddev->lock);
	/* bitmap disabled, zero the first byte and copy out */
	if (!mddev->bitmap_info.file)
		file->pathname[0] = '\0';
	else if ((ptr = d_path(&mddev->bitmap_info.file->f_path,
			       file->pathname, sizeof(file->pathname))),
		 IS_ERR(ptr))
		err = PTR_ERR(ptr);
	else
		memmove(file->pathname, ptr,
			sizeof(file->pathname)-(ptr-file->pathname));
	spin_unlock(&mddev->lock);

	if (err == 0 &&
	    copy_to_user(arg, file, sizeof(*file)))
		err = -EFAULT;

	kfree(file);
	return err;
}

static int get_disk_info(struct mddev *mddev, void __user * arg)
{
	mdu_disk_info_t info;
	struct md_rdev *rdev;

	if (copy_from_user(&info, arg, sizeof(info)))
		return -EFAULT;

	rcu_read_lock();
	rdev = find_rdev_nr_rcu(mddev, info.number);
	if (rdev) {
		info.major = MAJOR(rdev->bdev->bd_dev);
		info.minor = MINOR(rdev->bdev->bd_dev);
		info.raid_disk = rdev->raid_disk;
		info.state = 0;
		if (test_bit(Faulty, &rdev->flags))
			info.state |= (1<<MD_DISK_FAULTY);
		else if (test_bit(In_sync, &rdev->flags)) {
			info.state |= (1<<MD_DISK_ACTIVE);
			info.state |= (1<<MD_DISK_SYNC);
		}
		if (test_bit(WriteMostly, &rdev->flags))
			info.state |= (1<<MD_DISK_WRITEMOSTLY);
	} else {
		info.major = info.minor = 0;
		info.raid_disk = -1;
		info.state = (1<<MD_DISK_REMOVED);
	}
	rcu_read_unlock();

	if (copy_to_user(arg, &info, sizeof(info)))
		return -EFAULT;

	return 0;
}

static int add_new_disk(struct mddev *mddev, mdu_disk_info_t *info)
{
	char b[BDEVNAME_SIZE], b2[BDEVNAME_SIZE];
	struct md_rdev *rdev;
	dev_t dev = MKDEV(info->major,info->minor);

	if (info->major != MAJOR(dev) || info->minor != MINOR(dev))
		return -EOVERFLOW;

	if (!mddev->raid_disks) {
		int err;
		/* expecting a device which has a superblock */
		rdev = md_import_device(dev, mddev->major_version, mddev->minor_version);
		if (IS_ERR(rdev)) {
			printk(KERN_WARNING
				"md: md_import_device returned %ld\n",
				PTR_ERR(rdev));
			return PTR_ERR(rdev);
		}
		if (!list_empty(&mddev->disks)) {
			struct md_rdev *rdev0
				= list_entry(mddev->disks.next,
					     struct md_rdev, same_set);
			err = super_types[mddev->major_version]
				.load_super(rdev, rdev0, mddev->minor_version);
			if (err < 0) {
				printk(KERN_WARNING
					"md: %s has different UUID to %s\n",
					bdevname(rdev->bdev,b),
					bdevname(rdev0->bdev,b2));
				export_rdev(rdev);
				return -EINVAL;
			}
		}
		err = bind_rdev_to_array(rdev, mddev);
		if (err)
			export_rdev(rdev);
		return err;
	}

	/*
	 * add_new_disk can be used once the array is assembled
	 * to add "hot spares".  They must already have a superblock
	 * written
	 */
	if (mddev->pers) {
		int err;
		if (!mddev->pers->hot_add_disk) {
			printk(KERN_WARNING
				"%s: personality does not support diskops!\n",
			       mdname(mddev));
			return -EINVAL;
		}
		if (mddev->persistent)
			rdev = md_import_device(dev, mddev->major_version,
						mddev->minor_version);
		else
			rdev = md_import_device(dev, -1, -1);
		if (IS_ERR(rdev)) {
			printk(KERN_WARNING
				"md: md_import_device returned %ld\n",
				PTR_ERR(rdev));
			return PTR_ERR(rdev);
		}
		/* set saved_raid_disk if appropriate */
		if (!mddev->persistent) {
			if (info->state & (1<<MD_DISK_SYNC)  &&
			    info->raid_disk < mddev->raid_disks) {
				rdev->raid_disk = info->raid_disk;
				set_bit(In_sync, &rdev->flags);
				clear_bit(Bitmap_sync, &rdev->flags);
			} else
				rdev->raid_disk = -1;
			rdev->saved_raid_disk = rdev->raid_disk;
		} else
			super_types[mddev->major_version].
				validate_super(mddev, rdev);
		if ((info->state & (1<<MD_DISK_SYNC)) &&
		     rdev->raid_disk != info->raid_disk) {
			/* This was a hot-add request, but events doesn't
			 * match, so reject it.
			 */
			export_rdev(rdev);
			return -EINVAL;
		}

		clear_bit(In_sync, &rdev->flags); /* just to be sure */
		if (info->state & (1<<MD_DISK_WRITEMOSTLY))
			set_bit(WriteMostly, &rdev->flags);
		else
			clear_bit(WriteMostly, &rdev->flags);

		rdev->raid_disk = -1;
		err = bind_rdev_to_array(rdev, mddev);
		if (!err && !mddev->pers->hot_remove_disk) {
			/* If there is hot_add_disk but no hot_remove_disk
			 * then added disks for geometry changes,
			 * and should be added immediately.
			 */
			super_types[mddev->major_version].
				validate_super(mddev, rdev);
			err = mddev->pers->hot_add_disk(mddev, rdev);
			if (err)
				unbind_rdev_from_array(rdev);
		}
		if (err)
			export_rdev(rdev);
		else
			sysfs_notify_dirent_safe(rdev->sysfs_state);

		set_bit(MD_CHANGE_DEVS, &mddev->flags);
		if (mddev->degraded)
			set_bit(MD_RECOVERY_RECOVER, &mddev->recovery);
		set_bit(MD_RECOVERY_NEEDED, &mddev->recovery);
		if (!err)
			md_new_event(mddev);
		md_wakeup_thread(mddev->thread);
		return err;
	}

	/* otherwise, add_new_disk is only allowed
	 * for major_version==0 superblocks
	 */
	if (mddev->major_version != 0) {
		printk(KERN_WARNING "%s: ADD_NEW_DISK not supported\n",
		       mdname(mddev));
		return -EINVAL;
	}

	if (!(info->state & (1<<MD_DISK_FAULTY))) {
		int err;
		rdev = md_import_device(dev, -1, 0);
		if (IS_ERR(rdev)) {
			printk(KERN_WARNING
				"md: error, md_import_device() returned %ld\n",
				PTR_ERR(rdev));
			return PTR_ERR(rdev);
		}
		rdev->desc_nr = info->number;
		if (info->raid_disk < mddev->raid_disks)
			rdev->raid_disk = info->raid_disk;
		else
			rdev->raid_disk = -1;

		if (rdev->raid_disk < mddev->raid_disks)
			if (info->state & (1<<MD_DISK_SYNC))
				set_bit(In_sync, &rdev->flags);

		if (info->state & (1<<MD_DISK_WRITEMOSTLY))
			set_bit(WriteMostly, &rdev->flags);

		if (!mddev->persistent) {
			printk(KERN_INFO "md: nonpersistent superblock ...\n");
			rdev->sb_start = i_size_read(rdev->bdev->bd_inode) / 512;
		} else
			rdev->sb_start = calc_dev_sboffset(rdev);
		rdev->sectors = rdev->sb_start;

		err = bind_rdev_to_array(rdev, mddev);
		if (err) {
			export_rdev(rdev);
			return err;
		}
	}

	return 0;
}

static int hot_remove_disk(struct mddev *mddev, dev_t dev)
{
	char b[BDEVNAME_SIZE];
	struct md_rdev *rdev;

	rdev = find_rdev(mddev, dev);
	if (!rdev)
		return -ENXIO;

	clear_bit(Blocked, &rdev->flags);
	remove_and_add_spares(mddev, rdev);

	if (rdev->raid_disk >= 0)
		goto busy;

	kick_rdev_from_array(rdev);
	md_update_sb(mddev, 1);
	md_new_event(mddev);

	return 0;
busy:
	printk(KERN_WARNING "md: cannot remove active disk %s from %s ...\n",
		bdevname(rdev->bdev,b), mdname(mddev));
	return -EBUSY;
}

static int hot_add_disk(struct mddev *mddev, dev_t dev)
{
	char b[BDEVNAME_SIZE];
	int err;
	struct md_rdev *rdev;

	if (!mddev->pers)
		return -ENODEV;

	if (mddev->major_version != 0) {
		printk(KERN_WARNING "%s: HOT_ADD may only be used with"
			" version-0 superblocks.\n",
			mdname(mddev));
		return -EINVAL;
	}
	if (!mddev->pers->hot_add_disk) {
		printk(KERN_WARNING
			"%s: personality does not support diskops!\n",
			mdname(mddev));
		return -EINVAL;
	}

	rdev = md_import_device(dev, -1, 0);
	if (IS_ERR(rdev)) {
		printk(KERN_WARNING
			"md: error, md_import_device() returned %ld\n",
			PTR_ERR(rdev));
		return -EINVAL;
	}

	if (mddev->persistent)
		rdev->sb_start = calc_dev_sboffset(rdev);
	else
		rdev->sb_start = i_size_read(rdev->bdev->bd_inode) / 512;

	rdev->sectors = rdev->sb_start;

	if (test_bit(Faulty, &rdev->flags)) {
		printk(KERN_WARNING
			"md: can not hot-add faulty %s disk to %s!\n",
			bdevname(rdev->bdev,b), mdname(mddev));
		err = -EINVAL;
		goto abort_export;
	}
	clear_bit(In_sync, &rdev->flags);
	rdev->desc_nr = -1;
	rdev->saved_raid_disk = -1;
	err = bind_rdev_to_array(rdev, mddev);
	if (err)
		goto abort_export;

	/*
	 * The rest should better be atomic, we can have disk failures
	 * noticed in interrupt contexts ...
	 */

	rdev->raid_disk = -1;

	md_update_sb(mddev, 1);

	/*
	 * Kick recovery, maybe this spare has to be added to the
	 * array immediately.
	 */
	set_bit(MD_RECOVERY_NEEDED, &mddev->recovery);
	md_wakeup_thread(mddev->thread);
	md_new_event(mddev);
	return 0;

abort_export:
	export_rdev(rdev);
	return err;
}

static int set_bitmap_file(struct mddev *mddev, int fd)
{
	int err = 0;

	if (mddev->pers) {
		if (!mddev->pers->quiesce || !mddev->thread)
			return -EBUSY;
		if (mddev->recovery || mddev->sync_thread)
			return -EBUSY;
		/* we should be able to change the bitmap.. */
	}

	if (fd >= 0) {
		struct inode *inode;
		struct file *f;

		if (mddev->bitmap || mddev->bitmap_info.file)
			return -EEXIST; /* cannot add when bitmap is present */
<<<<<<< HEAD
		mddev->bitmap_info.file = fgetr(fd, CAP_READ);

		if (IS_ERR(mddev->bitmap_info.file)) {
			err = PTR_ERR(mddev->bitmap_info.file);
			mddev->bitmap_info.file = NULL;
=======
		f = fget(fd);

		if (f == NULL) {
>>>>>>> c517d838
			printk(KERN_ERR "%s: error: failed to get bitmap file\n",
			       mdname(mddev));
			return err;
		}

		inode = f->f_mapping->host;
		if (!S_ISREG(inode->i_mode)) {
			printk(KERN_ERR "%s: error: bitmap file must be a regular file\n",
			       mdname(mddev));
			err = -EBADF;
		} else if (!(f->f_mode & FMODE_WRITE)) {
			printk(KERN_ERR "%s: error: bitmap file must open for write\n",
			       mdname(mddev));
			err = -EBADF;
		} else if (atomic_read(&inode->i_writecount) != 1) {
			printk(KERN_ERR "%s: error: bitmap file is already in use\n",
			       mdname(mddev));
			err = -EBUSY;
		}
		if (err) {
			fput(f);
			return err;
		}
		mddev->bitmap_info.file = f;
		mddev->bitmap_info.offset = 0; /* file overrides offset */
	} else if (mddev->bitmap == NULL)
		return -ENOENT; /* cannot remove what isn't there */
	err = 0;
	if (mddev->pers) {
		mddev->pers->quiesce(mddev, 1);
		if (fd >= 0) {
			err = bitmap_create(mddev);
			if (!err)
				err = bitmap_load(mddev);
		}
		if (fd < 0 || err) {
			bitmap_destroy(mddev);
			fd = -1; /* make sure to put the file */
		}
		mddev->pers->quiesce(mddev, 0);
	}
	if (fd < 0) {
		struct file *f = mddev->bitmap_info.file;
		if (f) {
			spin_lock(&mddev->lock);
			mddev->bitmap_info.file = NULL;
			spin_unlock(&mddev->lock);
			fput(f);
		}
	}

	return err;
}

/*
 * set_array_info is used two different ways
 * The original usage is when creating a new array.
 * In this usage, raid_disks is > 0 and it together with
 *  level, size, not_persistent,layout,chunksize determine the
 *  shape of the array.
 *  This will always create an array with a type-0.90.0 superblock.
 * The newer usage is when assembling an array.
 *  In this case raid_disks will be 0, and the major_version field is
 *  use to determine which style super-blocks are to be found on the devices.
 *  The minor and patch _version numbers are also kept incase the
 *  super_block handler wishes to interpret them.
 */
static int set_array_info(struct mddev *mddev, mdu_array_info_t *info)
{

	if (info->raid_disks == 0) {
		/* just setting version number for superblock loading */
		if (info->major_version < 0 ||
		    info->major_version >= ARRAY_SIZE(super_types) ||
		    super_types[info->major_version].name == NULL) {
			/* maybe try to auto-load a module? */
			printk(KERN_INFO
				"md: superblock version %d not known\n",
				info->major_version);
			return -EINVAL;
		}
		mddev->major_version = info->major_version;
		mddev->minor_version = info->minor_version;
		mddev->patch_version = info->patch_version;
		mddev->persistent = !info->not_persistent;
		/* ensure mddev_put doesn't delete this now that there
		 * is some minimal configuration.
		 */
		mddev->ctime         = get_seconds();
		return 0;
	}
	mddev->major_version = MD_MAJOR_VERSION;
	mddev->minor_version = MD_MINOR_VERSION;
	mddev->patch_version = MD_PATCHLEVEL_VERSION;
	mddev->ctime         = get_seconds();

	mddev->level         = info->level;
	mddev->clevel[0]     = 0;
	mddev->dev_sectors   = 2 * (sector_t)info->size;
	mddev->raid_disks    = info->raid_disks;
	/* don't set md_minor, it is determined by which /dev/md* was
	 * openned
	 */
	if (info->state & (1<<MD_SB_CLEAN))
		mddev->recovery_cp = MaxSector;
	else
		mddev->recovery_cp = 0;
	mddev->persistent    = ! info->not_persistent;
	mddev->external	     = 0;

	mddev->layout        = info->layout;
	mddev->chunk_sectors = info->chunk_size >> 9;

	mddev->max_disks     = MD_SB_DISKS;

	if (mddev->persistent)
		mddev->flags         = 0;
	set_bit(MD_CHANGE_DEVS, &mddev->flags);

	mddev->bitmap_info.default_offset = MD_SB_BYTES >> 9;
	mddev->bitmap_info.default_space = 64*2 - (MD_SB_BYTES >> 9);
	mddev->bitmap_info.offset = 0;

	mddev->reshape_position = MaxSector;

	/*
	 * Generate a 128 bit UUID
	 */
	get_random_bytes(mddev->uuid, 16);

	mddev->new_level = mddev->level;
	mddev->new_chunk_sectors = mddev->chunk_sectors;
	mddev->new_layout = mddev->layout;
	mddev->delta_disks = 0;
	mddev->reshape_backwards = 0;

	return 0;
}

void md_set_array_sectors(struct mddev *mddev, sector_t array_sectors)
{
	WARN(!mddev_is_locked(mddev), "%s: unlocked mddev!\n", __func__);

	if (mddev->external_size)
		return;

	mddev->array_sectors = array_sectors;
}
EXPORT_SYMBOL(md_set_array_sectors);

static int update_size(struct mddev *mddev, sector_t num_sectors)
{
	struct md_rdev *rdev;
	int rv;
	int fit = (num_sectors == 0);

	if (mddev->pers->resize == NULL)
		return -EINVAL;
	/* The "num_sectors" is the number of sectors of each device that
	 * is used.  This can only make sense for arrays with redundancy.
	 * linear and raid0 always use whatever space is available. We can only
	 * consider changing this number if no resync or reconstruction is
	 * happening, and if the new size is acceptable. It must fit before the
	 * sb_start or, if that is <data_offset, it must fit before the size
	 * of each device.  If num_sectors is zero, we find the largest size
	 * that fits.
	 */
	if (test_bit(MD_RECOVERY_RUNNING, &mddev->recovery) ||
	    mddev->sync_thread)
		return -EBUSY;
	if (mddev->ro)
		return -EROFS;

	rdev_for_each(rdev, mddev) {
		sector_t avail = rdev->sectors;

		if (fit && (num_sectors == 0 || num_sectors > avail))
			num_sectors = avail;
		if (avail < num_sectors)
			return -ENOSPC;
	}
	rv = mddev->pers->resize(mddev, num_sectors);
	if (!rv)
		revalidate_disk(mddev->gendisk);
	return rv;
}

static int update_raid_disks(struct mddev *mddev, int raid_disks)
{
	int rv;
	struct md_rdev *rdev;
	/* change the number of raid disks */
	if (mddev->pers->check_reshape == NULL)
		return -EINVAL;
	if (mddev->ro)
		return -EROFS;
	if (raid_disks <= 0 ||
	    (mddev->max_disks && raid_disks >= mddev->max_disks))
		return -EINVAL;
	if (mddev->sync_thread ||
	    test_bit(MD_RECOVERY_RUNNING, &mddev->recovery) ||
	    mddev->reshape_position != MaxSector)
		return -EBUSY;

	rdev_for_each(rdev, mddev) {
		if (mddev->raid_disks < raid_disks &&
		    rdev->data_offset < rdev->new_data_offset)
			return -EINVAL;
		if (mddev->raid_disks > raid_disks &&
		    rdev->data_offset > rdev->new_data_offset)
			return -EINVAL;
	}

	mddev->delta_disks = raid_disks - mddev->raid_disks;
	if (mddev->delta_disks < 0)
		mddev->reshape_backwards = 1;
	else if (mddev->delta_disks > 0)
		mddev->reshape_backwards = 0;

	rv = mddev->pers->check_reshape(mddev);
	if (rv < 0) {
		mddev->delta_disks = 0;
		mddev->reshape_backwards = 0;
	}
	return rv;
}

/*
 * update_array_info is used to change the configuration of an
 * on-line array.
 * The version, ctime,level,size,raid_disks,not_persistent, layout,chunk_size
 * fields in the info are checked against the array.
 * Any differences that cannot be handled will cause an error.
 * Normally, only one change can be managed at a time.
 */
static int update_array_info(struct mddev *mddev, mdu_array_info_t *info)
{
	int rv = 0;
	int cnt = 0;
	int state = 0;

	/* calculate expected state,ignoring low bits */
	if (mddev->bitmap && mddev->bitmap_info.offset)
		state |= (1 << MD_SB_BITMAP_PRESENT);

	if (mddev->major_version != info->major_version ||
	    mddev->minor_version != info->minor_version ||
/*	    mddev->patch_version != info->patch_version || */
	    mddev->ctime         != info->ctime         ||
	    mddev->level         != info->level         ||
/*	    mddev->layout        != info->layout        || */
	    !mddev->persistent	 != info->not_persistent||
	    mddev->chunk_sectors != info->chunk_size >> 9 ||
	    /* ignore bottom 8 bits of state, and allow SB_BITMAP_PRESENT to change */
	    ((state^info->state) & 0xfffffe00)
		)
		return -EINVAL;
	/* Check there is only one change */
	if (info->size >= 0 && mddev->dev_sectors / 2 != info->size)
		cnt++;
	if (mddev->raid_disks != info->raid_disks)
		cnt++;
	if (mddev->layout != info->layout)
		cnt++;
	if ((state ^ info->state) & (1<<MD_SB_BITMAP_PRESENT))
		cnt++;
	if (cnt == 0)
		return 0;
	if (cnt > 1)
		return -EINVAL;

	if (mddev->layout != info->layout) {
		/* Change layout
		 * we don't need to do anything at the md level, the
		 * personality will take care of it all.
		 */
		if (mddev->pers->check_reshape == NULL)
			return -EINVAL;
		else {
			mddev->new_layout = info->layout;
			rv = mddev->pers->check_reshape(mddev);
			if (rv)
				mddev->new_layout = mddev->layout;
			return rv;
		}
	}
	if (info->size >= 0 && mddev->dev_sectors / 2 != info->size)
		rv = update_size(mddev, (sector_t)info->size * 2);

	if (mddev->raid_disks    != info->raid_disks)
		rv = update_raid_disks(mddev, info->raid_disks);

	if ((state ^ info->state) & (1<<MD_SB_BITMAP_PRESENT)) {
		if (mddev->pers->quiesce == NULL || mddev->thread == NULL)
			return -EINVAL;
		if (mddev->recovery || mddev->sync_thread)
			return -EBUSY;
		if (info->state & (1<<MD_SB_BITMAP_PRESENT)) {
			/* add the bitmap */
			if (mddev->bitmap)
				return -EEXIST;
			if (mddev->bitmap_info.default_offset == 0)
				return -EINVAL;
			mddev->bitmap_info.offset =
				mddev->bitmap_info.default_offset;
			mddev->bitmap_info.space =
				mddev->bitmap_info.default_space;
			mddev->pers->quiesce(mddev, 1);
			rv = bitmap_create(mddev);
			if (!rv)
				rv = bitmap_load(mddev);
			if (rv)
				bitmap_destroy(mddev);
			mddev->pers->quiesce(mddev, 0);
		} else {
			/* remove the bitmap */
			if (!mddev->bitmap)
				return -ENOENT;
			if (mddev->bitmap->storage.file)
				return -EINVAL;
			mddev->pers->quiesce(mddev, 1);
			bitmap_destroy(mddev);
			mddev->pers->quiesce(mddev, 0);
			mddev->bitmap_info.offset = 0;
		}
	}
	md_update_sb(mddev, 1);
	return rv;
}

static int set_disk_faulty(struct mddev *mddev, dev_t dev)
{
	struct md_rdev *rdev;
	int err = 0;

	if (mddev->pers == NULL)
		return -ENODEV;

	rcu_read_lock();
	rdev = find_rdev_rcu(mddev, dev);
	if (!rdev)
		err =  -ENODEV;
	else {
		md_error(mddev, rdev);
		if (!test_bit(Faulty, &rdev->flags))
			err = -EBUSY;
	}
	rcu_read_unlock();
	return err;
}

/*
 * We have a problem here : there is no easy way to give a CHS
 * virtual geometry. We currently pretend that we have a 2 heads
 * 4 sectors (with a BIG number of cylinders...). This drives
 * dosfs just mad... ;-)
 */
static int md_getgeo(struct block_device *bdev, struct hd_geometry *geo)
{
	struct mddev *mddev = bdev->bd_disk->private_data;

	geo->heads = 2;
	geo->sectors = 4;
	geo->cylinders = mddev->array_sectors / 8;
	return 0;
}

static inline bool md_ioctl_valid(unsigned int cmd)
{
	switch (cmd) {
	case ADD_NEW_DISK:
	case BLKROSET:
	case GET_ARRAY_INFO:
	case GET_BITMAP_FILE:
	case GET_DISK_INFO:
	case HOT_ADD_DISK:
	case HOT_REMOVE_DISK:
	case RAID_AUTORUN:
	case RAID_VERSION:
	case RESTART_ARRAY_RW:
	case RUN_ARRAY:
	case SET_ARRAY_INFO:
	case SET_BITMAP_FILE:
	case SET_DISK_FAULTY:
	case STOP_ARRAY:
	case STOP_ARRAY_RO:
		return true;
	default:
		return false;
	}
}

static int md_ioctl(struct block_device *bdev, fmode_t mode,
			unsigned int cmd, unsigned long arg)
{
	int err = 0;
	void __user *argp = (void __user *)arg;
	struct mddev *mddev = NULL;
	int ro;

	if (!md_ioctl_valid(cmd))
		return -ENOTTY;

	switch (cmd) {
	case RAID_VERSION:
	case GET_ARRAY_INFO:
	case GET_DISK_INFO:
		break;
	default:
		if (!capable(CAP_SYS_ADMIN))
			return -EACCES;
	}

	/*
	 * Commands dealing with the RAID driver but not any
	 * particular array:
	 */
	switch (cmd) {
	case RAID_VERSION:
		err = get_version(argp);
		goto out;

#ifndef MODULE
	case RAID_AUTORUN:
		err = 0;
		autostart_arrays(arg);
		goto out;
#endif
	default:;
	}

	/*
	 * Commands creating/starting a new array:
	 */

	mddev = bdev->bd_disk->private_data;

	if (!mddev) {
		BUG();
		goto out;
	}

	/* Some actions do not requires the mutex */
	switch (cmd) {
	case GET_ARRAY_INFO:
		if (!mddev->raid_disks && !mddev->external)
			err = -ENODEV;
		else
			err = get_array_info(mddev, argp);
		goto out;

	case GET_DISK_INFO:
		if (!mddev->raid_disks && !mddev->external)
			err = -ENODEV;
		else
			err = get_disk_info(mddev, argp);
		goto out;

	case SET_DISK_FAULTY:
		err = set_disk_faulty(mddev, new_decode_dev(arg));
		goto out;

	case GET_BITMAP_FILE:
		err = get_bitmap_file(mddev, argp);
		goto out;

	}

	if (cmd == ADD_NEW_DISK)
		/* need to ensure md_delayed_delete() has completed */
		flush_workqueue(md_misc_wq);

	if (cmd == HOT_REMOVE_DISK)
		/* need to ensure recovery thread has run */
		wait_event_interruptible_timeout(mddev->sb_wait,
						 !test_bit(MD_RECOVERY_NEEDED,
							   &mddev->flags),
						 msecs_to_jiffies(5000));
	if (cmd == STOP_ARRAY || cmd == STOP_ARRAY_RO) {
		/* Need to flush page cache, and ensure no-one else opens
		 * and writes
		 */
		mutex_lock(&mddev->open_mutex);
		if (mddev->pers && atomic_read(&mddev->openers) > 1) {
			mutex_unlock(&mddev->open_mutex);
			err = -EBUSY;
			goto out;
		}
		set_bit(MD_STILL_CLOSED, &mddev->flags);
		mutex_unlock(&mddev->open_mutex);
		sync_blockdev(bdev);
	}
	err = mddev_lock(mddev);
	if (err) {
		printk(KERN_INFO
			"md: ioctl lock interrupted, reason %d, cmd %d\n",
			err, cmd);
		goto out;
	}

	if (cmd == SET_ARRAY_INFO) {
		mdu_array_info_t info;
		if (!arg)
			memset(&info, 0, sizeof(info));
		else if (copy_from_user(&info, argp, sizeof(info))) {
			err = -EFAULT;
			goto unlock;
		}
		if (mddev->pers) {
			err = update_array_info(mddev, &info);
			if (err) {
				printk(KERN_WARNING "md: couldn't update"
				       " array info. %d\n", err);
				goto unlock;
			}
			goto unlock;
		}
		if (!list_empty(&mddev->disks)) {
			printk(KERN_WARNING
			       "md: array %s already has disks!\n",
			       mdname(mddev));
			err = -EBUSY;
			goto unlock;
		}
		if (mddev->raid_disks) {
			printk(KERN_WARNING
			       "md: array %s already initialised!\n",
			       mdname(mddev));
			err = -EBUSY;
			goto unlock;
		}
		err = set_array_info(mddev, &info);
		if (err) {
			printk(KERN_WARNING "md: couldn't set"
			       " array info. %d\n", err);
			goto unlock;
		}
		goto unlock;
	}

	/*
	 * Commands querying/configuring an existing array:
	 */
	/* if we are not initialised yet, only ADD_NEW_DISK, STOP_ARRAY,
	 * RUN_ARRAY, and GET_ and SET_BITMAP_FILE are allowed */
	if ((!mddev->raid_disks && !mddev->external)
	    && cmd != ADD_NEW_DISK && cmd != STOP_ARRAY
	    && cmd != RUN_ARRAY && cmd != SET_BITMAP_FILE
	    && cmd != GET_BITMAP_FILE) {
		err = -ENODEV;
		goto unlock;
	}

	/*
	 * Commands even a read-only array can execute:
	 */
	switch (cmd) {
	case RESTART_ARRAY_RW:
		err = restart_array(mddev);
		goto unlock;

	case STOP_ARRAY:
		err = do_md_stop(mddev, 0, bdev);
		goto unlock;

	case STOP_ARRAY_RO:
		err = md_set_readonly(mddev, bdev);
		goto unlock;

	case HOT_REMOVE_DISK:
		err = hot_remove_disk(mddev, new_decode_dev(arg));
		goto unlock;

	case ADD_NEW_DISK:
		/* We can support ADD_NEW_DISK on read-only arrays
		 * on if we are re-adding a preexisting device.
		 * So require mddev->pers and MD_DISK_SYNC.
		 */
		if (mddev->pers) {
			mdu_disk_info_t info;
			if (copy_from_user(&info, argp, sizeof(info)))
				err = -EFAULT;
			else if (!(info.state & (1<<MD_DISK_SYNC)))
				/* Need to clear read-only for this */
				break;
			else
				err = add_new_disk(mddev, &info);
			goto unlock;
		}
		break;

	case BLKROSET:
		if (get_user(ro, (int __user *)(arg))) {
			err = -EFAULT;
			goto unlock;
		}
		err = -EINVAL;

		/* if the bdev is going readonly the value of mddev->ro
		 * does not matter, no writes are coming
		 */
		if (ro)
			goto unlock;

		/* are we are already prepared for writes? */
		if (mddev->ro != 1)
			goto unlock;

		/* transitioning to readauto need only happen for
		 * arrays that call md_write_start
		 */
		if (mddev->pers) {
			err = restart_array(mddev);
			if (err == 0) {
				mddev->ro = 2;
				set_disk_ro(mddev->gendisk, 0);
			}
		}
		goto unlock;
	}

	/*
	 * The remaining ioctls are changing the state of the
	 * superblock, so we do not allow them on read-only arrays.
	 */
	if (mddev->ro && mddev->pers) {
		if (mddev->ro == 2) {
			mddev->ro = 0;
			sysfs_notify_dirent_safe(mddev->sysfs_state);
			set_bit(MD_RECOVERY_NEEDED, &mddev->recovery);
			/* mddev_unlock will wake thread */
			/* If a device failed while we were read-only, we
			 * need to make sure the metadata is updated now.
			 */
			if (test_bit(MD_CHANGE_DEVS, &mddev->flags)) {
				mddev_unlock(mddev);
				wait_event(mddev->sb_wait,
					   !test_bit(MD_CHANGE_DEVS, &mddev->flags) &&
					   !test_bit(MD_CHANGE_PENDING, &mddev->flags));
				mddev_lock_nointr(mddev);
			}
		} else {
			err = -EROFS;
			goto unlock;
		}
	}

	switch (cmd) {
	case ADD_NEW_DISK:
	{
		mdu_disk_info_t info;
		if (copy_from_user(&info, argp, sizeof(info)))
			err = -EFAULT;
		else
			err = add_new_disk(mddev, &info);
		goto unlock;
	}

	case HOT_ADD_DISK:
		err = hot_add_disk(mddev, new_decode_dev(arg));
		goto unlock;

	case RUN_ARRAY:
		err = do_md_run(mddev);
		goto unlock;

	case SET_BITMAP_FILE:
		err = set_bitmap_file(mddev, (int)arg);
		goto unlock;

	default:
		err = -EINVAL;
		goto unlock;
	}

unlock:
	if (mddev->hold_active == UNTIL_IOCTL &&
	    err != -EINVAL)
		mddev->hold_active = 0;
	mddev_unlock(mddev);
out:
	return err;
}
#ifdef CONFIG_COMPAT
static int md_compat_ioctl(struct block_device *bdev, fmode_t mode,
		    unsigned int cmd, unsigned long arg)
{
	switch (cmd) {
	case HOT_REMOVE_DISK:
	case HOT_ADD_DISK:
	case SET_DISK_FAULTY:
	case SET_BITMAP_FILE:
		/* These take in integer arg, do not convert */
		break;
	default:
		arg = (unsigned long)compat_ptr(arg);
		break;
	}

	return md_ioctl(bdev, mode, cmd, arg);
}
#endif /* CONFIG_COMPAT */

static int md_open(struct block_device *bdev, fmode_t mode)
{
	/*
	 * Succeed if we can lock the mddev, which confirms that
	 * it isn't being stopped right now.
	 */
	struct mddev *mddev = mddev_find(bdev->bd_dev);
	int err;

	if (!mddev)
		return -ENODEV;

	if (mddev->gendisk != bdev->bd_disk) {
		/* we are racing with mddev_put which is discarding this
		 * bd_disk.
		 */
		mddev_put(mddev);
		/* Wait until bdev->bd_disk is definitely gone */
		flush_workqueue(md_misc_wq);
		/* Then retry the open from the top */
		return -ERESTARTSYS;
	}
	BUG_ON(mddev != bdev->bd_disk->private_data);

	if ((err = mutex_lock_interruptible(&mddev->open_mutex)))
		goto out;

	err = 0;
	atomic_inc(&mddev->openers);
	clear_bit(MD_STILL_CLOSED, &mddev->flags);
	mutex_unlock(&mddev->open_mutex);

	check_disk_change(bdev);
 out:
	return err;
}

static void md_release(struct gendisk *disk, fmode_t mode)
{
	struct mddev *mddev = disk->private_data;

	BUG_ON(!mddev);
	atomic_dec(&mddev->openers);
	mddev_put(mddev);
}

static int md_media_changed(struct gendisk *disk)
{
	struct mddev *mddev = disk->private_data;

	return mddev->changed;
}

static int md_revalidate(struct gendisk *disk)
{
	struct mddev *mddev = disk->private_data;

	mddev->changed = 0;
	return 0;
}
static const struct block_device_operations md_fops =
{
	.owner		= THIS_MODULE,
	.open		= md_open,
	.release	= md_release,
	.ioctl		= md_ioctl,
#ifdef CONFIG_COMPAT
	.compat_ioctl	= md_compat_ioctl,
#endif
	.getgeo		= md_getgeo,
	.media_changed  = md_media_changed,
	.revalidate_disk= md_revalidate,
};

static int md_thread(void *arg)
{
	struct md_thread *thread = arg;

	/*
	 * md_thread is a 'system-thread', it's priority should be very
	 * high. We avoid resource deadlocks individually in each
	 * raid personality. (RAID5 does preallocation) We also use RR and
	 * the very same RT priority as kswapd, thus we will never get
	 * into a priority inversion deadlock.
	 *
	 * we definitely have to have equal or higher priority than
	 * bdflush, otherwise bdflush will deadlock if there are too
	 * many dirty RAID5 blocks.
	 */

	allow_signal(SIGKILL);
	while (!kthread_should_stop()) {

		/* We need to wait INTERRUPTIBLE so that
		 * we don't add to the load-average.
		 * That means we need to be sure no signals are
		 * pending
		 */
		if (signal_pending(current))
			flush_signals(current);

		wait_event_interruptible_timeout
			(thread->wqueue,
			 test_bit(THREAD_WAKEUP, &thread->flags)
			 || kthread_should_stop(),
			 thread->timeout);

		clear_bit(THREAD_WAKEUP, &thread->flags);
		if (!kthread_should_stop())
			thread->run(thread);
	}

	return 0;
}

void md_wakeup_thread(struct md_thread *thread)
{
	if (thread) {
		pr_debug("md: waking up MD thread %s.\n", thread->tsk->comm);
		set_bit(THREAD_WAKEUP, &thread->flags);
		wake_up(&thread->wqueue);
	}
}
EXPORT_SYMBOL(md_wakeup_thread);

struct md_thread *md_register_thread(void (*run) (struct md_thread *),
		struct mddev *mddev, const char *name)
{
	struct md_thread *thread;

	thread = kzalloc(sizeof(struct md_thread), GFP_KERNEL);
	if (!thread)
		return NULL;

	init_waitqueue_head(&thread->wqueue);

	thread->run = run;
	thread->mddev = mddev;
	thread->timeout = MAX_SCHEDULE_TIMEOUT;
	thread->tsk = kthread_run(md_thread, thread,
				  "%s_%s",
				  mdname(thread->mddev),
				  name);
	if (IS_ERR(thread->tsk)) {
		kfree(thread);
		return NULL;
	}
	return thread;
}
EXPORT_SYMBOL(md_register_thread);

void md_unregister_thread(struct md_thread **threadp)
{
	struct md_thread *thread = *threadp;
	if (!thread)
		return;
	pr_debug("interrupting MD-thread pid %d\n", task_pid_nr(thread->tsk));
	/* Locking ensures that mddev_unlock does not wake_up a
	 * non-existent thread
	 */
	spin_lock(&pers_lock);
	*threadp = NULL;
	spin_unlock(&pers_lock);

	kthread_stop(thread->tsk);
	kfree(thread);
}
EXPORT_SYMBOL(md_unregister_thread);

void md_error(struct mddev *mddev, struct md_rdev *rdev)
{
	if (!rdev || test_bit(Faulty, &rdev->flags))
		return;

	if (!mddev->pers || !mddev->pers->error_handler)
		return;
	mddev->pers->error_handler(mddev,rdev);
	if (mddev->degraded)
		set_bit(MD_RECOVERY_RECOVER, &mddev->recovery);
	sysfs_notify_dirent_safe(rdev->sysfs_state);
	set_bit(MD_RECOVERY_INTR, &mddev->recovery);
	set_bit(MD_RECOVERY_NEEDED, &mddev->recovery);
	md_wakeup_thread(mddev->thread);
	if (mddev->event_work.func)
		queue_work(md_misc_wq, &mddev->event_work);
	md_new_event_inintr(mddev);
}
EXPORT_SYMBOL(md_error);

/* seq_file implementation /proc/mdstat */

static void status_unused(struct seq_file *seq)
{
	int i = 0;
	struct md_rdev *rdev;

	seq_printf(seq, "unused devices: ");

	list_for_each_entry(rdev, &pending_raid_disks, same_set) {
		char b[BDEVNAME_SIZE];
		i++;
		seq_printf(seq, "%s ",
			      bdevname(rdev->bdev,b));
	}
	if (!i)
		seq_printf(seq, "<none>");

	seq_printf(seq, "\n");
}

static void status_resync(struct seq_file *seq, struct mddev *mddev)
{
	sector_t max_sectors, resync, res;
	unsigned long dt, db;
	sector_t rt;
	int scale;
	unsigned int per_milli;

	if (mddev->curr_resync <= 3)
		resync = 0;
	else
		resync = mddev->curr_resync
			- atomic_read(&mddev->recovery_active);

	if (test_bit(MD_RECOVERY_SYNC, &mddev->recovery) ||
	    test_bit(MD_RECOVERY_RESHAPE, &mddev->recovery))
		max_sectors = mddev->resync_max_sectors;
	else
		max_sectors = mddev->dev_sectors;

	WARN_ON(max_sectors == 0);
	/* Pick 'scale' such that (resync>>scale)*1000 will fit
	 * in a sector_t, and (max_sectors>>scale) will fit in a
	 * u32, as those are the requirements for sector_div.
	 * Thus 'scale' must be at least 10
	 */
	scale = 10;
	if (sizeof(sector_t) > sizeof(unsigned long)) {
		while ( max_sectors/2 > (1ULL<<(scale+32)))
			scale++;
	}
	res = (resync>>scale)*1000;
	sector_div(res, (u32)((max_sectors>>scale)+1));

	per_milli = res;
	{
		int i, x = per_milli/50, y = 20-x;
		seq_printf(seq, "[");
		for (i = 0; i < x; i++)
			seq_printf(seq, "=");
		seq_printf(seq, ">");
		for (i = 0; i < y; i++)
			seq_printf(seq, ".");
		seq_printf(seq, "] ");
	}
	seq_printf(seq, " %s =%3u.%u%% (%llu/%llu)",
		   (test_bit(MD_RECOVERY_RESHAPE, &mddev->recovery)?
		    "reshape" :
		    (test_bit(MD_RECOVERY_CHECK, &mddev->recovery)?
		     "check" :
		     (test_bit(MD_RECOVERY_SYNC, &mddev->recovery) ?
		      "resync" : "recovery"))),
		   per_milli/10, per_milli % 10,
		   (unsigned long long) resync/2,
		   (unsigned long long) max_sectors/2);

	/*
	 * dt: time from mark until now
	 * db: blocks written from mark until now
	 * rt: remaining time
	 *
	 * rt is a sector_t, so could be 32bit or 64bit.
	 * So we divide before multiply in case it is 32bit and close
	 * to the limit.
	 * We scale the divisor (db) by 32 to avoid losing precision
	 * near the end of resync when the number of remaining sectors
	 * is close to 'db'.
	 * We then divide rt by 32 after multiplying by db to compensate.
	 * The '+1' avoids division by zero if db is very small.
	 */
	dt = ((jiffies - mddev->resync_mark) / HZ);
	if (!dt) dt++;
	db = (mddev->curr_mark_cnt - atomic_read(&mddev->recovery_active))
		- mddev->resync_mark_cnt;

	rt = max_sectors - resync;    /* number of remaining sectors */
	sector_div(rt, db/32+1);
	rt *= dt;
	rt >>= 5;

	seq_printf(seq, " finish=%lu.%lumin", (unsigned long)rt / 60,
		   ((unsigned long)rt % 60)/6);

	seq_printf(seq, " speed=%ldK/sec", db/2/dt);
}

static void *md_seq_start(struct seq_file *seq, loff_t *pos)
{
	struct list_head *tmp;
	loff_t l = *pos;
	struct mddev *mddev;

	if (l >= 0x10000)
		return NULL;
	if (!l--)
		/* header */
		return (void*)1;

	spin_lock(&all_mddevs_lock);
	list_for_each(tmp,&all_mddevs)
		if (!l--) {
			mddev = list_entry(tmp, struct mddev, all_mddevs);
			mddev_get(mddev);
			spin_unlock(&all_mddevs_lock);
			return mddev;
		}
	spin_unlock(&all_mddevs_lock);
	if (!l--)
		return (void*)2;/* tail */
	return NULL;
}

static void *md_seq_next(struct seq_file *seq, void *v, loff_t *pos)
{
	struct list_head *tmp;
	struct mddev *next_mddev, *mddev = v;

	++*pos;
	if (v == (void*)2)
		return NULL;

	spin_lock(&all_mddevs_lock);
	if (v == (void*)1)
		tmp = all_mddevs.next;
	else
		tmp = mddev->all_mddevs.next;
	if (tmp != &all_mddevs)
		next_mddev = mddev_get(list_entry(tmp,struct mddev,all_mddevs));
	else {
		next_mddev = (void*)2;
		*pos = 0x10000;
	}
	spin_unlock(&all_mddevs_lock);

	if (v != (void*)1)
		mddev_put(mddev);
	return next_mddev;

}

static void md_seq_stop(struct seq_file *seq, void *v)
{
	struct mddev *mddev = v;

	if (mddev && v != (void*)1 && v != (void*)2)
		mddev_put(mddev);
}

static int md_seq_show(struct seq_file *seq, void *v)
{
	struct mddev *mddev = v;
	sector_t sectors;
	struct md_rdev *rdev;

	if (v == (void*)1) {
		struct md_personality *pers;
		seq_printf(seq, "Personalities : ");
		spin_lock(&pers_lock);
		list_for_each_entry(pers, &pers_list, list)
			seq_printf(seq, "[%s] ", pers->name);

		spin_unlock(&pers_lock);
		seq_printf(seq, "\n");
		seq->poll_event = atomic_read(&md_event_count);
		return 0;
	}
	if (v == (void*)2) {
		status_unused(seq);
		return 0;
	}

	spin_lock(&mddev->lock);
	if (mddev->pers || mddev->raid_disks || !list_empty(&mddev->disks)) {
		seq_printf(seq, "%s : %sactive", mdname(mddev),
						mddev->pers ? "" : "in");
		if (mddev->pers) {
			if (mddev->ro==1)
				seq_printf(seq, " (read-only)");
			if (mddev->ro==2)
				seq_printf(seq, " (auto-read-only)");
			seq_printf(seq, " %s", mddev->pers->name);
		}

		sectors = 0;
		rcu_read_lock();
		rdev_for_each_rcu(rdev, mddev) {
			char b[BDEVNAME_SIZE];
			seq_printf(seq, " %s[%d]",
				bdevname(rdev->bdev,b), rdev->desc_nr);
			if (test_bit(WriteMostly, &rdev->flags))
				seq_printf(seq, "(W)");
			if (test_bit(Faulty, &rdev->flags)) {
				seq_printf(seq, "(F)");
				continue;
			}
			if (rdev->raid_disk < 0)
				seq_printf(seq, "(S)"); /* spare */
			if (test_bit(Replacement, &rdev->flags))
				seq_printf(seq, "(R)");
			sectors += rdev->sectors;
		}
		rcu_read_unlock();

		if (!list_empty(&mddev->disks)) {
			if (mddev->pers)
				seq_printf(seq, "\n      %llu blocks",
					   (unsigned long long)
					   mddev->array_sectors / 2);
			else
				seq_printf(seq, "\n      %llu blocks",
					   (unsigned long long)sectors / 2);
		}
		if (mddev->persistent) {
			if (mddev->major_version != 0 ||
			    mddev->minor_version != 90) {
				seq_printf(seq," super %d.%d",
					   mddev->major_version,
					   mddev->minor_version);
			}
		} else if (mddev->external)
			seq_printf(seq, " super external:%s",
				   mddev->metadata_type);
		else
			seq_printf(seq, " super non-persistent");

		if (mddev->pers) {
			mddev->pers->status(seq, mddev);
			seq_printf(seq, "\n      ");
			if (mddev->pers->sync_request) {
				if (mddev->curr_resync > 2) {
					status_resync(seq, mddev);
					seq_printf(seq, "\n      ");
				} else if (mddev->curr_resync >= 1)
					seq_printf(seq, "\tresync=DELAYED\n      ");
				else if (mddev->recovery_cp < MaxSector)
					seq_printf(seq, "\tresync=PENDING\n      ");
			}
		} else
			seq_printf(seq, "\n       ");

		bitmap_status(seq, mddev->bitmap);

		seq_printf(seq, "\n");
	}
	spin_unlock(&mddev->lock);

	return 0;
}

static const struct seq_operations md_seq_ops = {
	.start  = md_seq_start,
	.next   = md_seq_next,
	.stop   = md_seq_stop,
	.show   = md_seq_show,
};

static int md_seq_open(struct inode *inode, struct file *file)
{
	struct seq_file *seq;
	int error;

	error = seq_open(file, &md_seq_ops);
	if (error)
		return error;

	seq = file->private_data;
	seq->poll_event = atomic_read(&md_event_count);
	return error;
}

static int md_unloading;
static unsigned int mdstat_poll(struct file *filp, poll_table *wait)
{
	struct seq_file *seq = filp->private_data;
	int mask;

	if (md_unloading)
		return POLLIN|POLLRDNORM|POLLERR|POLLPRI;
	poll_wait(filp, &md_event_waiters, wait);

	/* always allow read */
	mask = POLLIN | POLLRDNORM;

	if (seq->poll_event != atomic_read(&md_event_count))
		mask |= POLLERR | POLLPRI;
	return mask;
}

static const struct file_operations md_seq_fops = {
	.owner		= THIS_MODULE,
	.open           = md_seq_open,
	.read           = seq_read,
	.llseek         = seq_lseek,
	.release	= seq_release_private,
	.poll		= mdstat_poll,
};

int register_md_personality(struct md_personality *p)
{
	printk(KERN_INFO "md: %s personality registered for level %d\n",
						p->name, p->level);
	spin_lock(&pers_lock);
	list_add_tail(&p->list, &pers_list);
	spin_unlock(&pers_lock);
	return 0;
}
EXPORT_SYMBOL(register_md_personality);

int unregister_md_personality(struct md_personality *p)
{
	printk(KERN_INFO "md: %s personality unregistered\n", p->name);
	spin_lock(&pers_lock);
	list_del_init(&p->list);
	spin_unlock(&pers_lock);
	return 0;
}
EXPORT_SYMBOL(unregister_md_personality);

static int is_mddev_idle(struct mddev *mddev, int init)
{
	struct md_rdev *rdev;
	int idle;
	int curr_events;

	idle = 1;
	rcu_read_lock();
	rdev_for_each_rcu(rdev, mddev) {
		struct gendisk *disk = rdev->bdev->bd_contains->bd_disk;
		curr_events = (int)part_stat_read(&disk->part0, sectors[0]) +
			      (int)part_stat_read(&disk->part0, sectors[1]) -
			      atomic_read(&disk->sync_io);
		/* sync IO will cause sync_io to increase before the disk_stats
		 * as sync_io is counted when a request starts, and
		 * disk_stats is counted when it completes.
		 * So resync activity will cause curr_events to be smaller than
		 * when there was no such activity.
		 * non-sync IO will cause disk_stat to increase without
		 * increasing sync_io so curr_events will (eventually)
		 * be larger than it was before.  Once it becomes
		 * substantially larger, the test below will cause
		 * the array to appear non-idle, and resync will slow
		 * down.
		 * If there is a lot of outstanding resync activity when
		 * we set last_event to curr_events, then all that activity
		 * completing might cause the array to appear non-idle
		 * and resync will be slowed down even though there might
		 * not have been non-resync activity.  This will only
		 * happen once though.  'last_events' will soon reflect
		 * the state where there is little or no outstanding
		 * resync requests, and further resync activity will
		 * always make curr_events less than last_events.
		 *
		 */
		if (init || curr_events - rdev->last_events > 64) {
			rdev->last_events = curr_events;
			idle = 0;
		}
	}
	rcu_read_unlock();
	return idle;
}

void md_done_sync(struct mddev *mddev, int blocks, int ok)
{
	/* another "blocks" (512byte) blocks have been synced */
	atomic_sub(blocks, &mddev->recovery_active);
	wake_up(&mddev->recovery_wait);
	if (!ok) {
		set_bit(MD_RECOVERY_INTR, &mddev->recovery);
		set_bit(MD_RECOVERY_ERROR, &mddev->recovery);
		md_wakeup_thread(mddev->thread);
		// stop recovery, signal do_sync ....
	}
}
EXPORT_SYMBOL(md_done_sync);

/* md_write_start(mddev, bi)
 * If we need to update some array metadata (e.g. 'active' flag
 * in superblock) before writing, schedule a superblock update
 * and wait for it to complete.
 */
void md_write_start(struct mddev *mddev, struct bio *bi)
{
	int did_change = 0;
	if (bio_data_dir(bi) != WRITE)
		return;

	BUG_ON(mddev->ro == 1);
	if (mddev->ro == 2) {
		/* need to switch to read/write */
		mddev->ro = 0;
		set_bit(MD_RECOVERY_NEEDED, &mddev->recovery);
		md_wakeup_thread(mddev->thread);
		md_wakeup_thread(mddev->sync_thread);
		did_change = 1;
	}
	atomic_inc(&mddev->writes_pending);
	if (mddev->safemode == 1)
		mddev->safemode = 0;
	if (mddev->in_sync) {
		spin_lock(&mddev->lock);
		if (mddev->in_sync) {
			mddev->in_sync = 0;
			set_bit(MD_CHANGE_CLEAN, &mddev->flags);
			set_bit(MD_CHANGE_PENDING, &mddev->flags);
			md_wakeup_thread(mddev->thread);
			did_change = 1;
		}
		spin_unlock(&mddev->lock);
	}
	if (did_change)
		sysfs_notify_dirent_safe(mddev->sysfs_state);
	wait_event(mddev->sb_wait,
		   !test_bit(MD_CHANGE_PENDING, &mddev->flags));
}
EXPORT_SYMBOL(md_write_start);

void md_write_end(struct mddev *mddev)
{
	if (atomic_dec_and_test(&mddev->writes_pending)) {
		if (mddev->safemode == 2)
			md_wakeup_thread(mddev->thread);
		else if (mddev->safemode_delay)
			mod_timer(&mddev->safemode_timer, jiffies + mddev->safemode_delay);
	}
}
EXPORT_SYMBOL(md_write_end);

/* md_allow_write(mddev)
 * Calling this ensures that the array is marked 'active' so that writes
 * may proceed without blocking.  It is important to call this before
 * attempting a GFP_KERNEL allocation while holding the mddev lock.
 * Must be called with mddev_lock held.
 *
 * In the ->external case MD_CHANGE_CLEAN can not be cleared until mddev->lock
 * is dropped, so return -EAGAIN after notifying userspace.
 */
int md_allow_write(struct mddev *mddev)
{
	if (!mddev->pers)
		return 0;
	if (mddev->ro)
		return 0;
	if (!mddev->pers->sync_request)
		return 0;

	spin_lock(&mddev->lock);
	if (mddev->in_sync) {
		mddev->in_sync = 0;
		set_bit(MD_CHANGE_CLEAN, &mddev->flags);
		set_bit(MD_CHANGE_PENDING, &mddev->flags);
		if (mddev->safemode_delay &&
		    mddev->safemode == 0)
			mddev->safemode = 1;
		spin_unlock(&mddev->lock);
		md_update_sb(mddev, 0);
		sysfs_notify_dirent_safe(mddev->sysfs_state);
	} else
		spin_unlock(&mddev->lock);

	if (test_bit(MD_CHANGE_PENDING, &mddev->flags))
		return -EAGAIN;
	else
		return 0;
}
EXPORT_SYMBOL_GPL(md_allow_write);

#define SYNC_MARKS	10
#define	SYNC_MARK_STEP	(3*HZ)
#define UPDATE_FREQUENCY (5*60*HZ)
void md_do_sync(struct md_thread *thread)
{
	struct mddev *mddev = thread->mddev;
	struct mddev *mddev2;
	unsigned int currspeed = 0,
		 window;
	sector_t max_sectors,j, io_sectors, recovery_done;
	unsigned long mark[SYNC_MARKS];
	unsigned long update_time;
	sector_t mark_cnt[SYNC_MARKS];
	int last_mark,m;
	struct list_head *tmp;
	sector_t last_check;
	int skipped = 0;
	struct md_rdev *rdev;
	char *desc, *action = NULL;
	struct blk_plug plug;

	/* just incase thread restarts... */
	if (test_bit(MD_RECOVERY_DONE, &mddev->recovery))
		return;
	if (mddev->ro) {/* never try to sync a read-only array */
		set_bit(MD_RECOVERY_INTR, &mddev->recovery);
		return;
	}

	if (test_bit(MD_RECOVERY_SYNC, &mddev->recovery)) {
		if (test_bit(MD_RECOVERY_CHECK, &mddev->recovery)) {
			desc = "data-check";
			action = "check";
		} else if (test_bit(MD_RECOVERY_REQUESTED, &mddev->recovery)) {
			desc = "requested-resync";
			action = "repair";
		} else
			desc = "resync";
	} else if (test_bit(MD_RECOVERY_RESHAPE, &mddev->recovery))
		desc = "reshape";
	else
		desc = "recovery";

	mddev->last_sync_action = action ?: desc;

	/* we overload curr_resync somewhat here.
	 * 0 == not engaged in resync at all
	 * 2 == checking that there is no conflict with another sync
	 * 1 == like 2, but have yielded to allow conflicting resync to
	 *		commense
	 * other == active in resync - this many blocks
	 *
	 * Before starting a resync we must have set curr_resync to
	 * 2, and then checked that every "conflicting" array has curr_resync
	 * less than ours.  When we find one that is the same or higher
	 * we wait on resync_wait.  To avoid deadlock, we reduce curr_resync
	 * to 1 if we choose to yield (based arbitrarily on address of mddev structure).
	 * This will mean we have to start checking from the beginning again.
	 *
	 */

	do {
		mddev->curr_resync = 2;

	try_again:
		if (test_bit(MD_RECOVERY_INTR, &mddev->recovery))
			goto skip;
		for_each_mddev(mddev2, tmp) {
			if (mddev2 == mddev)
				continue;
			if (!mddev->parallel_resync
			&&  mddev2->curr_resync
			&&  match_mddev_units(mddev, mddev2)) {
				DEFINE_WAIT(wq);
				if (mddev < mddev2 && mddev->curr_resync == 2) {
					/* arbitrarily yield */
					mddev->curr_resync = 1;
					wake_up(&resync_wait);
				}
				if (mddev > mddev2 && mddev->curr_resync == 1)
					/* no need to wait here, we can wait the next
					 * time 'round when curr_resync == 2
					 */
					continue;
				/* We need to wait 'interruptible' so as not to
				 * contribute to the load average, and not to
				 * be caught by 'softlockup'
				 */
				prepare_to_wait(&resync_wait, &wq, TASK_INTERRUPTIBLE);
				if (!test_bit(MD_RECOVERY_INTR, &mddev->recovery) &&
				    mddev2->curr_resync >= mddev->curr_resync) {
					printk(KERN_INFO "md: delaying %s of %s"
					       " until %s has finished (they"
					       " share one or more physical units)\n",
					       desc, mdname(mddev), mdname(mddev2));
					mddev_put(mddev2);
					if (signal_pending(current))
						flush_signals(current);
					schedule();
					finish_wait(&resync_wait, &wq);
					goto try_again;
				}
				finish_wait(&resync_wait, &wq);
			}
		}
	} while (mddev->curr_resync < 2);

	j = 0;
	if (test_bit(MD_RECOVERY_SYNC, &mddev->recovery)) {
		/* resync follows the size requested by the personality,
		 * which defaults to physical size, but can be virtual size
		 */
		max_sectors = mddev->resync_max_sectors;
		atomic64_set(&mddev->resync_mismatches, 0);
		/* we don't use the checkpoint if there's a bitmap */
		if (test_bit(MD_RECOVERY_REQUESTED, &mddev->recovery))
			j = mddev->resync_min;
		else if (!mddev->bitmap)
			j = mddev->recovery_cp;

	} else if (test_bit(MD_RECOVERY_RESHAPE, &mddev->recovery))
		max_sectors = mddev->resync_max_sectors;
	else {
		/* recovery follows the physical size of devices */
		max_sectors = mddev->dev_sectors;
		j = MaxSector;
		rcu_read_lock();
		rdev_for_each_rcu(rdev, mddev)
			if (rdev->raid_disk >= 0 &&
			    !test_bit(Faulty, &rdev->flags) &&
			    !test_bit(In_sync, &rdev->flags) &&
			    rdev->recovery_offset < j)
				j = rdev->recovery_offset;
		rcu_read_unlock();

		/* If there is a bitmap, we need to make sure all
		 * writes that started before we added a spare
		 * complete before we start doing a recovery.
		 * Otherwise the write might complete and (via
		 * bitmap_endwrite) set a bit in the bitmap after the
		 * recovery has checked that bit and skipped that
		 * region.
		 */
		if (mddev->bitmap) {
			mddev->pers->quiesce(mddev, 1);
			mddev->pers->quiesce(mddev, 0);
		}
	}

	printk(KERN_INFO "md: %s of RAID array %s\n", desc, mdname(mddev));
	printk(KERN_INFO "md: minimum _guaranteed_  speed:"
		" %d KB/sec/disk.\n", speed_min(mddev));
	printk(KERN_INFO "md: using maximum available idle IO bandwidth "
	       "(but not more than %d KB/sec) for %s.\n",
	       speed_max(mddev), desc);

	is_mddev_idle(mddev, 1); /* this initializes IO event counters */

	io_sectors = 0;
	for (m = 0; m < SYNC_MARKS; m++) {
		mark[m] = jiffies;
		mark_cnt[m] = io_sectors;
	}
	last_mark = 0;
	mddev->resync_mark = mark[last_mark];
	mddev->resync_mark_cnt = mark_cnt[last_mark];

	/*
	 * Tune reconstruction:
	 */
	window = 32*(PAGE_SIZE/512);
	printk(KERN_INFO "md: using %dk window, over a total of %lluk.\n",
		window/2, (unsigned long long)max_sectors/2);

	atomic_set(&mddev->recovery_active, 0);
	last_check = 0;

	if (j>2) {
		printk(KERN_INFO
		       "md: resuming %s of %s from checkpoint.\n",
		       desc, mdname(mddev));
		mddev->curr_resync = j;
	} else
		mddev->curr_resync = 3; /* no longer delayed */
	mddev->curr_resync_completed = j;
	sysfs_notify(&mddev->kobj, NULL, "sync_completed");
	md_new_event(mddev);
	update_time = jiffies;

	blk_start_plug(&plug);
	while (j < max_sectors) {
		sector_t sectors;

		skipped = 0;

		if (!test_bit(MD_RECOVERY_RESHAPE, &mddev->recovery) &&
		    ((mddev->curr_resync > mddev->curr_resync_completed &&
		      (mddev->curr_resync - mddev->curr_resync_completed)
		      > (max_sectors >> 4)) ||
		     time_after_eq(jiffies, update_time + UPDATE_FREQUENCY) ||
		     (j - mddev->curr_resync_completed)*2
		     >= mddev->resync_max - mddev->curr_resync_completed
			    )) {
			/* time to update curr_resync_completed */
			wait_event(mddev->recovery_wait,
				   atomic_read(&mddev->recovery_active) == 0);
			mddev->curr_resync_completed = j;
			if (test_bit(MD_RECOVERY_SYNC, &mddev->recovery) &&
			    j > mddev->recovery_cp)
				mddev->recovery_cp = j;
			update_time = jiffies;
			set_bit(MD_CHANGE_CLEAN, &mddev->flags);
			sysfs_notify(&mddev->kobj, NULL, "sync_completed");
		}

		while (j >= mddev->resync_max &&
		       !test_bit(MD_RECOVERY_INTR, &mddev->recovery)) {
			/* As this condition is controlled by user-space,
			 * we can block indefinitely, so use '_interruptible'
			 * to avoid triggering warnings.
			 */
			flush_signals(current); /* just in case */
			wait_event_interruptible(mddev->recovery_wait,
						 mddev->resync_max > j
						 || test_bit(MD_RECOVERY_INTR,
							     &mddev->recovery));
		}

		if (test_bit(MD_RECOVERY_INTR, &mddev->recovery))
			break;

		sectors = mddev->pers->sync_request(mddev, j, &skipped,
						  currspeed < speed_min(mddev));
		if (sectors == 0) {
			set_bit(MD_RECOVERY_INTR, &mddev->recovery);
			break;
		}

		if (!skipped) { /* actual IO requested */
			io_sectors += sectors;
			atomic_add(sectors, &mddev->recovery_active);
		}

		if (test_bit(MD_RECOVERY_INTR, &mddev->recovery))
			break;

		j += sectors;
		if (j > 2)
			mddev->curr_resync = j;
		mddev->curr_mark_cnt = io_sectors;
		if (last_check == 0)
			/* this is the earliest that rebuild will be
			 * visible in /proc/mdstat
			 */
			md_new_event(mddev);

		if (last_check + window > io_sectors || j == max_sectors)
			continue;

		last_check = io_sectors;
	repeat:
		if (time_after_eq(jiffies, mark[last_mark] + SYNC_MARK_STEP )) {
			/* step marks */
			int next = (last_mark+1) % SYNC_MARKS;

			mddev->resync_mark = mark[next];
			mddev->resync_mark_cnt = mark_cnt[next];
			mark[next] = jiffies;
			mark_cnt[next] = io_sectors - atomic_read(&mddev->recovery_active);
			last_mark = next;
		}

		if (test_bit(MD_RECOVERY_INTR, &mddev->recovery))
			break;

		/*
		 * this loop exits only if either when we are slower than
		 * the 'hard' speed limit, or the system was IO-idle for
		 * a jiffy.
		 * the system might be non-idle CPU-wise, but we only care
		 * about not overloading the IO subsystem. (things like an
		 * e2fsck being done on the RAID array should execute fast)
		 */
		cond_resched();

		recovery_done = io_sectors - atomic_read(&mddev->recovery_active);
		currspeed = ((unsigned long)(recovery_done - mddev->resync_mark_cnt))/2
			/((jiffies-mddev->resync_mark)/HZ +1) +1;

		if (currspeed > speed_min(mddev)) {
			if ((currspeed > speed_max(mddev)) ||
					!is_mddev_idle(mddev, 0)) {
				msleep(500);
				goto repeat;
			}
		}
	}
	printk(KERN_INFO "md: %s: %s %s.\n",mdname(mddev), desc,
	       test_bit(MD_RECOVERY_INTR, &mddev->recovery)
	       ? "interrupted" : "done");
	/*
	 * this also signals 'finished resyncing' to md_stop
	 */
	blk_finish_plug(&plug);
	wait_event(mddev->recovery_wait, !atomic_read(&mddev->recovery_active));

	/* tell personality that we are finished */
	mddev->pers->sync_request(mddev, max_sectors, &skipped, 1);

	if (!test_bit(MD_RECOVERY_CHECK, &mddev->recovery) &&
	    mddev->curr_resync > 2) {
		if (test_bit(MD_RECOVERY_SYNC, &mddev->recovery)) {
			if (test_bit(MD_RECOVERY_INTR, &mddev->recovery)) {
				if (mddev->curr_resync >= mddev->recovery_cp) {
					printk(KERN_INFO
					       "md: checkpointing %s of %s.\n",
					       desc, mdname(mddev));
					if (test_bit(MD_RECOVERY_ERROR,
						&mddev->recovery))
						mddev->recovery_cp =
							mddev->curr_resync_completed;
					else
						mddev->recovery_cp =
							mddev->curr_resync;
				}
			} else
				mddev->recovery_cp = MaxSector;
		} else {
			if (!test_bit(MD_RECOVERY_INTR, &mddev->recovery))
				mddev->curr_resync = MaxSector;
			rcu_read_lock();
			rdev_for_each_rcu(rdev, mddev)
				if (rdev->raid_disk >= 0 &&
				    mddev->delta_disks >= 0 &&
				    !test_bit(Faulty, &rdev->flags) &&
				    !test_bit(In_sync, &rdev->flags) &&
				    rdev->recovery_offset < mddev->curr_resync)
					rdev->recovery_offset = mddev->curr_resync;
			rcu_read_unlock();
		}
	}
 skip:
	set_bit(MD_CHANGE_DEVS, &mddev->flags);

	spin_lock(&mddev->lock);
	if (!test_bit(MD_RECOVERY_INTR, &mddev->recovery)) {
		/* We completed so min/max setting can be forgotten if used. */
		if (test_bit(MD_RECOVERY_REQUESTED, &mddev->recovery))
			mddev->resync_min = 0;
		mddev->resync_max = MaxSector;
	} else if (test_bit(MD_RECOVERY_REQUESTED, &mddev->recovery))
		mddev->resync_min = mddev->curr_resync_completed;
	mddev->curr_resync = 0;
	spin_unlock(&mddev->lock);

	wake_up(&resync_wait);
	set_bit(MD_RECOVERY_DONE, &mddev->recovery);
	md_wakeup_thread(mddev->thread);
	return;
}
EXPORT_SYMBOL_GPL(md_do_sync);

static int remove_and_add_spares(struct mddev *mddev,
				 struct md_rdev *this)
{
	struct md_rdev *rdev;
	int spares = 0;
	int removed = 0;

	rdev_for_each(rdev, mddev)
		if ((this == NULL || rdev == this) &&
		    rdev->raid_disk >= 0 &&
		    !test_bit(Blocked, &rdev->flags) &&
		    (test_bit(Faulty, &rdev->flags) ||
		     ! test_bit(In_sync, &rdev->flags)) &&
		    atomic_read(&rdev->nr_pending)==0) {
			if (mddev->pers->hot_remove_disk(
				    mddev, rdev) == 0) {
				sysfs_unlink_rdev(mddev, rdev);
				rdev->raid_disk = -1;
				removed++;
			}
		}
	if (removed && mddev->kobj.sd)
		sysfs_notify(&mddev->kobj, NULL, "degraded");

	if (this)
		goto no_add;

	rdev_for_each(rdev, mddev) {
		if (rdev->raid_disk >= 0 &&
		    !test_bit(In_sync, &rdev->flags) &&
		    !test_bit(Faulty, &rdev->flags))
			spares++;
		if (rdev->raid_disk >= 0)
			continue;
		if (test_bit(Faulty, &rdev->flags))
			continue;
		if (mddev->ro &&
		    ! (rdev->saved_raid_disk >= 0 &&
		       !test_bit(Bitmap_sync, &rdev->flags)))
			continue;

		if (rdev->saved_raid_disk < 0)
			rdev->recovery_offset = 0;
		if (mddev->pers->
		    hot_add_disk(mddev, rdev) == 0) {
			if (sysfs_link_rdev(mddev, rdev))
				/* failure here is OK */;
			spares++;
			md_new_event(mddev);
			set_bit(MD_CHANGE_DEVS, &mddev->flags);
		}
	}
no_add:
	if (removed)
		set_bit(MD_CHANGE_DEVS, &mddev->flags);
	return spares;
}

static void md_start_sync(struct work_struct *ws)
{
	struct mddev *mddev = container_of(ws, struct mddev, del_work);

	mddev->sync_thread = md_register_thread(md_do_sync,
						mddev,
						"resync");
	if (!mddev->sync_thread) {
		printk(KERN_ERR "%s: could not start resync"
		       " thread...\n",
		       mdname(mddev));
		/* leave the spares where they are, it shouldn't hurt */
		clear_bit(MD_RECOVERY_SYNC, &mddev->recovery);
		clear_bit(MD_RECOVERY_RESHAPE, &mddev->recovery);
		clear_bit(MD_RECOVERY_REQUESTED, &mddev->recovery);
		clear_bit(MD_RECOVERY_CHECK, &mddev->recovery);
		clear_bit(MD_RECOVERY_RUNNING, &mddev->recovery);
		wake_up(&resync_wait);
		if (test_and_clear_bit(MD_RECOVERY_RECOVER,
				       &mddev->recovery))
			if (mddev->sysfs_action)
				sysfs_notify_dirent_safe(mddev->sysfs_action);
	} else
		md_wakeup_thread(mddev->sync_thread);
	sysfs_notify_dirent_safe(mddev->sysfs_action);
	md_new_event(mddev);
}

/*
 * This routine is regularly called by all per-raid-array threads to
 * deal with generic issues like resync and super-block update.
 * Raid personalities that don't have a thread (linear/raid0) do not
 * need this as they never do any recovery or update the superblock.
 *
 * It does not do any resync itself, but rather "forks" off other threads
 * to do that as needed.
 * When it is determined that resync is needed, we set MD_RECOVERY_RUNNING in
 * "->recovery" and create a thread at ->sync_thread.
 * When the thread finishes it sets MD_RECOVERY_DONE
 * and wakeups up this thread which will reap the thread and finish up.
 * This thread also removes any faulty devices (with nr_pending == 0).
 *
 * The overall approach is:
 *  1/ if the superblock needs updating, update it.
 *  2/ If a recovery thread is running, don't do anything else.
 *  3/ If recovery has finished, clean up, possibly marking spares active.
 *  4/ If there are any faulty devices, remove them.
 *  5/ If array is degraded, try to add spares devices
 *  6/ If array has spares or is not in-sync, start a resync thread.
 */
void md_check_recovery(struct mddev *mddev)
{
	if (mddev->suspended)
		return;

	if (mddev->bitmap)
		bitmap_daemon_work(mddev);

	if (signal_pending(current)) {
		if (mddev->pers->sync_request && !mddev->external) {
			printk(KERN_INFO "md: %s in immediate safe mode\n",
			       mdname(mddev));
			mddev->safemode = 2;
		}
		flush_signals(current);
	}

	if (mddev->ro && !test_bit(MD_RECOVERY_NEEDED, &mddev->recovery))
		return;
	if ( ! (
		(mddev->flags & MD_UPDATE_SB_FLAGS & ~ (1<<MD_CHANGE_PENDING)) ||
		test_bit(MD_RECOVERY_NEEDED, &mddev->recovery) ||
		test_bit(MD_RECOVERY_DONE, &mddev->recovery) ||
		(mddev->external == 0 && mddev->safemode == 1) ||
		(mddev->safemode == 2 && ! atomic_read(&mddev->writes_pending)
		 && !mddev->in_sync && mddev->recovery_cp == MaxSector)
		))
		return;

	if (mddev_trylock(mddev)) {
		int spares = 0;

		if (mddev->ro) {
			/* On a read-only array we can:
			 * - remove failed devices
			 * - add already-in_sync devices if the array itself
			 *   is in-sync.
			 * As we only add devices that are already in-sync,
			 * we can activate the spares immediately.
			 */
			remove_and_add_spares(mddev, NULL);
			/* There is no thread, but we need to call
			 * ->spare_active and clear saved_raid_disk
			 */
			set_bit(MD_RECOVERY_INTR, &mddev->recovery);
			md_reap_sync_thread(mddev);
			clear_bit(MD_RECOVERY_NEEDED, &mddev->recovery);
			goto unlock;
		}

		if (!mddev->external) {
			int did_change = 0;
			spin_lock(&mddev->lock);
			if (mddev->safemode &&
			    !atomic_read(&mddev->writes_pending) &&
			    !mddev->in_sync &&
			    mddev->recovery_cp == MaxSector) {
				mddev->in_sync = 1;
				did_change = 1;
				set_bit(MD_CHANGE_CLEAN, &mddev->flags);
			}
			if (mddev->safemode == 1)
				mddev->safemode = 0;
			spin_unlock(&mddev->lock);
			if (did_change)
				sysfs_notify_dirent_safe(mddev->sysfs_state);
		}

		if (mddev->flags & MD_UPDATE_SB_FLAGS)
			md_update_sb(mddev, 0);

		if (test_bit(MD_RECOVERY_RUNNING, &mddev->recovery) &&
		    !test_bit(MD_RECOVERY_DONE, &mddev->recovery)) {
			/* resync/recovery still happening */
			clear_bit(MD_RECOVERY_NEEDED, &mddev->recovery);
			goto unlock;
		}
		if (mddev->sync_thread) {
			md_reap_sync_thread(mddev);
			goto unlock;
		}
		/* Set RUNNING before clearing NEEDED to avoid
		 * any transients in the value of "sync_action".
		 */
		mddev->curr_resync_completed = 0;
		spin_lock(&mddev->lock);
		set_bit(MD_RECOVERY_RUNNING, &mddev->recovery);
		spin_unlock(&mddev->lock);
		/* Clear some bits that don't mean anything, but
		 * might be left set
		 */
		clear_bit(MD_RECOVERY_INTR, &mddev->recovery);
		clear_bit(MD_RECOVERY_DONE, &mddev->recovery);

		if (!test_and_clear_bit(MD_RECOVERY_NEEDED, &mddev->recovery) ||
		    test_bit(MD_RECOVERY_FROZEN, &mddev->recovery))
			goto not_running;
		/* no recovery is running.
		 * remove any failed drives, then
		 * add spares if possible.
		 * Spares are also removed and re-added, to allow
		 * the personality to fail the re-add.
		 */

		if (mddev->reshape_position != MaxSector) {
			if (mddev->pers->check_reshape == NULL ||
			    mddev->pers->check_reshape(mddev) != 0)
				/* Cannot proceed */
				goto not_running;
			set_bit(MD_RECOVERY_RESHAPE, &mddev->recovery);
			clear_bit(MD_RECOVERY_RECOVER, &mddev->recovery);
		} else if ((spares = remove_and_add_spares(mddev, NULL))) {
			clear_bit(MD_RECOVERY_SYNC, &mddev->recovery);
			clear_bit(MD_RECOVERY_CHECK, &mddev->recovery);
			clear_bit(MD_RECOVERY_REQUESTED, &mddev->recovery);
			set_bit(MD_RECOVERY_RECOVER, &mddev->recovery);
		} else if (mddev->recovery_cp < MaxSector) {
			set_bit(MD_RECOVERY_SYNC, &mddev->recovery);
			clear_bit(MD_RECOVERY_RECOVER, &mddev->recovery);
		} else if (!test_bit(MD_RECOVERY_SYNC, &mddev->recovery))
			/* nothing to be done ... */
			goto not_running;

		if (mddev->pers->sync_request) {
			if (spares) {
				/* We are adding a device or devices to an array
				 * which has the bitmap stored on all devices.
				 * So make sure all bitmap pages get written
				 */
				bitmap_write_all(mddev->bitmap);
			}
			INIT_WORK(&mddev->del_work, md_start_sync);
			queue_work(md_misc_wq, &mddev->del_work);
			goto unlock;
		}
	not_running:
		if (!mddev->sync_thread) {
			clear_bit(MD_RECOVERY_RUNNING, &mddev->recovery);
			wake_up(&resync_wait);
			if (test_and_clear_bit(MD_RECOVERY_RECOVER,
					       &mddev->recovery))
				if (mddev->sysfs_action)
					sysfs_notify_dirent_safe(mddev->sysfs_action);
		}
	unlock:
		wake_up(&mddev->sb_wait);
		mddev_unlock(mddev);
	}
}
EXPORT_SYMBOL(md_check_recovery);

void md_reap_sync_thread(struct mddev *mddev)
{
	struct md_rdev *rdev;

	/* resync has finished, collect result */
	md_unregister_thread(&mddev->sync_thread);
	if (!test_bit(MD_RECOVERY_INTR, &mddev->recovery) &&
	    !test_bit(MD_RECOVERY_REQUESTED, &mddev->recovery)) {
		/* success...*/
		/* activate any spares */
		if (mddev->pers->spare_active(mddev)) {
			sysfs_notify(&mddev->kobj, NULL,
				     "degraded");
			set_bit(MD_CHANGE_DEVS, &mddev->flags);
		}
	}
	if (test_bit(MD_RECOVERY_RESHAPE, &mddev->recovery) &&
	    mddev->pers->finish_reshape)
		mddev->pers->finish_reshape(mddev);

	/* If array is no-longer degraded, then any saved_raid_disk
	 * information must be scrapped.
	 */
	if (!mddev->degraded)
		rdev_for_each(rdev, mddev)
			rdev->saved_raid_disk = -1;

	md_update_sb(mddev, 1);
	clear_bit(MD_RECOVERY_RUNNING, &mddev->recovery);
	clear_bit(MD_RECOVERY_SYNC, &mddev->recovery);
	clear_bit(MD_RECOVERY_RESHAPE, &mddev->recovery);
	clear_bit(MD_RECOVERY_REQUESTED, &mddev->recovery);
	clear_bit(MD_RECOVERY_CHECK, &mddev->recovery);
	wake_up(&resync_wait);
	/* flag recovery needed just to double check */
	set_bit(MD_RECOVERY_NEEDED, &mddev->recovery);
	sysfs_notify_dirent_safe(mddev->sysfs_action);
	md_new_event(mddev);
	if (mddev->event_work.func)
		queue_work(md_misc_wq, &mddev->event_work);
}
EXPORT_SYMBOL(md_reap_sync_thread);

void md_wait_for_blocked_rdev(struct md_rdev *rdev, struct mddev *mddev)
{
	sysfs_notify_dirent_safe(rdev->sysfs_state);
	wait_event_timeout(rdev->blocked_wait,
			   !test_bit(Blocked, &rdev->flags) &&
			   !test_bit(BlockedBadBlocks, &rdev->flags),
			   msecs_to_jiffies(5000));
	rdev_dec_pending(rdev, mddev);
}
EXPORT_SYMBOL(md_wait_for_blocked_rdev);

void md_finish_reshape(struct mddev *mddev)
{
	/* called be personality module when reshape completes. */
	struct md_rdev *rdev;

	rdev_for_each(rdev, mddev) {
		if (rdev->data_offset > rdev->new_data_offset)
			rdev->sectors += rdev->data_offset - rdev->new_data_offset;
		else
			rdev->sectors -= rdev->new_data_offset - rdev->data_offset;
		rdev->data_offset = rdev->new_data_offset;
	}
}
EXPORT_SYMBOL(md_finish_reshape);

/* Bad block management.
 * We can record which blocks on each device are 'bad' and so just
 * fail those blocks, or that stripe, rather than the whole device.
 * Entries in the bad-block table are 64bits wide.  This comprises:
 * Length of bad-range, in sectors: 0-511 for lengths 1-512
 * Start of bad-range, sector offset, 54 bits (allows 8 exbibytes)
 *  A 'shift' can be set so that larger blocks are tracked and
 *  consequently larger devices can be covered.
 * 'Acknowledged' flag - 1 bit. - the most significant bit.
 *
 * Locking of the bad-block table uses a seqlock so md_is_badblock
 * might need to retry if it is very unlucky.
 * We will sometimes want to check for bad blocks in a bi_end_io function,
 * so we use the write_seqlock_irq variant.
 *
 * When looking for a bad block we specify a range and want to
 * know if any block in the range is bad.  So we binary-search
 * to the last range that starts at-or-before the given endpoint,
 * (or "before the sector after the target range")
 * then see if it ends after the given start.
 * We return
 *  0 if there are no known bad blocks in the range
 *  1 if there are known bad block which are all acknowledged
 * -1 if there are bad blocks which have not yet been acknowledged in metadata.
 * plus the start/length of the first bad section we overlap.
 */
int md_is_badblock(struct badblocks *bb, sector_t s, int sectors,
		   sector_t *first_bad, int *bad_sectors)
{
	int hi;
	int lo;
	u64 *p = bb->page;
	int rv;
	sector_t target = s + sectors;
	unsigned seq;

	if (bb->shift > 0) {
		/* round the start down, and the end up */
		s >>= bb->shift;
		target += (1<<bb->shift) - 1;
		target >>= bb->shift;
		sectors = target - s;
	}
	/* 'target' is now the first block after the bad range */

retry:
	seq = read_seqbegin(&bb->lock);
	lo = 0;
	rv = 0;
	hi = bb->count;

	/* Binary search between lo and hi for 'target'
	 * i.e. for the last range that starts before 'target'
	 */
	/* INVARIANT: ranges before 'lo' and at-or-after 'hi'
	 * are known not to be the last range before target.
	 * VARIANT: hi-lo is the number of possible
	 * ranges, and decreases until it reaches 1
	 */
	while (hi - lo > 1) {
		int mid = (lo + hi) / 2;
		sector_t a = BB_OFFSET(p[mid]);
		if (a < target)
			/* This could still be the one, earlier ranges
			 * could not. */
			lo = mid;
		else
			/* This and later ranges are definitely out. */
			hi = mid;
	}
	/* 'lo' might be the last that started before target, but 'hi' isn't */
	if (hi > lo) {
		/* need to check all range that end after 's' to see if
		 * any are unacknowledged.
		 */
		while (lo >= 0 &&
		       BB_OFFSET(p[lo]) + BB_LEN(p[lo]) > s) {
			if (BB_OFFSET(p[lo]) < target) {
				/* starts before the end, and finishes after
				 * the start, so they must overlap
				 */
				if (rv != -1 && BB_ACK(p[lo]))
					rv = 1;
				else
					rv = -1;
				*first_bad = BB_OFFSET(p[lo]);
				*bad_sectors = BB_LEN(p[lo]);
			}
			lo--;
		}
	}

	if (read_seqretry(&bb->lock, seq))
		goto retry;

	return rv;
}
EXPORT_SYMBOL_GPL(md_is_badblock);

/*
 * Add a range of bad blocks to the table.
 * This might extend the table, or might contract it
 * if two adjacent ranges can be merged.
 * We binary-search to find the 'insertion' point, then
 * decide how best to handle it.
 */
static int md_set_badblocks(struct badblocks *bb, sector_t s, int sectors,
			    int acknowledged)
{
	u64 *p;
	int lo, hi;
	int rv = 1;
	unsigned long flags;

	if (bb->shift < 0)
		/* badblocks are disabled */
		return 0;

	if (bb->shift) {
		/* round the start down, and the end up */
		sector_t next = s + sectors;
		s >>= bb->shift;
		next += (1<<bb->shift) - 1;
		next >>= bb->shift;
		sectors = next - s;
	}

	write_seqlock_irqsave(&bb->lock, flags);

	p = bb->page;
	lo = 0;
	hi = bb->count;
	/* Find the last range that starts at-or-before 's' */
	while (hi - lo > 1) {
		int mid = (lo + hi) / 2;
		sector_t a = BB_OFFSET(p[mid]);
		if (a <= s)
			lo = mid;
		else
			hi = mid;
	}
	if (hi > lo && BB_OFFSET(p[lo]) > s)
		hi = lo;

	if (hi > lo) {
		/* we found a range that might merge with the start
		 * of our new range
		 */
		sector_t a = BB_OFFSET(p[lo]);
		sector_t e = a + BB_LEN(p[lo]);
		int ack = BB_ACK(p[lo]);
		if (e >= s) {
			/* Yes, we can merge with a previous range */
			if (s == a && s + sectors >= e)
				/* new range covers old */
				ack = acknowledged;
			else
				ack = ack && acknowledged;

			if (e < s + sectors)
				e = s + sectors;
			if (e - a <= BB_MAX_LEN) {
				p[lo] = BB_MAKE(a, e-a, ack);
				s = e;
			} else {
				/* does not all fit in one range,
				 * make p[lo] maximal
				 */
				if (BB_LEN(p[lo]) != BB_MAX_LEN)
					p[lo] = BB_MAKE(a, BB_MAX_LEN, ack);
				s = a + BB_MAX_LEN;
			}
			sectors = e - s;
		}
	}
	if (sectors && hi < bb->count) {
		/* 'hi' points to the first range that starts after 's'.
		 * Maybe we can merge with the start of that range */
		sector_t a = BB_OFFSET(p[hi]);
		sector_t e = a + BB_LEN(p[hi]);
		int ack = BB_ACK(p[hi]);
		if (a <= s + sectors) {
			/* merging is possible */
			if (e <= s + sectors) {
				/* full overlap */
				e = s + sectors;
				ack = acknowledged;
			} else
				ack = ack && acknowledged;

			a = s;
			if (e - a <= BB_MAX_LEN) {
				p[hi] = BB_MAKE(a, e-a, ack);
				s = e;
			} else {
				p[hi] = BB_MAKE(a, BB_MAX_LEN, ack);
				s = a + BB_MAX_LEN;
			}
			sectors = e - s;
			lo = hi;
			hi++;
		}
	}
	if (sectors == 0 && hi < bb->count) {
		/* we might be able to combine lo and hi */
		/* Note: 's' is at the end of 'lo' */
		sector_t a = BB_OFFSET(p[hi]);
		int lolen = BB_LEN(p[lo]);
		int hilen = BB_LEN(p[hi]);
		int newlen = lolen + hilen - (s - a);
		if (s >= a && newlen < BB_MAX_LEN) {
			/* yes, we can combine them */
			int ack = BB_ACK(p[lo]) && BB_ACK(p[hi]);
			p[lo] = BB_MAKE(BB_OFFSET(p[lo]), newlen, ack);
			memmove(p + hi, p + hi + 1,
				(bb->count - hi - 1) * 8);
			bb->count--;
		}
	}
	while (sectors) {
		/* didn't merge (it all).
		 * Need to add a range just before 'hi' */
		if (bb->count >= MD_MAX_BADBLOCKS) {
			/* No room for more */
			rv = 0;
			break;
		} else {
			int this_sectors = sectors;
			memmove(p + hi + 1, p + hi,
				(bb->count - hi) * 8);
			bb->count++;

			if (this_sectors > BB_MAX_LEN)
				this_sectors = BB_MAX_LEN;
			p[hi] = BB_MAKE(s, this_sectors, acknowledged);
			sectors -= this_sectors;
			s += this_sectors;
		}
	}

	bb->changed = 1;
	if (!acknowledged)
		bb->unacked_exist = 1;
	write_sequnlock_irqrestore(&bb->lock, flags);

	return rv;
}

int rdev_set_badblocks(struct md_rdev *rdev, sector_t s, int sectors,
		       int is_new)
{
	int rv;
	if (is_new)
		s += rdev->new_data_offset;
	else
		s += rdev->data_offset;
	rv = md_set_badblocks(&rdev->badblocks,
			      s, sectors, 0);
	if (rv) {
		/* Make sure they get written out promptly */
		sysfs_notify_dirent_safe(rdev->sysfs_state);
		set_bit(MD_CHANGE_CLEAN, &rdev->mddev->flags);
		md_wakeup_thread(rdev->mddev->thread);
	}
	return rv;
}
EXPORT_SYMBOL_GPL(rdev_set_badblocks);

/*
 * Remove a range of bad blocks from the table.
 * This may involve extending the table if we spilt a region,
 * but it must not fail.  So if the table becomes full, we just
 * drop the remove request.
 */
static int md_clear_badblocks(struct badblocks *bb, sector_t s, int sectors)
{
	u64 *p;
	int lo, hi;
	sector_t target = s + sectors;
	int rv = 0;

	if (bb->shift > 0) {
		/* When clearing we round the start up and the end down.
		 * This should not matter as the shift should align with
		 * the block size and no rounding should ever be needed.
		 * However it is better the think a block is bad when it
		 * isn't than to think a block is not bad when it is.
		 */
		s += (1<<bb->shift) - 1;
		s >>= bb->shift;
		target >>= bb->shift;
		sectors = target - s;
	}

	write_seqlock_irq(&bb->lock);

	p = bb->page;
	lo = 0;
	hi = bb->count;
	/* Find the last range that starts before 'target' */
	while (hi - lo > 1) {
		int mid = (lo + hi) / 2;
		sector_t a = BB_OFFSET(p[mid]);
		if (a < target)
			lo = mid;
		else
			hi = mid;
	}
	if (hi > lo) {
		/* p[lo] is the last range that could overlap the
		 * current range.  Earlier ranges could also overlap,
		 * but only this one can overlap the end of the range.
		 */
		if (BB_OFFSET(p[lo]) + BB_LEN(p[lo]) > target) {
			/* Partial overlap, leave the tail of this range */
			int ack = BB_ACK(p[lo]);
			sector_t a = BB_OFFSET(p[lo]);
			sector_t end = a + BB_LEN(p[lo]);

			if (a < s) {
				/* we need to split this range */
				if (bb->count >= MD_MAX_BADBLOCKS) {
					rv = -ENOSPC;
					goto out;
				}
				memmove(p+lo+1, p+lo, (bb->count - lo) * 8);
				bb->count++;
				p[lo] = BB_MAKE(a, s-a, ack);
				lo++;
			}
			p[lo] = BB_MAKE(target, end - target, ack);
			/* there is no longer an overlap */
			hi = lo;
			lo--;
		}
		while (lo >= 0 &&
		       BB_OFFSET(p[lo]) + BB_LEN(p[lo]) > s) {
			/* This range does overlap */
			if (BB_OFFSET(p[lo]) < s) {
				/* Keep the early parts of this range. */
				int ack = BB_ACK(p[lo]);
				sector_t start = BB_OFFSET(p[lo]);
				p[lo] = BB_MAKE(start, s - start, ack);
				/* now low doesn't overlap, so.. */
				break;
			}
			lo--;
		}
		/* 'lo' is strictly before, 'hi' is strictly after,
		 * anything between needs to be discarded
		 */
		if (hi - lo > 1) {
			memmove(p+lo+1, p+hi, (bb->count - hi) * 8);
			bb->count -= (hi - lo - 1);
		}
	}

	bb->changed = 1;
out:
	write_sequnlock_irq(&bb->lock);
	return rv;
}

int rdev_clear_badblocks(struct md_rdev *rdev, sector_t s, int sectors,
			 int is_new)
{
	if (is_new)
		s += rdev->new_data_offset;
	else
		s += rdev->data_offset;
	return md_clear_badblocks(&rdev->badblocks,
				  s, sectors);
}
EXPORT_SYMBOL_GPL(rdev_clear_badblocks);

/*
 * Acknowledge all bad blocks in a list.
 * This only succeeds if ->changed is clear.  It is used by
 * in-kernel metadata updates
 */
void md_ack_all_badblocks(struct badblocks *bb)
{
	if (bb->page == NULL || bb->changed)
		/* no point even trying */
		return;
	write_seqlock_irq(&bb->lock);

	if (bb->changed == 0 && bb->unacked_exist) {
		u64 *p = bb->page;
		int i;
		for (i = 0; i < bb->count ; i++) {
			if (!BB_ACK(p[i])) {
				sector_t start = BB_OFFSET(p[i]);
				int len = BB_LEN(p[i]);
				p[i] = BB_MAKE(start, len, 1);
			}
		}
		bb->unacked_exist = 0;
	}
	write_sequnlock_irq(&bb->lock);
}
EXPORT_SYMBOL_GPL(md_ack_all_badblocks);

/* sysfs access to bad-blocks list.
 * We present two files.
 * 'bad-blocks' lists sector numbers and lengths of ranges that
 *    are recorded as bad.  The list is truncated to fit within
 *    the one-page limit of sysfs.
 *    Writing "sector length" to this file adds an acknowledged
 *    bad block list.
 * 'unacknowledged-bad-blocks' lists bad blocks that have not yet
 *    been acknowledged.  Writing to this file adds bad blocks
 *    without acknowledging them.  This is largely for testing.
 */

static ssize_t
badblocks_show(struct badblocks *bb, char *page, int unack)
{
	size_t len;
	int i;
	u64 *p = bb->page;
	unsigned seq;

	if (bb->shift < 0)
		return 0;

retry:
	seq = read_seqbegin(&bb->lock);

	len = 0;
	i = 0;

	while (len < PAGE_SIZE && i < bb->count) {
		sector_t s = BB_OFFSET(p[i]);
		unsigned int length = BB_LEN(p[i]);
		int ack = BB_ACK(p[i]);
		i++;

		if (unack && ack)
			continue;

		len += snprintf(page+len, PAGE_SIZE-len, "%llu %u\n",
				(unsigned long long)s << bb->shift,
				length << bb->shift);
	}
	if (unack && len == 0)
		bb->unacked_exist = 0;

	if (read_seqretry(&bb->lock, seq))
		goto retry;

	return len;
}

#define DO_DEBUG 1

static ssize_t
badblocks_store(struct badblocks *bb, const char *page, size_t len, int unack)
{
	unsigned long long sector;
	int length;
	char newline;
#ifdef DO_DEBUG
	/* Allow clearing via sysfs *only* for testing/debugging.
	 * Normally only a successful write may clear a badblock
	 */
	int clear = 0;
	if (page[0] == '-') {
		clear = 1;
		page++;
	}
#endif /* DO_DEBUG */

	switch (sscanf(page, "%llu %d%c", &sector, &length, &newline)) {
	case 3:
		if (newline != '\n')
			return -EINVAL;
	case 2:
		if (length <= 0)
			return -EINVAL;
		break;
	default:
		return -EINVAL;
	}

#ifdef DO_DEBUG
	if (clear) {
		md_clear_badblocks(bb, sector, length);
		return len;
	}
#endif /* DO_DEBUG */
	if (md_set_badblocks(bb, sector, length, !unack))
		return len;
	else
		return -ENOSPC;
}

static int md_notify_reboot(struct notifier_block *this,
			    unsigned long code, void *x)
{
	struct list_head *tmp;
	struct mddev *mddev;
	int need_delay = 0;

	for_each_mddev(mddev, tmp) {
		if (mddev_trylock(mddev)) {
			if (mddev->pers)
				__md_stop_writes(mddev);
			if (mddev->persistent)
				mddev->safemode = 2;
			mddev_unlock(mddev);
		}
		need_delay = 1;
	}
	/*
	 * certain more exotic SCSI devices are known to be
	 * volatile wrt too early system reboots. While the
	 * right place to handle this issue is the given
	 * driver, we do want to have a safe RAID driver ...
	 */
	if (need_delay)
		mdelay(1000*1);

	return NOTIFY_DONE;
}

static struct notifier_block md_notifier = {
	.notifier_call	= md_notify_reboot,
	.next		= NULL,
	.priority	= INT_MAX, /* before any real devices */
};

static void md_geninit(void)
{
	pr_debug("md: sizeof(mdp_super_t) = %d\n", (int)sizeof(mdp_super_t));

	proc_create("mdstat", S_IRUGO, NULL, &md_seq_fops);
}

static int __init md_init(void)
{
	int ret = -ENOMEM;

	md_wq = alloc_workqueue("md", WQ_MEM_RECLAIM, 0);
	if (!md_wq)
		goto err_wq;

	md_misc_wq = alloc_workqueue("md_misc", 0, 0);
	if (!md_misc_wq)
		goto err_misc_wq;

	if ((ret = register_blkdev(MD_MAJOR, "md")) < 0)
		goto err_md;

	if ((ret = register_blkdev(0, "mdp")) < 0)
		goto err_mdp;
	mdp_major = ret;

	blk_register_region(MKDEV(MD_MAJOR, 0), 512, THIS_MODULE,
			    md_probe, NULL, NULL);
	blk_register_region(MKDEV(mdp_major, 0), 1UL<<MINORBITS, THIS_MODULE,
			    md_probe, NULL, NULL);

	register_reboot_notifier(&md_notifier);
	raid_table_header = register_sysctl_table(raid_root_table);

	md_geninit();
	return 0;

err_mdp:
	unregister_blkdev(MD_MAJOR, "md");
err_md:
	destroy_workqueue(md_misc_wq);
err_misc_wq:
	destroy_workqueue(md_wq);
err_wq:
	return ret;
}

#ifndef MODULE

/*
 * Searches all registered partitions for autorun RAID arrays
 * at boot time.
 */

static LIST_HEAD(all_detected_devices);
struct detected_devices_node {
	struct list_head list;
	dev_t dev;
};

void md_autodetect_dev(dev_t dev)
{
	struct detected_devices_node *node_detected_dev;

	node_detected_dev = kzalloc(sizeof(*node_detected_dev), GFP_KERNEL);
	if (node_detected_dev) {
		node_detected_dev->dev = dev;
		list_add_tail(&node_detected_dev->list, &all_detected_devices);
	} else {
		printk(KERN_CRIT "md: md_autodetect_dev: kzalloc failed"
			", skipping dev(%d,%d)\n", MAJOR(dev), MINOR(dev));
	}
}

static void autostart_arrays(int part)
{
	struct md_rdev *rdev;
	struct detected_devices_node *node_detected_dev;
	dev_t dev;
	int i_scanned, i_passed;

	i_scanned = 0;
	i_passed = 0;

	printk(KERN_INFO "md: Autodetecting RAID arrays.\n");

	while (!list_empty(&all_detected_devices) && i_scanned < INT_MAX) {
		i_scanned++;
		node_detected_dev = list_entry(all_detected_devices.next,
					struct detected_devices_node, list);
		list_del(&node_detected_dev->list);
		dev = node_detected_dev->dev;
		kfree(node_detected_dev);
		rdev = md_import_device(dev,0, 90);
		if (IS_ERR(rdev))
			continue;

		if (test_bit(Faulty, &rdev->flags))
			continue;

		set_bit(AutoDetected, &rdev->flags);
		list_add(&rdev->same_set, &pending_raid_disks);
		i_passed++;
	}

	printk(KERN_INFO "md: Scanned %d and added %d devices.\n",
						i_scanned, i_passed);

	autorun_devices(part);
}

#endif /* !MODULE */

static __exit void md_exit(void)
{
	struct mddev *mddev;
	struct list_head *tmp;
	int delay = 1;

	blk_unregister_region(MKDEV(MD_MAJOR,0), 512);
	blk_unregister_region(MKDEV(mdp_major,0), 1U << MINORBITS);

	unregister_blkdev(MD_MAJOR,"md");
	unregister_blkdev(mdp_major, "mdp");
	unregister_reboot_notifier(&md_notifier);
	unregister_sysctl_table(raid_table_header);

	/* We cannot unload the modules while some process is
	 * waiting for us in select() or poll() - wake them up
	 */
	md_unloading = 1;
	while (waitqueue_active(&md_event_waiters)) {
		/* not safe to leave yet */
		wake_up(&md_event_waiters);
		msleep(delay);
		delay += delay;
	}
	remove_proc_entry("mdstat", NULL);

	for_each_mddev(mddev, tmp) {
		export_array(mddev);
		mddev->hold_active = 0;
	}
	destroy_workqueue(md_misc_wq);
	destroy_workqueue(md_wq);
}

subsys_initcall(md_init);
module_exit(md_exit)

static int get_ro(char *buffer, struct kernel_param *kp)
{
	return sprintf(buffer, "%d", start_readonly);
}
static int set_ro(const char *val, struct kernel_param *kp)
{
	char *e;
	int num = simple_strtoul(val, &e, 10);
	if (*val && (*e == '\0' || *e == '\n')) {
		start_readonly = num;
		return 0;
	}
	return -EINVAL;
}

module_param_call(start_ro, set_ro, get_ro, NULL, S_IRUSR|S_IWUSR);
module_param(start_dirty_degraded, int, S_IRUGO|S_IWUSR);
module_param_call(new_array, add_named_array, NULL, NULL, S_IWUSR);

MODULE_LICENSE("GPL");
MODULE_DESCRIPTION("MD RAID framework");
MODULE_ALIAS("md");
MODULE_ALIAS_BLOCKDEV_MAJOR(MD_MAJOR);<|MERGE_RESOLUTION|>--- conflicted
+++ resolved
@@ -5997,20 +5997,12 @@
 
 		if (mddev->bitmap || mddev->bitmap_info.file)
 			return -EEXIST; /* cannot add when bitmap is present */
-<<<<<<< HEAD
-		mddev->bitmap_info.file = fgetr(fd, CAP_READ);
-
-		if (IS_ERR(mddev->bitmap_info.file)) {
-			err = PTR_ERR(mddev->bitmap_info.file);
-			mddev->bitmap_info.file = NULL;
-=======
-		f = fget(fd);
-
-		if (f == NULL) {
->>>>>>> c517d838
+		f = fgetr(fd, CAP_READ);
+
+		if (IS_ERR(f)) {
 			printk(KERN_ERR "%s: error: failed to get bitmap file\n",
 			       mdname(mddev));
-			return err;
+			return PTR_ERR(f);
 		}
 
 		inode = f->f_mapping->host;
