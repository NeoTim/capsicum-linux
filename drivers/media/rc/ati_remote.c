--- conflicted
+++ resolved
@@ -333,14 +333,7 @@
 	} else if (len == 4)
 		dev_warn(dev, "Weird key %*ph\n", 4, data);
 	else
-<<<<<<< HEAD
-		dev_warn(dev,
-			"Weird data, len=%d %02x %02x %02x %02x %02x %02x ...\n",
-			len, data[0], data[1], data[2], data[3], data[4],
-			data[5]);
-=======
 		dev_warn(dev, "Weird data, len=%d %*ph ...\n", len, 6, data);
->>>>>>> 4a8e43fe
 }
 
 /*
