--- conflicted
+++ resolved
@@ -37,11 +37,6 @@
 unsigned int drm_debug = 0;	/* 1 to enable debug output */
 EXPORT_SYMBOL(drm_debug);
 
-<<<<<<< HEAD
-unsigned int drm_rnodes = 0;	/* 1 to enable experimental render nodes API */
-
-=======
->>>>>>> d2c87e2d
 /* 1 to allow user space to request universal planes (experimental) */
 unsigned int drm_universal_planes = 0;
 
