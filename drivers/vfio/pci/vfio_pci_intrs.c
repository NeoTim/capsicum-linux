/*
 * VFIO PCI interrupt handling
 *
 * Copyright (C) 2012 Red Hat, Inc.  All rights reserved.
 *     Author: Alex Williamson <alex.williamson@redhat.com>
 *
 * This program is free software; you can redistribute it and/or modify
 * it under the terms of the GNU General Public License version 2 as
 * published by the Free Software Foundation.
 *
 * Derived from original vfio:
 * Copyright 2010 Cisco Systems, Inc.  All rights reserved.
 * Author: Tom Lyon, pugs@cisco.com
 */

#include <linux/device.h>
#include <linux/interrupt.h>
#include <linux/eventfd.h>
#include <linux/msi.h>
#include <linux/pci.h>
#include <linux/file.h>
#include <linux/vfio.h>
#include <linux/wait.h>
#include <linux/slab.h>

#include "vfio_pci_private.h"

/*
<<<<<<< HEAD
 * IRQfd - generic
 */
struct virqfd {
	struct vfio_pci_device	*vdev;
	struct eventfd_ctx	*eventfd;
	int			(*handler)(struct vfio_pci_device *, void *);
	void			(*thread)(struct vfio_pci_device *, void *);
	void			*data;
	struct work_struct	inject;
	wait_queue_t		wait;
	poll_table		pt;
	struct work_struct	shutdown;
	struct virqfd		**pvirqfd;
};

static struct workqueue_struct *vfio_irqfd_cleanup_wq;

int __init vfio_pci_virqfd_init(void)
{
	vfio_irqfd_cleanup_wq =
		create_singlethread_workqueue("vfio-irqfd-cleanup");
	if (!vfio_irqfd_cleanup_wq)
		return -ENOMEM;

	return 0;
}

void vfio_pci_virqfd_exit(void)
{
	destroy_workqueue(vfio_irqfd_cleanup_wq);
}

static void virqfd_deactivate(struct virqfd *virqfd)
{
	queue_work(vfio_irqfd_cleanup_wq, &virqfd->shutdown);
}

static int virqfd_wakeup(wait_queue_t *wait, unsigned mode, int sync, void *key)
{
	struct virqfd *virqfd = container_of(wait, struct virqfd, wait);
	unsigned long flags = (unsigned long)key;

	if (flags & POLLIN) {
		/* An event has been signaled, call function */
		if ((!virqfd->handler ||
		     virqfd->handler(virqfd->vdev, virqfd->data)) &&
		    virqfd->thread)
			schedule_work(&virqfd->inject);
	}

	if (flags & POLLHUP) {
		unsigned long flags;
		spin_lock_irqsave(&virqfd->vdev->irqlock, flags);

		/*
		 * The eventfd is closing, if the virqfd has not yet been
		 * queued for release, as determined by testing whether the
		 * vdev pointer to it is still valid, queue it now.  As
		 * with kvm irqfds, we know we won't race against the virqfd
		 * going away because we hold wqh->lock to get here.
		 */
		if (*(virqfd->pvirqfd) == virqfd) {
			*(virqfd->pvirqfd) = NULL;
			virqfd_deactivate(virqfd);
		}

		spin_unlock_irqrestore(&virqfd->vdev->irqlock, flags);
	}

	return 0;
}

static void virqfd_ptable_queue_proc(struct file *file,
				     wait_queue_head_t *wqh, poll_table *pt)
{
	struct virqfd *virqfd = container_of(pt, struct virqfd, pt);
	add_wait_queue(wqh, &virqfd->wait);
}

static void virqfd_shutdown(struct work_struct *work)
{
	struct virqfd *virqfd = container_of(work, struct virqfd, shutdown);
	u64 cnt;

	eventfd_ctx_remove_wait_queue(virqfd->eventfd, &virqfd->wait, &cnt);
	flush_work(&virqfd->inject);
	eventfd_ctx_put(virqfd->eventfd);

	kfree(virqfd);
}

static void virqfd_inject(struct work_struct *work)
{
	struct virqfd *virqfd = container_of(work, struct virqfd, inject);
	if (virqfd->thread)
		virqfd->thread(virqfd->vdev, virqfd->data);
}

static int virqfd_enable(struct vfio_pci_device *vdev,
			 int (*handler)(struct vfio_pci_device *, void *),
			 void (*thread)(struct vfio_pci_device *, void *),
			 void *data, struct virqfd **pvirqfd, int fd)
{
	struct fd irqfd;
	struct eventfd_ctx *ctx;
	struct virqfd *virqfd;
	int ret = 0;
	unsigned int events;

	virqfd = kzalloc(sizeof(*virqfd), GFP_KERNEL);
	if (!virqfd)
		return -ENOMEM;

	virqfd->pvirqfd = pvirqfd;
	virqfd->vdev = vdev;
	virqfd->handler = handler;
	virqfd->thread = thread;
	virqfd->data = data;

	INIT_WORK(&virqfd->shutdown, virqfd_shutdown);
	INIT_WORK(&virqfd->inject, virqfd_inject);

	irqfd = fdgetr(fd, CAP_WRITE);
	if (IS_ERR(irqfd.file)) {
		ret = PTR_ERR(irqfd.file);
		goto err_fd;
	}

	ctx = eventfd_ctx_fileget(irqfd.file);
	if (IS_ERR(ctx)) {
		ret = PTR_ERR(ctx);
		goto err_ctx;
	}

	virqfd->eventfd = ctx;

	/*
	 * virqfds can be released by closing the eventfd or directly
	 * through ioctl.  These are both done through a workqueue, so
	 * we update the pointer to the virqfd under lock to avoid
	 * pushing multiple jobs to release the same virqfd.
	 */
	spin_lock_irq(&vdev->irqlock);

	if (*pvirqfd) {
		spin_unlock_irq(&vdev->irqlock);
		ret = -EBUSY;
		goto err_busy;
	}
	*pvirqfd = virqfd;

	spin_unlock_irq(&vdev->irqlock);

	/*
	 * Install our own custom wake-up handling so we are notified via
	 * a callback whenever someone signals the underlying eventfd.
	 */
	init_waitqueue_func_entry(&virqfd->wait, virqfd_wakeup);
	init_poll_funcptr(&virqfd->pt, virqfd_ptable_queue_proc);

	events = irqfd.file->f_op->poll(irqfd.file, &virqfd->pt);

	/*
	 * Check if there was an event already pending on the eventfd
	 * before we registered and trigger it as if we didn't miss it.
	 */
	if (events & POLLIN) {
		if ((!handler || handler(vdev, data)) && thread)
			schedule_work(&virqfd->inject);
	}

	/*
	 * Do not drop the file until the irqfd is fully initialized,
	 * otherwise we might race against the POLLHUP.
	 */
	fdput(irqfd);

	return 0;
err_busy:
	eventfd_ctx_put(ctx);
err_ctx:
	fdput(irqfd);
err_fd:
	kfree(virqfd);

	return ret;
}

static void virqfd_disable(struct vfio_pci_device *vdev,
			   struct virqfd **pvirqfd)
{
	unsigned long flags;

	spin_lock_irqsave(&vdev->irqlock, flags);

	if (*pvirqfd) {
		virqfd_deactivate(*pvirqfd);
		*pvirqfd = NULL;
	}

	spin_unlock_irqrestore(&vdev->irqlock, flags);

	/*
	 * Block until we know all outstanding shutdown jobs have completed.
	 * Even if we don't queue the job, flush the wq to be sure it's
	 * been released.
	 */
	flush_workqueue(vfio_irqfd_cleanup_wq);
}

/*
=======
>>>>>>> b787f68c
 * INTx
 */
static void vfio_send_intx_eventfd(void *opaque, void *unused)
{
	struct vfio_pci_device *vdev = opaque;

	if (likely(is_intx(vdev) && !vdev->virq_disabled))
		eventfd_signal(vdev->ctx[0].trigger, 1);
}

void vfio_pci_intx_mask(struct vfio_pci_device *vdev)
{
	struct pci_dev *pdev = vdev->pdev;
	unsigned long flags;

	spin_lock_irqsave(&vdev->irqlock, flags);

	/*
	 * Masking can come from interrupt, ioctl, or config space
	 * via INTx disable.  The latter means this can get called
	 * even when not using intx delivery.  In this case, just
	 * try to have the physical bit follow the virtual bit.
	 */
	if (unlikely(!is_intx(vdev))) {
		if (vdev->pci_2_3)
			pci_intx(pdev, 0);
	} else if (!vdev->ctx[0].masked) {
		/*
		 * Can't use check_and_mask here because we always want to
		 * mask, not just when something is pending.
		 */
		if (vdev->pci_2_3)
			pci_intx(pdev, 0);
		else
			disable_irq_nosync(pdev->irq);

		vdev->ctx[0].masked = true;
	}

	spin_unlock_irqrestore(&vdev->irqlock, flags);
}

/*
 * If this is triggered by an eventfd, we can't call eventfd_signal
 * or else we'll deadlock on the eventfd wait queue.  Return >0 when
 * a signal is necessary, which can then be handled via a work queue
 * or directly depending on the caller.
 */
static int vfio_pci_intx_unmask_handler(void *opaque, void *unused)
{
	struct vfio_pci_device *vdev = opaque;
	struct pci_dev *pdev = vdev->pdev;
	unsigned long flags;
	int ret = 0;

	spin_lock_irqsave(&vdev->irqlock, flags);

	/*
	 * Unmasking comes from ioctl or config, so again, have the
	 * physical bit follow the virtual even when not using INTx.
	 */
	if (unlikely(!is_intx(vdev))) {
		if (vdev->pci_2_3)
			pci_intx(pdev, 1);
	} else if (vdev->ctx[0].masked && !vdev->virq_disabled) {
		/*
		 * A pending interrupt here would immediately trigger,
		 * but we can avoid that overhead by just re-sending
		 * the interrupt to the user.
		 */
		if (vdev->pci_2_3) {
			if (!pci_check_and_unmask_intx(pdev))
				ret = 1;
		} else
			enable_irq(pdev->irq);

		vdev->ctx[0].masked = (ret > 0);
	}

	spin_unlock_irqrestore(&vdev->irqlock, flags);

	return ret;
}

void vfio_pci_intx_unmask(struct vfio_pci_device *vdev)
{
	if (vfio_pci_intx_unmask_handler(vdev, NULL) > 0)
		vfio_send_intx_eventfd(vdev, NULL);
}

static irqreturn_t vfio_intx_handler(int irq, void *dev_id)
{
	struct vfio_pci_device *vdev = dev_id;
	unsigned long flags;
	int ret = IRQ_NONE;

	spin_lock_irqsave(&vdev->irqlock, flags);

	if (!vdev->pci_2_3) {
		disable_irq_nosync(vdev->pdev->irq);
		vdev->ctx[0].masked = true;
		ret = IRQ_HANDLED;
	} else if (!vdev->ctx[0].masked &&  /* may be shared */
		   pci_check_and_mask_intx(vdev->pdev)) {
		vdev->ctx[0].masked = true;
		ret = IRQ_HANDLED;
	}

	spin_unlock_irqrestore(&vdev->irqlock, flags);

	if (ret == IRQ_HANDLED)
		vfio_send_intx_eventfd(vdev, NULL);

	return ret;
}

static int vfio_intx_enable(struct vfio_pci_device *vdev)
{
	if (!is_irq_none(vdev))
		return -EINVAL;

	if (!vdev->pdev->irq)
		return -ENODEV;

	vdev->ctx = kzalloc(sizeof(struct vfio_pci_irq_ctx), GFP_KERNEL);
	if (!vdev->ctx)
		return -ENOMEM;

	vdev->num_ctx = 1;

	/*
	 * If the virtual interrupt is masked, restore it.  Devices
	 * supporting DisINTx can be masked at the hardware level
	 * here, non-PCI-2.3 devices will have to wait until the
	 * interrupt is enabled.
	 */
	vdev->ctx[0].masked = vdev->virq_disabled;
	if (vdev->pci_2_3)
		pci_intx(vdev->pdev, !vdev->ctx[0].masked);

	vdev->irq_type = VFIO_PCI_INTX_IRQ_INDEX;

	return 0;
}

static int vfio_intx_set_signal(struct vfio_pci_device *vdev, int fd)
{
	struct pci_dev *pdev = vdev->pdev;
	unsigned long irqflags = IRQF_SHARED;
	struct eventfd_ctx *trigger;
	unsigned long flags;
	int ret;

	if (vdev->ctx[0].trigger) {
		free_irq(pdev->irq, vdev);
		kfree(vdev->ctx[0].name);
		eventfd_ctx_put(vdev->ctx[0].trigger);
		vdev->ctx[0].trigger = NULL;
	}

	if (fd < 0) /* Disable only */
		return 0;

	vdev->ctx[0].name = kasprintf(GFP_KERNEL, "vfio-intx(%s)",
				      pci_name(pdev));
	if (!vdev->ctx[0].name)
		return -ENOMEM;

	trigger = eventfd_ctx_fdget(fd);
	if (IS_ERR(trigger)) {
		kfree(vdev->ctx[0].name);
		return PTR_ERR(trigger);
	}

	vdev->ctx[0].trigger = trigger;

	if (!vdev->pci_2_3)
		irqflags = 0;

	ret = request_irq(pdev->irq, vfio_intx_handler,
			  irqflags, vdev->ctx[0].name, vdev);
	if (ret) {
		vdev->ctx[0].trigger = NULL;
		kfree(vdev->ctx[0].name);
		eventfd_ctx_put(trigger);
		return ret;
	}

	/*
	 * INTx disable will stick across the new irq setup,
	 * disable_irq won't.
	 */
	spin_lock_irqsave(&vdev->irqlock, flags);
	if (!vdev->pci_2_3 && vdev->ctx[0].masked)
		disable_irq_nosync(pdev->irq);
	spin_unlock_irqrestore(&vdev->irqlock, flags);

	return 0;
}

static void vfio_intx_disable(struct vfio_pci_device *vdev)
{
	vfio_intx_set_signal(vdev, -1);
	vfio_virqfd_disable(&vdev->ctx[0].unmask);
	vfio_virqfd_disable(&vdev->ctx[0].mask);
	vdev->irq_type = VFIO_PCI_NUM_IRQS;
	vdev->num_ctx = 0;
	kfree(vdev->ctx);
}

/*
 * MSI/MSI-X
 */
static irqreturn_t vfio_msihandler(int irq, void *arg)
{
	struct eventfd_ctx *trigger = arg;

	eventfd_signal(trigger, 1);
	return IRQ_HANDLED;
}

static int vfio_msi_enable(struct vfio_pci_device *vdev, int nvec, bool msix)
{
	struct pci_dev *pdev = vdev->pdev;
	int ret;

	if (!is_irq_none(vdev))
		return -EINVAL;

	vdev->ctx = kzalloc(nvec * sizeof(struct vfio_pci_irq_ctx), GFP_KERNEL);
	if (!vdev->ctx)
		return -ENOMEM;

	if (msix) {
		int i;

		vdev->msix = kzalloc(nvec * sizeof(struct msix_entry),
				     GFP_KERNEL);
		if (!vdev->msix) {
			kfree(vdev->ctx);
			return -ENOMEM;
		}

		for (i = 0; i < nvec; i++)
			vdev->msix[i].entry = i;

		ret = pci_enable_msix_range(pdev, vdev->msix, 1, nvec);
		if (ret < nvec) {
			if (ret > 0)
				pci_disable_msix(pdev);
			kfree(vdev->msix);
			kfree(vdev->ctx);
			return ret;
		}
	} else {
		ret = pci_enable_msi_range(pdev, 1, nvec);
		if (ret < nvec) {
			if (ret > 0)
				pci_disable_msi(pdev);
			kfree(vdev->ctx);
			return ret;
		}
	}

	vdev->num_ctx = nvec;
	vdev->irq_type = msix ? VFIO_PCI_MSIX_IRQ_INDEX :
				VFIO_PCI_MSI_IRQ_INDEX;

	if (!msix) {
		/*
		 * Compute the virtual hardware field for max msi vectors -
		 * it is the log base 2 of the number of vectors.
		 */
		vdev->msi_qmax = fls(nvec * 2 - 1) - 1;
	}

	return 0;
}

static int vfio_msi_set_vector_signal(struct vfio_pci_device *vdev,
				      int vector, int fd, bool msix)
{
	struct pci_dev *pdev = vdev->pdev;
	int irq = msix ? vdev->msix[vector].vector : pdev->irq + vector;
	char *name = msix ? "vfio-msix" : "vfio-msi";
	struct eventfd_ctx *trigger;
	int ret;

	if (vector >= vdev->num_ctx)
		return -EINVAL;

	if (vdev->ctx[vector].trigger) {
		free_irq(irq, vdev->ctx[vector].trigger);
		kfree(vdev->ctx[vector].name);
		eventfd_ctx_put(vdev->ctx[vector].trigger);
		vdev->ctx[vector].trigger = NULL;
	}

	if (fd < 0)
		return 0;

	vdev->ctx[vector].name = kasprintf(GFP_KERNEL, "%s[%d](%s)",
					   name, vector, pci_name(pdev));
	if (!vdev->ctx[vector].name)
		return -ENOMEM;

	trigger = eventfd_ctx_fdget(fd);
	if (IS_ERR(trigger)) {
		kfree(vdev->ctx[vector].name);
		return PTR_ERR(trigger);
	}

	/*
	 * The MSIx vector table resides in device memory which may be cleared
	 * via backdoor resets. We don't allow direct access to the vector
	 * table so even if a userspace driver attempts to save/restore around
	 * such a reset it would be unsuccessful. To avoid this, restore the
	 * cached value of the message prior to enabling.
	 */
	if (msix) {
		struct msi_msg msg;

		get_cached_msi_msg(irq, &msg);
		pci_write_msi_msg(irq, &msg);
	}

	ret = request_irq(irq, vfio_msihandler, 0,
			  vdev->ctx[vector].name, trigger);
	if (ret) {
		kfree(vdev->ctx[vector].name);
		eventfd_ctx_put(trigger);
		return ret;
	}

	vdev->ctx[vector].trigger = trigger;

	return 0;
}

static int vfio_msi_set_block(struct vfio_pci_device *vdev, unsigned start,
			      unsigned count, int32_t *fds, bool msix)
{
	int i, j, ret = 0;

	if (start + count > vdev->num_ctx)
		return -EINVAL;

	for (i = 0, j = start; i < count && !ret; i++, j++) {
		int fd = fds ? fds[i] : -1;
		ret = vfio_msi_set_vector_signal(vdev, j, fd, msix);
	}

	if (ret) {
		for (--j; j >= start; j--)
			vfio_msi_set_vector_signal(vdev, j, -1, msix);
	}

	return ret;
}

static void vfio_msi_disable(struct vfio_pci_device *vdev, bool msix)
{
	struct pci_dev *pdev = vdev->pdev;
	int i;

	vfio_msi_set_block(vdev, 0, vdev->num_ctx, NULL, msix);

	for (i = 0; i < vdev->num_ctx; i++) {
		vfio_virqfd_disable(&vdev->ctx[i].unmask);
		vfio_virqfd_disable(&vdev->ctx[i].mask);
	}

	if (msix) {
		pci_disable_msix(vdev->pdev);
		kfree(vdev->msix);
	} else
		pci_disable_msi(pdev);

	vdev->irq_type = VFIO_PCI_NUM_IRQS;
	vdev->num_ctx = 0;
	kfree(vdev->ctx);
}

/*
 * IOCTL support
 */
static int vfio_pci_set_intx_unmask(struct vfio_pci_device *vdev,
				    unsigned index, unsigned start,
				    unsigned count, uint32_t flags, void *data)
{
	if (!is_intx(vdev) || start != 0 || count != 1)
		return -EINVAL;

	if (flags & VFIO_IRQ_SET_DATA_NONE) {
		vfio_pci_intx_unmask(vdev);
	} else if (flags & VFIO_IRQ_SET_DATA_BOOL) {
		uint8_t unmask = *(uint8_t *)data;
		if (unmask)
			vfio_pci_intx_unmask(vdev);
	} else if (flags & VFIO_IRQ_SET_DATA_EVENTFD) {
		int32_t fd = *(int32_t *)data;
		if (fd >= 0)
			return vfio_virqfd_enable((void *) vdev,
						  vfio_pci_intx_unmask_handler,
						  vfio_send_intx_eventfd, NULL,
						  &vdev->ctx[0].unmask, fd);

		vfio_virqfd_disable(&vdev->ctx[0].unmask);
	}

	return 0;
}

static int vfio_pci_set_intx_mask(struct vfio_pci_device *vdev,
				  unsigned index, unsigned start,
				  unsigned count, uint32_t flags, void *data)
{
	if (!is_intx(vdev) || start != 0 || count != 1)
		return -EINVAL;

	if (flags & VFIO_IRQ_SET_DATA_NONE) {
		vfio_pci_intx_mask(vdev);
	} else if (flags & VFIO_IRQ_SET_DATA_BOOL) {
		uint8_t mask = *(uint8_t *)data;
		if (mask)
			vfio_pci_intx_mask(vdev);
	} else if (flags & VFIO_IRQ_SET_DATA_EVENTFD) {
		return -ENOTTY; /* XXX implement me */
	}

	return 0;
}

static int vfio_pci_set_intx_trigger(struct vfio_pci_device *vdev,
				     unsigned index, unsigned start,
				     unsigned count, uint32_t flags, void *data)
{
	if (is_intx(vdev) && !count && (flags & VFIO_IRQ_SET_DATA_NONE)) {
		vfio_intx_disable(vdev);
		return 0;
	}

	if (!(is_intx(vdev) || is_irq_none(vdev)) || start != 0 || count != 1)
		return -EINVAL;

	if (flags & VFIO_IRQ_SET_DATA_EVENTFD) {
		int32_t fd = *(int32_t *)data;
		int ret;

		if (is_intx(vdev))
			return vfio_intx_set_signal(vdev, fd);

		ret = vfio_intx_enable(vdev);
		if (ret)
			return ret;

		ret = vfio_intx_set_signal(vdev, fd);
		if (ret)
			vfio_intx_disable(vdev);

		return ret;
	}

	if (!is_intx(vdev))
		return -EINVAL;

	if (flags & VFIO_IRQ_SET_DATA_NONE) {
		vfio_send_intx_eventfd(vdev, NULL);
	} else if (flags & VFIO_IRQ_SET_DATA_BOOL) {
		uint8_t trigger = *(uint8_t *)data;
		if (trigger)
			vfio_send_intx_eventfd(vdev, NULL);
	}
	return 0;
}

static int vfio_pci_set_msi_trigger(struct vfio_pci_device *vdev,
				    unsigned index, unsigned start,
				    unsigned count, uint32_t flags, void *data)
{
	int i;
	bool msix = (index == VFIO_PCI_MSIX_IRQ_INDEX) ? true : false;

	if (irq_is(vdev, index) && !count && (flags & VFIO_IRQ_SET_DATA_NONE)) {
		vfio_msi_disable(vdev, msix);
		return 0;
	}

	if (!(irq_is(vdev, index) || is_irq_none(vdev)))
		return -EINVAL;

	if (flags & VFIO_IRQ_SET_DATA_EVENTFD) {
		int32_t *fds = data;
		int ret;

		if (vdev->irq_type == index)
			return vfio_msi_set_block(vdev, start, count,
						  fds, msix);

		ret = vfio_msi_enable(vdev, start + count, msix);
		if (ret)
			return ret;

		ret = vfio_msi_set_block(vdev, start, count, fds, msix);
		if (ret)
			vfio_msi_disable(vdev, msix);

		return ret;
	}

	if (!irq_is(vdev, index) || start + count > vdev->num_ctx)
		return -EINVAL;

	for (i = start; i < start + count; i++) {
		if (!vdev->ctx[i].trigger)
			continue;
		if (flags & VFIO_IRQ_SET_DATA_NONE) {
			eventfd_signal(vdev->ctx[i].trigger, 1);
		} else if (flags & VFIO_IRQ_SET_DATA_BOOL) {
			uint8_t *bools = data;
			if (bools[i - start])
				eventfd_signal(vdev->ctx[i].trigger, 1);
		}
	}
	return 0;
}

static int vfio_pci_set_ctx_trigger_single(struct eventfd_ctx **ctx,
					   uint32_t flags, void *data)
{
	int32_t fd = *(int32_t *)data;

	if (!(flags & VFIO_IRQ_SET_DATA_TYPE_MASK))
		return -EINVAL;

	/* DATA_NONE/DATA_BOOL enables loopback testing */
	if (flags & VFIO_IRQ_SET_DATA_NONE) {
		if (*ctx)
			eventfd_signal(*ctx, 1);
		return 0;
	} else if (flags & VFIO_IRQ_SET_DATA_BOOL) {
		uint8_t trigger = *(uint8_t *)data;
		if (trigger && *ctx)
			eventfd_signal(*ctx, 1);
		return 0;
	}

	/* Handle SET_DATA_EVENTFD */
	if (fd == -1) {
		if (*ctx)
			eventfd_ctx_put(*ctx);
		*ctx = NULL;
		return 0;
	} else if (fd >= 0) {
		struct eventfd_ctx *efdctx;
		efdctx = eventfd_ctx_fdget(fd);
		if (IS_ERR(efdctx))
			return PTR_ERR(efdctx);
		if (*ctx)
			eventfd_ctx_put(*ctx);
		*ctx = efdctx;
		return 0;
	} else
		return -EINVAL;
}

static int vfio_pci_set_err_trigger(struct vfio_pci_device *vdev,
				    unsigned index, unsigned start,
				    unsigned count, uint32_t flags, void *data)
{
	if (index != VFIO_PCI_ERR_IRQ_INDEX)
		return -EINVAL;

	/*
	 * We should sanitize start & count, but that wasn't caught
	 * originally, so this IRQ index must forever ignore them :-(
	 */

	return vfio_pci_set_ctx_trigger_single(&vdev->err_trigger, flags, data);
}

static int vfio_pci_set_req_trigger(struct vfio_pci_device *vdev,
				    unsigned index, unsigned start,
				    unsigned count, uint32_t flags, void *data)
{
	if (index != VFIO_PCI_REQ_IRQ_INDEX || start != 0 || count != 1)
		return -EINVAL;

	return vfio_pci_set_ctx_trigger_single(&vdev->req_trigger, flags, data);
}

int vfio_pci_set_irqs_ioctl(struct vfio_pci_device *vdev, uint32_t flags,
			    unsigned index, unsigned start, unsigned count,
			    void *data)
{
	int (*func)(struct vfio_pci_device *vdev, unsigned index,
		    unsigned start, unsigned count, uint32_t flags,
		    void *data) = NULL;

	switch (index) {
	case VFIO_PCI_INTX_IRQ_INDEX:
		switch (flags & VFIO_IRQ_SET_ACTION_TYPE_MASK) {
		case VFIO_IRQ_SET_ACTION_MASK:
			func = vfio_pci_set_intx_mask;
			break;
		case VFIO_IRQ_SET_ACTION_UNMASK:
			func = vfio_pci_set_intx_unmask;
			break;
		case VFIO_IRQ_SET_ACTION_TRIGGER:
			func = vfio_pci_set_intx_trigger;
			break;
		}
		break;
	case VFIO_PCI_MSI_IRQ_INDEX:
	case VFIO_PCI_MSIX_IRQ_INDEX:
		switch (flags & VFIO_IRQ_SET_ACTION_TYPE_MASK) {
		case VFIO_IRQ_SET_ACTION_MASK:
		case VFIO_IRQ_SET_ACTION_UNMASK:
			/* XXX Need masking support exported */
			break;
		case VFIO_IRQ_SET_ACTION_TRIGGER:
			func = vfio_pci_set_msi_trigger;
			break;
		}
		break;
	case VFIO_PCI_ERR_IRQ_INDEX:
		switch (flags & VFIO_IRQ_SET_ACTION_TYPE_MASK) {
		case VFIO_IRQ_SET_ACTION_TRIGGER:
			if (pci_is_pcie(vdev->pdev))
				func = vfio_pci_set_err_trigger;
			break;
		}
		break;
	case VFIO_PCI_REQ_IRQ_INDEX:
		switch (flags & VFIO_IRQ_SET_ACTION_TYPE_MASK) {
		case VFIO_IRQ_SET_ACTION_TRIGGER:
			func = vfio_pci_set_req_trigger;
			break;
		}
		break;
	}

	if (!func)
		return -ENOTTY;

	return func(vdev, index, start, count, flags, data);
}<|MERGE_RESOLUTION|>--- conflicted
+++ resolved
@@ -26,220 +26,6 @@
 #include "vfio_pci_private.h"
 
 /*
-<<<<<<< HEAD
- * IRQfd - generic
- */
-struct virqfd {
-	struct vfio_pci_device	*vdev;
-	struct eventfd_ctx	*eventfd;
-	int			(*handler)(struct vfio_pci_device *, void *);
-	void			(*thread)(struct vfio_pci_device *, void *);
-	void			*data;
-	struct work_struct	inject;
-	wait_queue_t		wait;
-	poll_table		pt;
-	struct work_struct	shutdown;
-	struct virqfd		**pvirqfd;
-};
-
-static struct workqueue_struct *vfio_irqfd_cleanup_wq;
-
-int __init vfio_pci_virqfd_init(void)
-{
-	vfio_irqfd_cleanup_wq =
-		create_singlethread_workqueue("vfio-irqfd-cleanup");
-	if (!vfio_irqfd_cleanup_wq)
-		return -ENOMEM;
-
-	return 0;
-}
-
-void vfio_pci_virqfd_exit(void)
-{
-	destroy_workqueue(vfio_irqfd_cleanup_wq);
-}
-
-static void virqfd_deactivate(struct virqfd *virqfd)
-{
-	queue_work(vfio_irqfd_cleanup_wq, &virqfd->shutdown);
-}
-
-static int virqfd_wakeup(wait_queue_t *wait, unsigned mode, int sync, void *key)
-{
-	struct virqfd *virqfd = container_of(wait, struct virqfd, wait);
-	unsigned long flags = (unsigned long)key;
-
-	if (flags & POLLIN) {
-		/* An event has been signaled, call function */
-		if ((!virqfd->handler ||
-		     virqfd->handler(virqfd->vdev, virqfd->data)) &&
-		    virqfd->thread)
-			schedule_work(&virqfd->inject);
-	}
-
-	if (flags & POLLHUP) {
-		unsigned long flags;
-		spin_lock_irqsave(&virqfd->vdev->irqlock, flags);
-
-		/*
-		 * The eventfd is closing, if the virqfd has not yet been
-		 * queued for release, as determined by testing whether the
-		 * vdev pointer to it is still valid, queue it now.  As
-		 * with kvm irqfds, we know we won't race against the virqfd
-		 * going away because we hold wqh->lock to get here.
-		 */
-		if (*(virqfd->pvirqfd) == virqfd) {
-			*(virqfd->pvirqfd) = NULL;
-			virqfd_deactivate(virqfd);
-		}
-
-		spin_unlock_irqrestore(&virqfd->vdev->irqlock, flags);
-	}
-
-	return 0;
-}
-
-static void virqfd_ptable_queue_proc(struct file *file,
-				     wait_queue_head_t *wqh, poll_table *pt)
-{
-	struct virqfd *virqfd = container_of(pt, struct virqfd, pt);
-	add_wait_queue(wqh, &virqfd->wait);
-}
-
-static void virqfd_shutdown(struct work_struct *work)
-{
-	struct virqfd *virqfd = container_of(work, struct virqfd, shutdown);
-	u64 cnt;
-
-	eventfd_ctx_remove_wait_queue(virqfd->eventfd, &virqfd->wait, &cnt);
-	flush_work(&virqfd->inject);
-	eventfd_ctx_put(virqfd->eventfd);
-
-	kfree(virqfd);
-}
-
-static void virqfd_inject(struct work_struct *work)
-{
-	struct virqfd *virqfd = container_of(work, struct virqfd, inject);
-	if (virqfd->thread)
-		virqfd->thread(virqfd->vdev, virqfd->data);
-}
-
-static int virqfd_enable(struct vfio_pci_device *vdev,
-			 int (*handler)(struct vfio_pci_device *, void *),
-			 void (*thread)(struct vfio_pci_device *, void *),
-			 void *data, struct virqfd **pvirqfd, int fd)
-{
-	struct fd irqfd;
-	struct eventfd_ctx *ctx;
-	struct virqfd *virqfd;
-	int ret = 0;
-	unsigned int events;
-
-	virqfd = kzalloc(sizeof(*virqfd), GFP_KERNEL);
-	if (!virqfd)
-		return -ENOMEM;
-
-	virqfd->pvirqfd = pvirqfd;
-	virqfd->vdev = vdev;
-	virqfd->handler = handler;
-	virqfd->thread = thread;
-	virqfd->data = data;
-
-	INIT_WORK(&virqfd->shutdown, virqfd_shutdown);
-	INIT_WORK(&virqfd->inject, virqfd_inject);
-
-	irqfd = fdgetr(fd, CAP_WRITE);
-	if (IS_ERR(irqfd.file)) {
-		ret = PTR_ERR(irqfd.file);
-		goto err_fd;
-	}
-
-	ctx = eventfd_ctx_fileget(irqfd.file);
-	if (IS_ERR(ctx)) {
-		ret = PTR_ERR(ctx);
-		goto err_ctx;
-	}
-
-	virqfd->eventfd = ctx;
-
-	/*
-	 * virqfds can be released by closing the eventfd or directly
-	 * through ioctl.  These are both done through a workqueue, so
-	 * we update the pointer to the virqfd under lock to avoid
-	 * pushing multiple jobs to release the same virqfd.
-	 */
-	spin_lock_irq(&vdev->irqlock);
-
-	if (*pvirqfd) {
-		spin_unlock_irq(&vdev->irqlock);
-		ret = -EBUSY;
-		goto err_busy;
-	}
-	*pvirqfd = virqfd;
-
-	spin_unlock_irq(&vdev->irqlock);
-
-	/*
-	 * Install our own custom wake-up handling so we are notified via
-	 * a callback whenever someone signals the underlying eventfd.
-	 */
-	init_waitqueue_func_entry(&virqfd->wait, virqfd_wakeup);
-	init_poll_funcptr(&virqfd->pt, virqfd_ptable_queue_proc);
-
-	events = irqfd.file->f_op->poll(irqfd.file, &virqfd->pt);
-
-	/*
-	 * Check if there was an event already pending on the eventfd
-	 * before we registered and trigger it as if we didn't miss it.
-	 */
-	if (events & POLLIN) {
-		if ((!handler || handler(vdev, data)) && thread)
-			schedule_work(&virqfd->inject);
-	}
-
-	/*
-	 * Do not drop the file until the irqfd is fully initialized,
-	 * otherwise we might race against the POLLHUP.
-	 */
-	fdput(irqfd);
-
-	return 0;
-err_busy:
-	eventfd_ctx_put(ctx);
-err_ctx:
-	fdput(irqfd);
-err_fd:
-	kfree(virqfd);
-
-	return ret;
-}
-
-static void virqfd_disable(struct vfio_pci_device *vdev,
-			   struct virqfd **pvirqfd)
-{
-	unsigned long flags;
-
-	spin_lock_irqsave(&vdev->irqlock, flags);
-
-	if (*pvirqfd) {
-		virqfd_deactivate(*pvirqfd);
-		*pvirqfd = NULL;
-	}
-
-	spin_unlock_irqrestore(&vdev->irqlock, flags);
-
-	/*
-	 * Block until we know all outstanding shutdown jobs have completed.
-	 * Even if we don't queue the job, flush the wq to be sure it's
-	 * been released.
-	 */
-	flush_workqueue(vfio_irqfd_cleanup_wq);
-}
-
-/*
-=======
->>>>>>> b787f68c
  * INTx
  */
 static void vfio_send_intx_eventfd(void *opaque, void *unused)
