--- conflicted
+++ resolved
@@ -1187,18 +1187,9 @@
 	if (atomic_read(&group->container_users))
 		return -EINVAL;
 
-<<<<<<< HEAD
-	if (group->noiommu && !capable(CAP_SYS_RAWIO))
-		return -EPERM;
-
 	f = fdgetr(container_fd, CAP_LIST_END);
 	if (IS_ERR(f.file))
 		return PTR_ERR(f.file);
-=======
-	f = fdget(container_fd);
-	if (!f.file)
-		return -EBADF;
->>>>>>> 9f9499ae
 
 	/* Sanity check, is this really our fd? */
 	if (f.file->f_op != &vfio_fops) {
