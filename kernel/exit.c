/*
 *  linux/kernel/exit.c
 *
 *  Copyright (C) 1991, 1992  Linus Torvalds
 */

#include <linux/mm.h>
#include <linux/slab.h>
#include <linux/interrupt.h>
#include <linux/module.h>
#include <linux/capability.h>
#include <linux/completion.h>
#include <linux/personality.h>
#include <linux/tty.h>
#include <linux/iocontext.h>
#include <linux/key.h>
#include <linux/security.h>
#include <linux/cpu.h>
#include <linux/acct.h>
#include <linux/tsacct_kern.h>
#include <linux/file.h>
#include <linux/fdtable.h>
#include <linux/freezer.h>
#include <linux/binfmts.h>
#include <linux/nsproxy.h>
#include <linux/pid_namespace.h>
#include <linux/ptrace.h>
#include <linux/profile.h>
#include <linux/mount.h>
#include <linux/proc_fs.h>
#include <linux/kthread.h>
#include <linux/mempolicy.h>
#include <linux/taskstats_kern.h>
#include <linux/delayacct.h>
#include <linux/cgroup.h>
#include <linux/syscalls.h>
#include <linux/signal.h>
#include <linux/posix-timers.h>
#include <linux/cn_proc.h>
#include <linux/mutex.h>
#include <linux/futex.h>
#include <linux/pipe_fs_i.h>
#include <linux/audit.h> /* for audit_free() */
#include <linux/resource.h>
#include <linux/blkdev.h>
#include <linux/task_io_accounting_ops.h>
#include <linux/tracehook.h>
#include <linux/fs_struct.h>
#include <linux/init_task.h>
#include <linux/perf_event.h>
#include <trace/events/sched.h>
#include <linux/hw_breakpoint.h>
#include <linux/oom.h>
#include <linux/writeback.h>
#include <linux/shm.h>

#include <asm/uaccess.h>
#include <asm/unistd.h>
#include <asm/pgtable.h>
#include <asm/mmu_context.h>

<<<<<<< HEAD
#include "clonefd.h"

static void exit_mm(struct task_struct *tsk);

=======
>>>>>>> 92e963f5
static void __unhash_process(struct task_struct *p, bool group_dead)
{
	nr_threads--;
	detach_pid(p, PIDTYPE_PID);
	if (group_dead) {
		detach_pid(p, PIDTYPE_PGID);
		detach_pid(p, PIDTYPE_SID);

		list_del_rcu(&p->tasks);
		list_del_init(&p->sibling);
		__this_cpu_dec(process_counts);
	}
	list_del_rcu(&p->thread_group);
	list_del_rcu(&p->thread_node);
}

/*
 * This function expects the tasklist_lock write-locked.
 */
static void __exit_signal(struct task_struct *tsk)
{
	struct signal_struct *sig = tsk->signal;
	bool group_dead = thread_group_leader(tsk);
	struct sighand_struct *sighand;
	struct tty_struct *uninitialized_var(tty);
	cputime_t utime, stime;

	sighand = rcu_dereference_check(tsk->sighand,
					lockdep_tasklist_lock_is_held());
	spin_lock(&sighand->siglock);

	posix_cpu_timers_exit(tsk);
	if (group_dead) {
		posix_cpu_timers_exit_group(tsk);
		tty = sig->tty;
		sig->tty = NULL;
	} else {
		/*
		 * This can only happen if the caller is de_thread().
		 * FIXME: this is the temporary hack, we should teach
		 * posix-cpu-timers to handle this case correctly.
		 */
		if (unlikely(has_group_leader_pid(tsk)))
			posix_cpu_timers_exit_group(tsk);

		/*
		 * If there is any task waiting for the group exit
		 * then notify it:
		 */
		if (sig->notify_count > 0 && !--sig->notify_count)
			wake_up_process(sig->group_exit_task);

		if (tsk == sig->curr_target)
			sig->curr_target = next_thread(tsk);
	}

	/*
	 * Accumulate here the counters for all threads as they die. We could
	 * skip the group leader because it is the last user of signal_struct,
	 * but we want to avoid the race with thread_group_cputime() which can
	 * see the empty ->thread_head list.
	 */
	task_cputime(tsk, &utime, &stime);
	write_seqlock(&sig->stats_lock);
	sig->utime += utime;
	sig->stime += stime;
	sig->gtime += task_gtime(tsk);
	sig->min_flt += tsk->min_flt;
	sig->maj_flt += tsk->maj_flt;
	sig->nvcsw += tsk->nvcsw;
	sig->nivcsw += tsk->nivcsw;
	sig->inblock += task_io_get_inblock(tsk);
	sig->oublock += task_io_get_oublock(tsk);
	task_io_accounting_add(&sig->ioac, &tsk->ioac);
	sig->sum_sched_runtime += tsk->se.sum_exec_runtime;
	sig->nr_threads--;
	__unhash_process(tsk, group_dead);
	write_sequnlock(&sig->stats_lock);

	/*
	 * Do this under ->siglock, we can race with another thread
	 * doing sigqueue_free() if we have SIGQUEUE_PREALLOC signals.
	 */
	flush_sigqueue(&tsk->pending);
	tsk->sighand = NULL;
	spin_unlock(&sighand->siglock);

	__cleanup_sighand(sighand);
	clear_tsk_thread_flag(tsk, TIF_SIGPENDING);
	if (group_dead) {
		flush_sigqueue(&sig->shared_pending);
		tty_kref_put(tty);
	}
}

static void delayed_put_task_struct(struct rcu_head *rhp)
{
	struct task_struct *tsk = container_of(rhp, struct task_struct, rcu);

	perf_event_delayed_put(tsk);
	trace_sched_process_free(tsk);
	put_task_struct(tsk);
}


void release_task(struct task_struct *p)
{
	struct task_struct *leader;
	int zap_leader;
repeat:
	/* don't need to get the RCU readlock here - the process is dead and
	 * can't be modifying its own credentials. But shut RCU-lockdep up */
	rcu_read_lock();
	atomic_dec(&__task_cred(p)->user->processes);
	rcu_read_unlock();

	proc_flush_task(p);

	write_lock_irq(&tasklist_lock);
	ptrace_release_task(p);
	__exit_signal(p);

	/*
	 * If we are the last non-leader member of the thread
	 * group, and the leader is zombie, then notify the
	 * group leader's parent process. (if it wants notification.)
	 */
	zap_leader = 0;
	leader = p->group_leader;
	if (leader != p && thread_group_empty(leader)
			&& leader->exit_state == EXIT_ZOMBIE) {
		/*
		 * If we were the last child thread and the leader has
		 * exited already, and the leader's parent ignores SIGCHLD,
		 * then we are the one who should release the leader.
		 */
		zap_leader = do_notify_parent(leader, leader->exit_signal);
		if (zap_leader)
			leader->exit_state = EXIT_DEAD;
	}

	write_unlock_irq(&tasklist_lock);
	release_thread(p);
	call_rcu(&p->rcu, delayed_put_task_struct);

	p = leader;
	if (unlikely(zap_leader))
		goto repeat;
}

/*
 * Determine if a process group is "orphaned", according to the POSIX
 * definition in 2.2.2.52.  Orphaned process groups are not to be affected
 * by terminal-generated stop signals.  Newly orphaned process groups are
 * to receive a SIGHUP and a SIGCONT.
 *
 * "I ask you, have you ever known what it is to be an orphan?"
 */
static int will_become_orphaned_pgrp(struct pid *pgrp,
					struct task_struct *ignored_task)
{
	struct task_struct *p;

	do_each_pid_task(pgrp, PIDTYPE_PGID, p) {
		if ((p == ignored_task) ||
		    (p->exit_state && thread_group_empty(p)) ||
		    is_global_init(p->real_parent))
			continue;

		if (task_pgrp(p->real_parent) != pgrp &&
		    task_session(p->real_parent) == task_session(p))
			return 0;
	} while_each_pid_task(pgrp, PIDTYPE_PGID, p);

	return 1;
}

int is_current_pgrp_orphaned(void)
{
	int retval;

	read_lock(&tasklist_lock);
	retval = will_become_orphaned_pgrp(task_pgrp(current), NULL);
	read_unlock(&tasklist_lock);

	return retval;
}

static bool has_stopped_jobs(struct pid *pgrp)
{
	struct task_struct *p;

	do_each_pid_task(pgrp, PIDTYPE_PGID, p) {
		if (p->signal->flags & SIGNAL_STOP_STOPPED)
			return true;
	} while_each_pid_task(pgrp, PIDTYPE_PGID, p);

	return false;
}

/*
 * Check to see if any process groups have become orphaned as
 * a result of our exiting, and if they have any stopped jobs,
 * send them a SIGHUP and then a SIGCONT. (POSIX 3.2.2.2)
 */
static void
kill_orphaned_pgrp(struct task_struct *tsk, struct task_struct *parent)
{
	struct pid *pgrp = task_pgrp(tsk);
	struct task_struct *ignored_task = tsk;

	if (!parent)
		/* exit: our father is in a different pgrp than
		 * we are and we were the only connection outside.
		 */
		parent = tsk->real_parent;
	else
		/* reparent: our child is in a different pgrp than
		 * we are, and it was the only connection outside.
		 */
		ignored_task = NULL;

	if (task_pgrp(parent) != pgrp &&
	    task_session(parent) == task_session(tsk) &&
	    will_become_orphaned_pgrp(pgrp, ignored_task) &&
	    has_stopped_jobs(pgrp)) {
		__kill_pgrp_info(SIGHUP, SEND_SIG_PRIV, pgrp);
		__kill_pgrp_info(SIGCONT, SEND_SIG_PRIV, pgrp);
	}
}

#ifdef CONFIG_MEMCG
/*
 * A task is exiting.   If it owned this mm, find a new owner for the mm.
 */
void mm_update_next_owner(struct mm_struct *mm)
{
	struct task_struct *c, *g, *p = current;

retry:
	/*
	 * If the exiting or execing task is not the owner, it's
	 * someone else's problem.
	 */
	if (mm->owner != p)
		return;
	/*
	 * The current owner is exiting/execing and there are no other
	 * candidates.  Do not leave the mm pointing to a possibly
	 * freed task structure.
	 */
	if (atomic_read(&mm->mm_users) <= 1) {
		mm->owner = NULL;
		return;
	}

	read_lock(&tasklist_lock);
	/*
	 * Search in the children
	 */
	list_for_each_entry(c, &p->children, sibling) {
		if (c->mm == mm)
			goto assign_new_owner;
	}

	/*
	 * Search in the siblings
	 */
	list_for_each_entry(c, &p->real_parent->children, sibling) {
		if (c->mm == mm)
			goto assign_new_owner;
	}

	/*
	 * Search through everything else, we should not get here often.
	 */
	for_each_process(g) {
		if (g->flags & PF_KTHREAD)
			continue;
		for_each_thread(g, c) {
			if (c->mm == mm)
				goto assign_new_owner;
			if (c->mm)
				break;
		}
	}
	read_unlock(&tasklist_lock);
	/*
	 * We found no owner yet mm_users > 1: this implies that we are
	 * most likely racing with swapoff (try_to_unuse()) or /proc or
	 * ptrace or page migration (get_task_mm()).  Mark owner as NULL.
	 */
	mm->owner = NULL;
	return;

assign_new_owner:
	BUG_ON(c == p);
	get_task_struct(c);
	/*
	 * The task_lock protects c->mm from changing.
	 * We always want mm->owner->mm == mm
	 */
	task_lock(c);
	/*
	 * Delay read_unlock() till we have the task_lock()
	 * to ensure that c does not slip away underneath us
	 */
	read_unlock(&tasklist_lock);
	if (c->mm != mm) {
		task_unlock(c);
		put_task_struct(c);
		goto retry;
	}
	mm->owner = c;
	task_unlock(c);
	put_task_struct(c);
}
#endif /* CONFIG_MEMCG */

/*
 * Turn us into a lazy TLB process if we
 * aren't already..
 */
static void exit_mm(struct task_struct *tsk)
{
	struct mm_struct *mm = tsk->mm;
	struct core_state *core_state;

	mm_release(tsk, mm);
	if (!mm)
		return;
	sync_mm_rss(mm);
	/*
	 * Serialize with any possible pending coredump.
	 * We must hold mmap_sem around checking core_state
	 * and clearing tsk->mm.  The core-inducing thread
	 * will increment ->nr_threads for each thread in the
	 * group with ->mm != NULL.
	 */
	down_read(&mm->mmap_sem);
	core_state = mm->core_state;
	if (core_state) {
		struct core_thread self;

		up_read(&mm->mmap_sem);

		self.task = tsk;
		self.next = xchg(&core_state->dumper.next, &self);
		/*
		 * Implies mb(), the result of xchg() must be visible
		 * to core_state->dumper.
		 */
		if (atomic_dec_and_test(&core_state->nr_threads))
			complete(&core_state->startup);

		for (;;) {
			set_task_state(tsk, TASK_UNINTERRUPTIBLE);
			if (!self.task) /* see coredump_finish() */
				break;
			freezable_schedule();
		}
		__set_task_state(tsk, TASK_RUNNING);
		down_read(&mm->mmap_sem);
	}
	atomic_inc(&mm->mm_count);
	BUG_ON(mm != tsk->active_mm);
	/* more a memory barrier than a real lock */
	task_lock(tsk);
	tsk->mm = NULL;
	up_read(&mm->mmap_sem);
	enter_lazy_tlb(mm, current);
	task_unlock(tsk);
	mm_update_next_owner(mm);
	mmput(mm);
	if (test_thread_flag(TIF_MEMDIE))
		exit_oom_victim();
}

static struct task_struct *find_alive_thread(struct task_struct *p)
{
	struct task_struct *t;

	for_each_thread(p, t) {
		if (!(t->flags & PF_EXITING))
			return t;
	}
	return NULL;
}

static struct task_struct *find_child_reaper(struct task_struct *father)
	__releases(&tasklist_lock)
	__acquires(&tasklist_lock)
{
	struct pid_namespace *pid_ns = task_active_pid_ns(father);
	struct task_struct *reaper = pid_ns->child_reaper;

	if (likely(reaper != father))
		return reaper;

	reaper = find_alive_thread(father);
	if (reaper) {
		pid_ns->child_reaper = reaper;
		return reaper;
	}

	write_unlock_irq(&tasklist_lock);
	if (unlikely(pid_ns == &init_pid_ns)) {
		panic("Attempted to kill init! exitcode=0x%08x\n",
			father->signal->group_exit_code ?: father->exit_code);
	}
	zap_pid_ns_processes(pid_ns);
	write_lock_irq(&tasklist_lock);

	return father;
}

/*
 * When we die, we re-parent all our children, and try to:
 * 1. give them to another thread in our thread group, if such a member exists
 * 2. give it to the first ancestor process which prctl'd itself as a
 *    child_subreaper for its children (like a service manager)
 * 3. give it to the init process (PID 1) in our pid namespace
 */
static struct task_struct *find_new_reaper(struct task_struct *father,
					   struct task_struct *child_reaper)
{
	struct task_struct *thread, *reaper;

	thread = find_alive_thread(father);
	if (thread)
		return thread;

	if (father->signal->has_child_subreaper) {
		/*
		 * Find the first ->is_child_subreaper ancestor in our pid_ns.
		 * We start from father to ensure we can not look into another
		 * namespace, this is safe because all its threads are dead.
		 */
		for (reaper = father;
		     !same_thread_group(reaper, child_reaper);
		     reaper = reaper->real_parent) {
			/* call_usermodehelper() descendants need this check */
			if (reaper == &init_task)
				break;
			if (!reaper->signal->is_child_subreaper)
				continue;
			thread = find_alive_thread(reaper);
			if (thread)
				return thread;
		}
	}

	return child_reaper;
}

/*
* Any that need to be release_task'd are put on the @dead list.
 */
static void reparent_leader(struct task_struct *father, struct task_struct *p,
				struct list_head *dead)
{
	if (unlikely(p->exit_state == EXIT_DEAD))
		return;

	/* We don't want people slaying init. */
	p->exit_signal = SIGCHLD;

	/* If it has exited notify the new parent about this child's death. */
	if (!p->ptrace &&
	    p->exit_state == EXIT_ZOMBIE && thread_group_empty(p)) {
		if (do_notify_parent(p, p->exit_signal)) {
			p->exit_state = EXIT_DEAD;
			list_add(&p->ptrace_entry, dead);
		}
	}

	kill_orphaned_pgrp(p, father);
}

/*
 * This does two things:
 *
 * A.  Make init inherit all the child processes
 * B.  Check to see if any process groups have become orphaned
 *	as a result of our exiting, and if they have any stopped
 *	jobs, send them a SIGHUP and then a SIGCONT.  (POSIX 3.2.2.2)
 */
static void forget_original_parent(struct task_struct *father,
					struct list_head *dead)
{
	struct task_struct *p, *t, *reaper;

	if (unlikely(!list_empty(&father->ptraced)))
		exit_ptrace(father, dead);

	/* Can drop and reacquire tasklist_lock */
	reaper = find_child_reaper(father);
	if (list_empty(&father->children))
		return;

	reaper = find_new_reaper(father, reaper);
	list_for_each_entry(p, &father->children, sibling) {
		for_each_thread(p, t) {
			t->real_parent = reaper;
			BUG_ON((!t->ptrace) != (t->parent == father));
			if (likely(!t->ptrace))
				t->parent = t->real_parent;
			if (t->pdeath_signal)
				group_send_sig_info(t->pdeath_signal,
						    SEND_SIG_NOINFO, t);
		}
		/*
		 * If this is a threaded reparent there is no need to
		 * notify anyone anything has happened.
		 */
		if (!same_thread_group(reaper, father))
			reparent_leader(father, p, dead);
	}
	list_splice_tail_init(&father->children, &reaper->children);
}

/*
 * Send signals to all our closest relatives so that they know
 * to properly mourn us..
 */
static void exit_notify(struct task_struct *tsk, int group_dead)
{
	bool autoreap;
	struct task_struct *p, *n;
	LIST_HEAD(dead);

	write_lock_irq(&tasklist_lock);
	forget_original_parent(tsk, &dead);

	if (group_dead)
		kill_orphaned_pgrp(tsk->group_leader, NULL);

	if (unlikely(tsk->ptrace)) {
		int sig = thread_group_leader(tsk) &&
				thread_group_empty(tsk) &&
				!ptrace_reparented(tsk) ?
			tsk->exit_signal : SIGCHLD;
		autoreap = do_notify_parent(tsk, sig);
	} else if (thread_group_leader(tsk)) {
		autoreap = thread_group_empty(tsk) &&
			do_notify_parent(tsk, tsk->exit_signal);
	} else {
		autoreap = true;
	}

	tsk->exit_state = autoreap ? EXIT_DEAD : EXIT_ZOMBIE;
	if (tsk->exit_state == EXIT_DEAD)
		list_add(&tsk->ptrace_entry, &dead);

	clonefd_do_notify(tsk);

	/* mt-exec, de_thread() is waiting for group leader */
	if (unlikely(tsk->signal->notify_count < 0))
		wake_up_process(tsk->signal->group_exit_task);
	write_unlock_irq(&tasklist_lock);

	list_for_each_entry_safe(p, n, &dead, ptrace_entry) {
		list_del_init(&p->ptrace_entry);
		release_task(p);
	}
}

#ifdef CONFIG_DEBUG_STACK_USAGE
static void check_stack_usage(void)
{
	static DEFINE_SPINLOCK(low_water_lock);
	static int lowest_to_date = THREAD_SIZE;
	unsigned long free;

	free = stack_not_used(current);

	if (free >= lowest_to_date)
		return;

	spin_lock(&low_water_lock);
	if (free < lowest_to_date) {
		pr_warn("%s (%d) used greatest stack depth: %lu bytes left\n",
			current->comm, task_pid_nr(current), free);
		lowest_to_date = free;
	}
	spin_unlock(&low_water_lock);
}
#else
static inline void check_stack_usage(void) {}
#endif

void do_exit(long code)
{
	struct task_struct *tsk = current;
	int group_dead;
	TASKS_RCU(int tasks_rcu_i);

	profile_task_exit(tsk);

	WARN_ON(blk_needs_flush_plug(tsk));

	if (unlikely(in_interrupt()))
		panic("Aiee, killing interrupt handler!");
	if (unlikely(!tsk->pid))
		panic("Attempted to kill the idle task!");

	/*
	 * If do_exit is called because this processes oopsed, it's possible
	 * that get_fs() was left as KERNEL_DS, so reset it to USER_DS before
	 * continuing. Amongst other possible reasons, this is to prevent
	 * mm_release()->clear_child_tid() from writing to a user-controlled
	 * kernel address.
	 */
	set_fs(USER_DS);

	ptrace_event(PTRACE_EVENT_EXIT, code);

	validate_creds_for_do_exit(tsk);

	/*
	 * We're taking recursive faults here in do_exit. Safest is to just
	 * leave this task alone and wait for reboot.
	 */
	if (unlikely(tsk->flags & PF_EXITING)) {
		pr_alert("Fixing recursive fault but reboot is needed!\n");
		/*
		 * We can do this unlocked here. The futex code uses
		 * this flag just to verify whether the pi state
		 * cleanup has been done or not. In the worst case it
		 * loops once more. We pretend that the cleanup was
		 * done as there is no way to return. Either the
		 * OWNER_DIED bit is set by now or we push the blocked
		 * task into the wait for ever nirwana as well.
		 */
		tsk->flags |= PF_EXITPIDONE;
		set_current_state(TASK_UNINTERRUPTIBLE);
		schedule();
	}

	exit_signals(tsk);  /* sets PF_EXITING */
	/*
	 * tsk->flags are checked in the futex code to protect against
	 * an exiting task cleaning up the robust pi futexes.
	 */
	smp_mb();
	raw_spin_unlock_wait(&tsk->pi_lock);

	if (unlikely(in_atomic())) {
		pr_info("note: %s[%d] exited with preempt_count %d\n",
			current->comm, task_pid_nr(current),
			preempt_count());
		preempt_count_set(PREEMPT_ENABLED);
	}

	/* sync mm's RSS info before statistics gathering */
	if (tsk->mm)
		sync_mm_rss(tsk->mm);
	acct_update_integrals(tsk);
	group_dead = atomic_dec_and_test(&tsk->signal->live);
	if (group_dead) {
		hrtimer_cancel(&tsk->signal->real_timer);
		exit_itimers(tsk->signal);
		if (tsk->mm)
			setmax_mm_hiwater_rss(&tsk->signal->maxrss, tsk->mm);
	}
	acct_collect(code, group_dead);
	if (group_dead)
		tty_audit_exit();
	audit_free(tsk);

	tsk->exit_code = code;
	taskstats_exit(tsk, group_dead);

	exit_mm(tsk);

	if (group_dead)
		acct_process();
	trace_sched_process_exit(tsk);

	exit_sem(tsk);
	exit_shm(tsk);
	exit_files(tsk);
	exit_fs(tsk);
	if (group_dead)
		disassociate_ctty(1);
	exit_task_namespaces(tsk);
	exit_task_work(tsk);
	exit_thread();

	/*
	 * Flush inherited counters to the parent - before the parent
	 * gets woken up by child-exit notifications.
	 *
	 * because of cgroup mode, must be called before cgroup_exit()
	 */
	perf_event_exit_task(tsk);

	cgroup_exit(tsk);

	/*
	 * FIXME: do that only when needed, using sched_exit tracepoint
	 */
	flush_ptrace_hw_breakpoint(tsk);

	TASKS_RCU(preempt_disable());
	TASKS_RCU(tasks_rcu_i = __srcu_read_lock(&tasks_rcu_exit_srcu));
	TASKS_RCU(preempt_enable());
	exit_notify(tsk, group_dead);
	proc_exit_connector(tsk);
#ifdef CONFIG_NUMA
	task_lock(tsk);
	mpol_put(tsk->mempolicy);
	tsk->mempolicy = NULL;
	task_unlock(tsk);
#endif
#ifdef CONFIG_FUTEX
	if (unlikely(current->pi_state_cache))
		kfree(current->pi_state_cache);
#endif
	/*
	 * Make sure we are holding no locks:
	 */
	debug_check_no_locks_held();
	/*
	 * We can do this unlocked here. The futex code uses this flag
	 * just to verify whether the pi state cleanup has been done
	 * or not. In the worst case it loops once more.
	 */
	tsk->flags |= PF_EXITPIDONE;

	if (tsk->io_context)
		exit_io_context(tsk);

	if (tsk->splice_pipe)
		free_pipe_info(tsk->splice_pipe);

	if (tsk->task_frag.page)
		put_page(tsk->task_frag.page);

	validate_creds_for_do_exit(tsk);

	check_stack_usage();
	preempt_disable();
	if (tsk->nr_dirtied)
		__this_cpu_add(dirty_throttle_leaks, tsk->nr_dirtied);
	exit_rcu();
	TASKS_RCU(__srcu_read_unlock(&tasks_rcu_exit_srcu, tasks_rcu_i));

	/*
	 * The setting of TASK_RUNNING by try_to_wake_up() may be delayed
	 * when the following two conditions become true.
	 *   - There is race condition of mmap_sem (It is acquired by
	 *     exit_mm()), and
	 *   - SMI occurs before setting TASK_RUNINNG.
	 *     (or hypervisor of virtual machine switches to other guest)
	 *  As a result, we may become TASK_RUNNING after becoming TASK_DEAD
	 *
	 * To avoid it, we have to wait for releasing tsk->pi_lock which
	 * is held by try_to_wake_up()
	 */
	smp_mb();
	raw_spin_unlock_wait(&tsk->pi_lock);

	/* causes final put_task_struct in finish_task_switch(). */
	tsk->state = TASK_DEAD;
	tsk->flags |= PF_NOFREEZE;	/* tell freezer to ignore us */
	schedule();
	BUG();
	/* Avoid "noreturn function does return".  */
	for (;;)
		cpu_relax();	/* For when BUG is null */
}
EXPORT_SYMBOL_GPL(do_exit);

void complete_and_exit(struct completion *comp, long code)
{
	if (comp)
		complete(comp);

	do_exit(code);
}
EXPORT_SYMBOL(complete_and_exit);

SYSCALL_DEFINE1(exit, int, error_code)
{
	do_exit((error_code&0xff)<<8);
}

/*
 * Take down every thread in the group.  This is called by fatal signals
 * as well as by sys_exit_group (below).
 */
void
do_group_exit(int exit_code)
{
	struct signal_struct *sig = current->signal;

	BUG_ON(exit_code & 0x80); /* core dumps don't get here */

	if (signal_group_exit(sig))
		exit_code = sig->group_exit_code;
	else if (!thread_group_empty(current)) {
		struct sighand_struct *const sighand = current->sighand;

		spin_lock_irq(&sighand->siglock);
		if (signal_group_exit(sig))
			/* Another thread got here before we took the lock.  */
			exit_code = sig->group_exit_code;
		else {
			sig->group_exit_code = exit_code;
			sig->flags = SIGNAL_GROUP_EXIT;
			zap_other_threads(current);
		}
		spin_unlock_irq(&sighand->siglock);
	}

	do_exit(exit_code);
	/* NOTREACHED */
}

/*
 * this kills every thread in the thread group. Note that any externally
 * wait4()-ing process will get the correct exit code - even if this
 * thread is not the thread group leader.
 */
SYSCALL_DEFINE1(exit_group, int, error_code)
{
	do_group_exit((error_code & 0xff) << 8);
	/* NOTREACHED */
	return 0;
}

struct wait_opts {
	enum pid_type		wo_type;
	int			wo_flags;
	struct pid		*wo_pid;

	struct siginfo __user	*wo_info;
	int __user		*wo_stat;
	struct rusage __user	*wo_rusage;

	wait_queue_t		child_wait;
	int			notask_error;
};

static inline
struct pid *task_pid_type(struct task_struct *task, enum pid_type type)
{
	if (type != PIDTYPE_PID)
		task = task->group_leader;
	return task->pids[type].pid;
}

static int eligible_pid(struct wait_opts *wo, struct task_struct *p)
{
	return	wo->wo_type == PIDTYPE_MAX ||
		task_pid_type(p, wo->wo_type) == wo->wo_pid;
}

static int eligible_child(struct wait_opts *wo, struct task_struct *p)
{
	if (!eligible_pid(wo, p))
		return 0;
	/* Wait for all children (clone and not) if __WALL is set;
	 * otherwise, wait for clone children *only* if __WCLONE is
	 * set; otherwise, wait for non-clone children *only*.  (Note:
	 * A "clone" child here is one that reports to its parent
	 * using a signal other than SIGCHLD.) */
	if (((p->exit_signal != SIGCHLD) ^ !!(wo->wo_flags & __WCLONE))
	    && !(wo->wo_flags & __WALL))
		return 0;

	return 1;
}

static int wait_noreap_copyout(struct wait_opts *wo, struct task_struct *p,
				pid_t pid, uid_t uid, int why, int status)
{
	struct siginfo __user *infop;
	int retval = wo->wo_rusage
		? getrusage(p, RUSAGE_BOTH, wo->wo_rusage) : 0;

	put_task_struct(p);
	infop = wo->wo_info;
	if (infop) {
		if (!retval)
			retval = put_user(SIGCHLD, &infop->si_signo);
		if (!retval)
			retval = put_user(0, &infop->si_errno);
		if (!retval)
			retval = put_user((short)why, &infop->si_code);
		if (!retval)
			retval = put_user(pid, &infop->si_pid);
		if (!retval)
			retval = put_user(uid, &infop->si_uid);
		if (!retval)
			retval = put_user(status, &infop->si_status);
	}
	if (!retval)
		retval = pid;
	return retval;
}

/*
 * Handle sys_wait4 work for one task in state EXIT_ZOMBIE.  We hold
 * read_lock(&tasklist_lock) on entry.  If we return zero, we still hold
 * the lock and this task is uninteresting.  If we return nonzero, we have
 * released the lock and the system call should return.
 */
static int wait_task_zombie(struct wait_opts *wo, struct task_struct *p)
{
	int state, retval, status;
	pid_t pid = task_pid_vnr(p);
	uid_t uid = from_kuid_munged(current_user_ns(), task_uid(p));
	struct siginfo __user *infop;

	if (!likely(wo->wo_flags & WEXITED))
		return 0;

	if (unlikely(wo->wo_flags & WNOWAIT)) {
		int exit_code = p->exit_code;
		int why;

		get_task_struct(p);
		read_unlock(&tasklist_lock);
		sched_annotate_sleep();

		if ((exit_code & 0x7f) == 0) {
			why = CLD_EXITED;
			status = exit_code >> 8;
		} else {
			why = (exit_code & 0x80) ? CLD_DUMPED : CLD_KILLED;
			status = exit_code & 0x7f;
		}
		return wait_noreap_copyout(wo, p, pid, uid, why, status);
	}
	/*
	 * Move the task's state to DEAD/TRACE, only one thread can do this.
	 */
	state = (ptrace_reparented(p) && thread_group_leader(p)) ?
		EXIT_TRACE : EXIT_DEAD;
	if (cmpxchg(&p->exit_state, EXIT_ZOMBIE, state) != EXIT_ZOMBIE)
		return 0;
	/*
	 * We own this thread, nobody else can reap it.
	 */
	read_unlock(&tasklist_lock);
	sched_annotate_sleep();

	/*
	 * Check thread_group_leader() to exclude the traced sub-threads.
	 */
	if (state == EXIT_DEAD && thread_group_leader(p)) {
		struct signal_struct *sig = p->signal;
		struct signal_struct *psig = current->signal;
		unsigned long maxrss;
		cputime_t tgutime, tgstime;

		/*
		 * The resource counters for the group leader are in its
		 * own task_struct.  Those for dead threads in the group
		 * are in its signal_struct, as are those for the child
		 * processes it has previously reaped.  All these
		 * accumulate in the parent's signal_struct c* fields.
		 *
		 * We don't bother to take a lock here to protect these
		 * p->signal fields because the whole thread group is dead
		 * and nobody can change them.
		 *
		 * psig->stats_lock also protects us from our sub-theads
		 * which can reap other children at the same time. Until
		 * we change k_getrusage()-like users to rely on this lock
		 * we have to take ->siglock as well.
		 *
		 * We use thread_group_cputime_adjusted() to get times for
		 * the thread group, which consolidates times for all threads
		 * in the group including the group leader.
		 */
		thread_group_cputime_adjusted(p, &tgutime, &tgstime);
		spin_lock_irq(&current->sighand->siglock);
		write_seqlock(&psig->stats_lock);
		psig->cutime += tgutime + sig->cutime;
		psig->cstime += tgstime + sig->cstime;
		psig->cgtime += task_gtime(p) + sig->gtime + sig->cgtime;
		psig->cmin_flt +=
			p->min_flt + sig->min_flt + sig->cmin_flt;
		psig->cmaj_flt +=
			p->maj_flt + sig->maj_flt + sig->cmaj_flt;
		psig->cnvcsw +=
			p->nvcsw + sig->nvcsw + sig->cnvcsw;
		psig->cnivcsw +=
			p->nivcsw + sig->nivcsw + sig->cnivcsw;
		psig->cinblock +=
			task_io_get_inblock(p) +
			sig->inblock + sig->cinblock;
		psig->coublock +=
			task_io_get_oublock(p) +
			sig->oublock + sig->coublock;
		maxrss = max(sig->maxrss, sig->cmaxrss);
		if (psig->cmaxrss < maxrss)
			psig->cmaxrss = maxrss;
		task_io_accounting_add(&psig->ioac, &p->ioac);
		task_io_accounting_add(&psig->ioac, &sig->ioac);
		write_sequnlock(&psig->stats_lock);
		spin_unlock_irq(&current->sighand->siglock);
	}

	retval = wo->wo_rusage
		? getrusage(p, RUSAGE_BOTH, wo->wo_rusage) : 0;
	status = (p->signal->flags & SIGNAL_GROUP_EXIT)
		? p->signal->group_exit_code : p->exit_code;
	if (!retval && wo->wo_stat)
		retval = put_user(status, wo->wo_stat);

	infop = wo->wo_info;
	if (!retval && infop)
		retval = put_user(SIGCHLD, &infop->si_signo);
	if (!retval && infop)
		retval = put_user(0, &infop->si_errno);
	if (!retval && infop) {
		int why;

		if ((status & 0x7f) == 0) {
			why = CLD_EXITED;
			status >>= 8;
		} else {
			why = (status & 0x80) ? CLD_DUMPED : CLD_KILLED;
			status &= 0x7f;
		}
		retval = put_user((short)why, &infop->si_code);
		if (!retval)
			retval = put_user(status, &infop->si_status);
	}
	if (!retval && infop)
		retval = put_user(pid, &infop->si_pid);
	if (!retval && infop)
		retval = put_user(uid, &infop->si_uid);
	if (!retval)
		retval = pid;

	if (state == EXIT_TRACE) {
		write_lock_irq(&tasklist_lock);
		/* We dropped tasklist, ptracer could die and untrace */
		ptrace_unlink(p);

		/* If parent wants a zombie, don't release it now */
		state = EXIT_ZOMBIE;
		if (do_notify_parent(p, p->exit_signal))
			state = EXIT_DEAD;
		p->exit_state = state;
		write_unlock_irq(&tasklist_lock);
	}
	if (state == EXIT_DEAD)
		release_task(p);

	return retval;
}

static int *task_stopped_code(struct task_struct *p, bool ptrace)
{
	if (ptrace) {
		if (task_is_traced(p) && !(p->jobctl & JOBCTL_LISTENING))
			return &p->exit_code;
	} else {
		if (p->signal->flags & SIGNAL_STOP_STOPPED)
			return &p->signal->group_exit_code;
	}
	return NULL;
}

/**
 * wait_task_stopped - Wait for %TASK_STOPPED or %TASK_TRACED
 * @wo: wait options
 * @ptrace: is the wait for ptrace
 * @p: task to wait for
 *
 * Handle sys_wait4() work for %p in state %TASK_STOPPED or %TASK_TRACED.
 *
 * CONTEXT:
 * read_lock(&tasklist_lock), which is released if return value is
 * non-zero.  Also, grabs and releases @p->sighand->siglock.
 *
 * RETURNS:
 * 0 if wait condition didn't exist and search for other wait conditions
 * should continue.  Non-zero return, -errno on failure and @p's pid on
 * success, implies that tasklist_lock is released and wait condition
 * search should terminate.
 */
static int wait_task_stopped(struct wait_opts *wo,
				int ptrace, struct task_struct *p)
{
	struct siginfo __user *infop;
	int retval, exit_code, *p_code, why;
	uid_t uid = 0; /* unneeded, required by compiler */
	pid_t pid;

	/*
	 * Traditionally we see ptrace'd stopped tasks regardless of options.
	 */
	if (!ptrace && !(wo->wo_flags & WUNTRACED))
		return 0;

	if (!task_stopped_code(p, ptrace))
		return 0;

	exit_code = 0;
	spin_lock_irq(&p->sighand->siglock);

	p_code = task_stopped_code(p, ptrace);
	if (unlikely(!p_code))
		goto unlock_sig;

	exit_code = *p_code;
	if (!exit_code)
		goto unlock_sig;

	if (!unlikely(wo->wo_flags & WNOWAIT))
		*p_code = 0;

	uid = from_kuid_munged(current_user_ns(), task_uid(p));
unlock_sig:
	spin_unlock_irq(&p->sighand->siglock);
	if (!exit_code)
		return 0;

	/*
	 * Now we are pretty sure this task is interesting.
	 * Make sure it doesn't get reaped out from under us while we
	 * give up the lock and then examine it below.  We don't want to
	 * keep holding onto the tasklist_lock while we call getrusage and
	 * possibly take page faults for user memory.
	 */
	get_task_struct(p);
	pid = task_pid_vnr(p);
	why = ptrace ? CLD_TRAPPED : CLD_STOPPED;
	read_unlock(&tasklist_lock);
	sched_annotate_sleep();

	if (unlikely(wo->wo_flags & WNOWAIT))
		return wait_noreap_copyout(wo, p, pid, uid, why, exit_code);

	retval = wo->wo_rusage
		? getrusage(p, RUSAGE_BOTH, wo->wo_rusage) : 0;
	if (!retval && wo->wo_stat)
		retval = put_user((exit_code << 8) | 0x7f, wo->wo_stat);

	infop = wo->wo_info;
	if (!retval && infop)
		retval = put_user(SIGCHLD, &infop->si_signo);
	if (!retval && infop)
		retval = put_user(0, &infop->si_errno);
	if (!retval && infop)
		retval = put_user((short)why, &infop->si_code);
	if (!retval && infop)
		retval = put_user(exit_code, &infop->si_status);
	if (!retval && infop)
		retval = put_user(pid, &infop->si_pid);
	if (!retval && infop)
		retval = put_user(uid, &infop->si_uid);
	if (!retval)
		retval = pid;
	put_task_struct(p);

	BUG_ON(!retval);
	return retval;
}

/*
 * Handle do_wait work for one task in a live, non-stopped state.
 * read_lock(&tasklist_lock) on entry.  If we return zero, we still hold
 * the lock and this task is uninteresting.  If we return nonzero, we have
 * released the lock and the system call should return.
 */
static int wait_task_continued(struct wait_opts *wo, struct task_struct *p)
{
	int retval;
	pid_t pid;
	uid_t uid;

	if (!unlikely(wo->wo_flags & WCONTINUED))
		return 0;

	if (!(p->signal->flags & SIGNAL_STOP_CONTINUED))
		return 0;

	spin_lock_irq(&p->sighand->siglock);
	/* Re-check with the lock held.  */
	if (!(p->signal->flags & SIGNAL_STOP_CONTINUED)) {
		spin_unlock_irq(&p->sighand->siglock);
		return 0;
	}
	if (!unlikely(wo->wo_flags & WNOWAIT))
		p->signal->flags &= ~SIGNAL_STOP_CONTINUED;
	uid = from_kuid_munged(current_user_ns(), task_uid(p));
	spin_unlock_irq(&p->sighand->siglock);

	pid = task_pid_vnr(p);
	get_task_struct(p);
	read_unlock(&tasklist_lock);
	sched_annotate_sleep();

	if (!wo->wo_info) {
		retval = wo->wo_rusage
			? getrusage(p, RUSAGE_BOTH, wo->wo_rusage) : 0;
		put_task_struct(p);
		if (!retval && wo->wo_stat)
			retval = put_user(0xffff, wo->wo_stat);
		if (!retval)
			retval = pid;
	} else {
		retval = wait_noreap_copyout(wo, p, pid, uid,
					     CLD_CONTINUED, SIGCONT);
		BUG_ON(retval == 0);
	}

	return retval;
}

/*
 * Consider @p for a wait by @parent.
 *
 * -ECHILD should be in ->notask_error before the first call.
 * Returns nonzero for a final return, when we have unlocked tasklist_lock.
 * Returns zero if the search for a child should continue;
 * then ->notask_error is 0 if @p is an eligible child,
 * or another error from security_task_wait(), or still -ECHILD.
 */
static int wait_consider_task(struct wait_opts *wo, int ptrace,
				struct task_struct *p)
{
	/*
	 * We can race with wait_task_zombie() from another thread.
	 * Ensure that EXIT_ZOMBIE -> EXIT_DEAD/EXIT_TRACE transition
	 * can't confuse the checks below.
	 */
	int exit_state = ACCESS_ONCE(p->exit_state);
	int ret;

	if (unlikely(exit_state == EXIT_DEAD))
		return 0;

	ret = eligible_child(wo, p);
	if (!ret)
		return ret;

	ret = security_task_wait(p);
	if (unlikely(ret < 0)) {
		/*
		 * If we have not yet seen any eligible child,
		 * then let this error code replace -ECHILD.
		 * A permission error will give the user a clue
		 * to look for security policy problems, rather
		 * than for mysterious wait bugs.
		 */
		if (wo->notask_error)
			wo->notask_error = ret;
		return 0;
	}

	if (unlikely(exit_state == EXIT_TRACE)) {
		/*
		 * ptrace == 0 means we are the natural parent. In this case
		 * we should clear notask_error, debugger will notify us.
		 */
		if (likely(!ptrace))
			wo->notask_error = 0;
		return 0;
	}

	if (likely(!ptrace) && unlikely(p->ptrace)) {
		/*
		 * If it is traced by its real parent's group, just pretend
		 * the caller is ptrace_do_wait() and reap this child if it
		 * is zombie.
		 *
		 * This also hides group stop state from real parent; otherwise
		 * a single stop can be reported twice as group and ptrace stop.
		 * If a ptracer wants to distinguish these two events for its
		 * own children it should create a separate process which takes
		 * the role of real parent.
		 */
		if (!ptrace_reparented(p))
			ptrace = 1;
	}

	/* slay zombie? */
	if (exit_state == EXIT_ZOMBIE) {
		/* we don't reap group leaders with subthreads */
		if (!delay_group_leader(p)) {
			/*
			 * A zombie ptracee is only visible to its ptracer.
			 * Notification and reaping will be cascaded to the
			 * real parent when the ptracer detaches.
			 */
			if (unlikely(ptrace) || likely(!p->ptrace))
				return wait_task_zombie(wo, p);
		}

		/*
		 * Allow access to stopped/continued state via zombie by
		 * falling through.  Clearing of notask_error is complex.
		 *
		 * When !@ptrace:
		 *
		 * If WEXITED is set, notask_error should naturally be
		 * cleared.  If not, subset of WSTOPPED|WCONTINUED is set,
		 * so, if there are live subthreads, there are events to
		 * wait for.  If all subthreads are dead, it's still safe
		 * to clear - this function will be called again in finite
		 * amount time once all the subthreads are released and
		 * will then return without clearing.
		 *
		 * When @ptrace:
		 *
		 * Stopped state is per-task and thus can't change once the
		 * target task dies.  Only continued and exited can happen.
		 * Clear notask_error if WCONTINUED | WEXITED.
		 */
		if (likely(!ptrace) || (wo->wo_flags & (WCONTINUED | WEXITED)))
			wo->notask_error = 0;
	} else {
		/*
		 * @p is alive and it's gonna stop, continue or exit, so
		 * there always is something to wait for.
		 */
		wo->notask_error = 0;
	}

	/*
	 * Wait for stopped.  Depending on @ptrace, different stopped state
	 * is used and the two don't interact with each other.
	 */
	ret = wait_task_stopped(wo, ptrace, p);
	if (ret)
		return ret;

	/*
	 * Wait for continued.  There's only one continued state and the
	 * ptracer can consume it which can confuse the real parent.  Don't
	 * use WCONTINUED from ptracer.  You don't need or want it.
	 */
	return wait_task_continued(wo, p);
}

/*
 * Do the work of do_wait() for one thread in the group, @tsk.
 *
 * -ECHILD should be in ->notask_error before the first call.
 * Returns nonzero for a final return, when we have unlocked tasklist_lock.
 * Returns zero if the search for a child should continue; then
 * ->notask_error is 0 if there were any eligible children,
 * or another error from security_task_wait(), or still -ECHILD.
 */
static int do_wait_thread(struct wait_opts *wo, struct task_struct *tsk)
{
	struct task_struct *p;

	list_for_each_entry(p, &tsk->children, sibling) {
		int ret = wait_consider_task(wo, 0, p);

		if (ret)
			return ret;
	}

	return 0;
}

static int ptrace_do_wait(struct wait_opts *wo, struct task_struct *tsk)
{
	struct task_struct *p;

	list_for_each_entry(p, &tsk->ptraced, ptrace_entry) {
		int ret = wait_consider_task(wo, 1, p);

		if (ret)
			return ret;
	}

	return 0;
}

static int child_wait_callback(wait_queue_t *wait, unsigned mode,
				int sync, void *key)
{
	struct wait_opts *wo = container_of(wait, struct wait_opts,
						child_wait);
	struct task_struct *p = key;

	if (!eligible_pid(wo, p))
		return 0;

	if ((wo->wo_flags & __WNOTHREAD) && wait->private != p->parent)
		return 0;

	return default_wake_function(wait, mode, sync, key);
}

void __wake_up_parent(struct task_struct *p, struct task_struct *parent)
{
	__wake_up_sync_key(&parent->signal->wait_chldexit,
				TASK_INTERRUPTIBLE, 1, p);
}

static long do_wait(struct wait_opts *wo)
{
	struct task_struct *tsk;
	int retval;

	trace_sched_process_wait(wo->wo_pid);

	init_waitqueue_func_entry(&wo->child_wait, child_wait_callback);
	wo->child_wait.private = current;
	add_wait_queue(&current->signal->wait_chldexit, &wo->child_wait);
repeat:
	/*
	 * If there is nothing that can match our criteria, just get out.
	 * We will clear ->notask_error to zero if we see any child that
	 * might later match our criteria, even if we are not able to reap
	 * it yet.
	 */
	wo->notask_error = -ECHILD;
	if ((wo->wo_type < PIDTYPE_MAX) &&
	   (!wo->wo_pid || hlist_empty(&wo->wo_pid->tasks[wo->wo_type])))
		goto notask;

	set_current_state(TASK_INTERRUPTIBLE);
	read_lock(&tasklist_lock);
	tsk = current;
	do {
		retval = do_wait_thread(wo, tsk);
		if (retval)
			goto end;

		retval = ptrace_do_wait(wo, tsk);
		if (retval)
			goto end;

		if (wo->wo_flags & __WNOTHREAD)
			break;
	} while_each_thread(current, tsk);
	read_unlock(&tasklist_lock);

notask:
	retval = wo->notask_error;
	if (!retval && !(wo->wo_flags & WNOHANG)) {
		retval = -ERESTARTSYS;
		if (!signal_pending(current)) {
			schedule();
			goto repeat;
		}
	}
end:
	__set_current_state(TASK_RUNNING);
	remove_wait_queue(&current->signal->wait_chldexit, &wo->child_wait);
	return retval;
}

SYSCALL_DEFINE5(waitid, int, which, pid_t, upid, struct siginfo __user *,
		infop, int, options, struct rusage __user *, ru)
{
	struct wait_opts wo;
	struct pid *pid = NULL;
	enum pid_type type;
	long ret;

	if (options & ~(WNOHANG|WNOWAIT|WEXITED|WSTOPPED|WCONTINUED))
		return -EINVAL;
	if (!(options & (WEXITED|WSTOPPED|WCONTINUED)))
		return -EINVAL;

	switch (which) {
	case P_ALL:
		type = PIDTYPE_MAX;
		break;
	case P_PID:
		type = PIDTYPE_PID;
		if (upid <= 0)
			return -EINVAL;
		break;
	case P_PGID:
		type = PIDTYPE_PGID;
		if (upid <= 0)
			return -EINVAL;
		break;
	default:
		return -EINVAL;
	}

	if (type < PIDTYPE_MAX)
		pid = find_get_pid(upid);

	wo.wo_type	= type;
	wo.wo_pid	= pid;
	wo.wo_flags	= options;
	wo.wo_info	= infop;
	wo.wo_stat	= NULL;
	wo.wo_rusage	= ru;
	ret = do_wait(&wo);

	if (ret > 0) {
		ret = 0;
	} else if (infop) {
		/*
		 * For a WNOHANG return, clear out all the fields
		 * we would set so the user can easily tell the
		 * difference.
		 */
		if (!ret)
			ret = put_user(0, &infop->si_signo);
		if (!ret)
			ret = put_user(0, &infop->si_errno);
		if (!ret)
			ret = put_user(0, &infop->si_code);
		if (!ret)
			ret = put_user(0, &infop->si_pid);
		if (!ret)
			ret = put_user(0, &infop->si_uid);
		if (!ret)
			ret = put_user(0, &infop->si_status);
	}

	put_pid(pid);
	return ret;
}

SYSCALL_DEFINE4(wait4, pid_t, upid, int __user *, stat_addr,
		int, options, struct rusage __user *, ru)
{
	struct wait_opts wo;
	struct pid *pid = NULL;
	enum pid_type type;
	long ret;

	if (options & ~(WNOHANG|WUNTRACED|WCONTINUED|WCLONEFD|
			__WNOTHREAD|__WCLONE|__WALL))
		return -EINVAL;

	if (options & WCLONEFD) {
		type = PIDTYPE_PID;
		pid = clonefd_get_pid(upid);
		if (IS_ERR(pid))
			return PTR_ERR(pid);
	} else if (upid == -1) {
		type = PIDTYPE_MAX;
	} else if (upid < 0) {
		type = PIDTYPE_PGID;
		pid = find_get_pid(-upid);
	} else if (upid == 0) {
		type = PIDTYPE_PGID;
		pid = get_task_pid(current, PIDTYPE_PGID);
	} else /* upid > 0 */ {
		type = PIDTYPE_PID;
		pid = find_get_pid(upid);
	}

	wo.wo_type	= type;
	wo.wo_pid	= pid;
	wo.wo_flags	= options | WEXITED;
	wo.wo_info	= NULL;
	wo.wo_stat	= stat_addr;
	wo.wo_rusage	= ru;
	ret = do_wait(&wo);
	put_pid(pid);

	return ret;
}

#ifdef __ARCH_WANT_SYS_WAITPID

/*
 * sys_waitpid() remains for compatibility. waitpid() should be
 * implemented by calling sys_wait4() from libc.a.
 */
SYSCALL_DEFINE3(waitpid, pid_t, pid, int __user *, stat_addr, int, options)
{
	return sys_wait4(pid, stat_addr, options, NULL);
}

#endif<|MERGE_RESOLUTION|>--- conflicted
+++ resolved
@@ -59,13 +59,8 @@
 #include <asm/pgtable.h>
 #include <asm/mmu_context.h>
 
-<<<<<<< HEAD
 #include "clonefd.h"
 
-static void exit_mm(struct task_struct *tsk);
-
-=======
->>>>>>> 92e963f5
 static void __unhash_process(struct task_struct *p, bool group_dead)
 {
 	nr_threads--;
