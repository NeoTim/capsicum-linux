/*
 *  linux/kernel/fork.c
 *
 *  Copyright (C) 1991, 1992  Linus Torvalds
 */

/*
 *  'fork.c' contains the help-routines for the 'fork' system call
 * (see also entry.S and others).
 * Fork is rather simple, once you get the hang of it, but the memory
 * management can be a bitch. See 'mm/memory.c': 'copy_page_range()'
 */

#include <linux/slab.h>
#include <linux/init.h>
#include <linux/unistd.h>
#include <linux/module.h>
#include <linux/vmalloc.h>
#include <linux/completion.h>
#include <linux/personality.h>
#include <linux/mempolicy.h>
#include <linux/sem.h>
#include <linux/file.h>
#include <linux/fdtable.h>
#include <linux/iocontext.h>
#include <linux/key.h>
#include <linux/binfmts.h>
#include <linux/mman.h>
#include <linux/mmu_notifier.h>
#include <linux/fs.h>
#include <linux/mm.h>
#include <linux/vmacache.h>
#include <linux/nsproxy.h>
#include <linux/capability.h>
#include <linux/cpu.h>
#include <linux/cgroup.h>
#include <linux/security.h>
#include <linux/hugetlb.h>
#include <linux/seccomp.h>
#include <linux/swap.h>
#include <linux/syscalls.h>
#include <linux/jiffies.h>
#include <linux/futex.h>
#include <linux/compat.h>
#include <linux/kthread.h>
#include <linux/task_io_accounting_ops.h>
#include <linux/rcupdate.h>
#include <linux/ptrace.h>
#include <linux/mount.h>
#include <linux/audit.h>
#include <linux/memcontrol.h>
#include <linux/ftrace.h>
#include <linux/proc_fs.h>
#include <linux/profile.h>
#include <linux/rmap.h>
#include <linux/ksm.h>
#include <linux/acct.h>
#include <linux/tsacct_kern.h>
#include <linux/cn_proc.h>
#include <linux/freezer.h>
#include <linux/delayacct.h>
#include <linux/taskstats_kern.h>
#include <linux/random.h>
#include <linux/tty.h>
#include <linux/blkdev.h>
#include <linux/fs_struct.h>
#include <linux/magic.h>
#include <linux/perf_event.h>
#include <linux/posix-timers.h>
#include <linux/user-return-notifier.h>
#include <linux/oom.h>
#include <linux/khugepaged.h>
#include <linux/signalfd.h>
#include <linux/uprobes.h>
#include <linux/aio.h>
<<<<<<< HEAD
#include <linux/procdesc.h>
=======
#include <linux/compiler.h>
>>>>>>> 1860e379

#include <asm/pgtable.h>
#include <asm/pgalloc.h>
#include <asm/uaccess.h>
#include <asm/mmu_context.h>
#include <asm/cacheflush.h>
#include <asm/tlbflush.h>

#include <trace/events/sched.h>

#define CREATE_TRACE_POINTS
#include <trace/events/task.h>

/*
 * Protected counters by write_lock_irq(&tasklist_lock)
 */
unsigned long total_forks;	/* Handle normal Linux uptimes. */
int nr_threads;			/* The idle threads do not count.. */

int max_threads;		/* tunable limit on nr_threads */

DEFINE_PER_CPU(unsigned long, process_counts) = 0;

__cacheline_aligned DEFINE_RWLOCK(tasklist_lock);  /* outer */

#ifdef CONFIG_PROVE_RCU
int lockdep_tasklist_lock_is_held(void)
{
	return lockdep_is_held(&tasklist_lock);
}
EXPORT_SYMBOL_GPL(lockdep_tasklist_lock_is_held);
#endif /* #ifdef CONFIG_PROVE_RCU */

int nr_processes(void)
{
	int cpu;
	int total = 0;

	for_each_possible_cpu(cpu)
		total += per_cpu(process_counts, cpu);

	return total;
}

void __weak arch_release_task_struct(struct task_struct *tsk)
{
}

#ifndef CONFIG_ARCH_TASK_STRUCT_ALLOCATOR
static struct kmem_cache *task_struct_cachep;

static inline struct task_struct *alloc_task_struct_node(int node)
{
	return kmem_cache_alloc_node(task_struct_cachep, GFP_KERNEL, node);
}

static inline void free_task_struct(struct task_struct *tsk)
{
	kmem_cache_free(task_struct_cachep, tsk);
}
#endif

void __weak arch_release_thread_info(struct thread_info *ti)
{
}

#ifndef CONFIG_ARCH_THREAD_INFO_ALLOCATOR

/*
 * Allocate pages if THREAD_SIZE is >= PAGE_SIZE, otherwise use a
 * kmemcache based allocator.
 */
# if THREAD_SIZE >= PAGE_SIZE
static struct thread_info *alloc_thread_info_node(struct task_struct *tsk,
						  int node)
{
	struct page *page = alloc_pages_node(node, THREADINFO_GFP_ACCOUNTED,
					     THREAD_SIZE_ORDER);

	return page ? page_address(page) : NULL;
}

static inline void free_thread_info(struct thread_info *ti)
{
	free_memcg_kmem_pages((unsigned long)ti, THREAD_SIZE_ORDER);
}
# else
static struct kmem_cache *thread_info_cache;

static struct thread_info *alloc_thread_info_node(struct task_struct *tsk,
						  int node)
{
	return kmem_cache_alloc_node(thread_info_cache, THREADINFO_GFP, node);
}

static void free_thread_info(struct thread_info *ti)
{
	kmem_cache_free(thread_info_cache, ti);
}

void thread_info_cache_init(void)
{
	thread_info_cache = kmem_cache_create("thread_info", THREAD_SIZE,
					      THREAD_SIZE, 0, NULL);
	BUG_ON(thread_info_cache == NULL);
}
# endif
#endif

/* SLAB cache for signal_struct structures (tsk->signal) */
static struct kmem_cache *signal_cachep;

/* SLAB cache for sighand_struct structures (tsk->sighand) */
struct kmem_cache *sighand_cachep;

/* SLAB cache for files_struct structures (tsk->files) */
struct kmem_cache *files_cachep;

/* SLAB cache for fs_struct structures (tsk->fs) */
struct kmem_cache *fs_cachep;

/* SLAB cache for vm_area_struct structures */
struct kmem_cache *vm_area_cachep;

/* SLAB cache for mm_struct structures (tsk->mm) */
static struct kmem_cache *mm_cachep;

static void account_kernel_stack(struct thread_info *ti, int account)
{
	struct zone *zone = page_zone(virt_to_page(ti));

	mod_zone_page_state(zone, NR_KERNEL_STACK, account);
}

void free_task(struct task_struct *tsk)
{
	account_kernel_stack(tsk->stack, -1);
	arch_release_thread_info(tsk->stack);
	free_thread_info(tsk->stack);
	rt_mutex_debug_task_free(tsk);
	ftrace_graph_exit_task(tsk);
	put_seccomp_filter(tsk);
	arch_release_task_struct(tsk);
	free_task_struct(tsk);
}
EXPORT_SYMBOL(free_task);

static inline void free_signal_struct(struct signal_struct *sig)
{
	taskstats_tgid_free(sig);
	sched_autogroup_exit(sig);
	kmem_cache_free(signal_cachep, sig);
}

static inline void put_signal_struct(struct signal_struct *sig)
{
	if (atomic_dec_and_test(&sig->sigcnt))
		free_signal_struct(sig);
}

void __put_task_struct(struct task_struct *tsk)
{
	WARN_ON(!tsk->exit_state);
	WARN_ON(atomic_read(&tsk->usage));
	WARN_ON(tsk == current);

	task_numa_free(tsk);
	security_task_free(tsk);
	exit_creds(tsk);
	delayacct_tsk_free(tsk);
	put_signal_struct(tsk->signal);

	if (!profile_handoff_task(tsk))
		free_task(tsk);
}
EXPORT_SYMBOL_GPL(__put_task_struct);

void __init __weak arch_task_cache_init(void) { }

void __init fork_init(unsigned long mempages)
{
#ifndef CONFIG_ARCH_TASK_STRUCT_ALLOCATOR
#ifndef ARCH_MIN_TASKALIGN
#define ARCH_MIN_TASKALIGN	L1_CACHE_BYTES
#endif
	/* create a slab on which task_structs can be allocated */
	task_struct_cachep =
		kmem_cache_create("task_struct", sizeof(struct task_struct),
			ARCH_MIN_TASKALIGN, SLAB_PANIC | SLAB_NOTRACK, NULL);
#endif

	/* do the arch specific task caches init */
	arch_task_cache_init();

	/*
	 * The default maximum number of threads is set to a safe
	 * value: the thread structures can take up at most half
	 * of memory.
	 */
	max_threads = mempages / (8 * THREAD_SIZE / PAGE_SIZE);

	/*
	 * we need to allow at least 20 threads to boot a system
	 */
	if (max_threads < 20)
		max_threads = 20;

	init_task.signal->rlim[RLIMIT_NPROC].rlim_cur = max_threads/2;
	init_task.signal->rlim[RLIMIT_NPROC].rlim_max = max_threads/2;
	init_task.signal->rlim[RLIMIT_SIGPENDING] =
		init_task.signal->rlim[RLIMIT_NPROC];
}

int __weak arch_dup_task_struct(struct task_struct *dst,
					       struct task_struct *src)
{
	*dst = *src;
	return 0;
}

static struct task_struct *dup_task_struct(struct task_struct *orig)
{
	struct task_struct *tsk;
	struct thread_info *ti;
	unsigned long *stackend;
	int node = tsk_fork_get_node(orig);
	int err;

	tsk = alloc_task_struct_node(node);
	if (!tsk)
		return NULL;

	ti = alloc_thread_info_node(tsk, node);
	if (!ti)
		goto free_tsk;

	err = arch_dup_task_struct(tsk, orig);
	if (err)
		goto free_ti;

	tsk->stack = ti;
#ifdef CONFIG_SECCOMP
	/*
	 * We must handle setting up seccomp filters once we're under
	 * the tasklist_lock in case orig has changed between now and
	 * then. Until then, filter must be NULL to avoid messing up
	 * the usage counts on the error path calling free_task.
	 */
	tsk->seccomp.filter = NULL;
#endif

	setup_thread_stack(tsk, orig);
	clear_user_return_notifier(tsk);
	clear_tsk_need_resched(tsk);
	stackend = end_of_stack(tsk);
	*stackend = STACK_END_MAGIC;	/* for overflow detection */

#ifdef CONFIG_CC_STACKPROTECTOR
	tsk->stack_canary = get_random_int();
#endif

	/*
	 * One for us, one for whoever does the "release_task()" (usually
	 * parent)
	 */
	atomic_set(&tsk->usage, 2);
#ifdef CONFIG_BLK_DEV_IO_TRACE
	tsk->btrace_seq = 0;
#endif
	tsk->splice_pipe = NULL;
	tsk->task_frag.page = NULL;

	account_kernel_stack(ti, 1);

	return tsk;

free_ti:
	free_thread_info(ti);
free_tsk:
	free_task_struct(tsk);
	return NULL;
}

#ifdef CONFIG_MMU
static int dup_mmap(struct mm_struct *mm, struct mm_struct *oldmm)
{
	struct vm_area_struct *mpnt, *tmp, *prev, **pprev;
	struct rb_node **rb_link, *rb_parent;
	int retval;
	unsigned long charge;

	uprobe_start_dup_mmap();
	down_write(&oldmm->mmap_sem);
	flush_cache_dup_mm(oldmm);
	uprobe_dup_mmap(oldmm, mm);
	/*
	 * Not linked in yet - no deadlock potential:
	 */
	down_write_nested(&mm->mmap_sem, SINGLE_DEPTH_NESTING);

	mm->locked_vm = 0;
	mm->mmap = NULL;
	mm->vmacache_seqnum = 0;
	mm->map_count = 0;
	cpumask_clear(mm_cpumask(mm));
	mm->mm_rb = RB_ROOT;
	rb_link = &mm->mm_rb.rb_node;
	rb_parent = NULL;
	pprev = &mm->mmap;
	retval = ksm_fork(mm, oldmm);
	if (retval)
		goto out;
	retval = khugepaged_fork(mm, oldmm);
	if (retval)
		goto out;

	prev = NULL;
	for (mpnt = oldmm->mmap; mpnt; mpnt = mpnt->vm_next) {
		struct file *file;

		if (mpnt->vm_flags & VM_DONTCOPY) {
			vm_stat_account(mm, mpnt->vm_flags, mpnt->vm_file,
							-vma_pages(mpnt));
			continue;
		}
		charge = 0;
		if (mpnt->vm_flags & VM_ACCOUNT) {
			unsigned long len = vma_pages(mpnt);

			if (security_vm_enough_memory_mm(oldmm, len)) /* sic */
				goto fail_nomem;
			charge = len;
		}
		tmp = kmem_cache_alloc(vm_area_cachep, GFP_KERNEL);
		if (!tmp)
			goto fail_nomem;
		*tmp = *mpnt;
		INIT_LIST_HEAD(&tmp->anon_vma_chain);
		retval = vma_dup_policy(mpnt, tmp);
		if (retval)
			goto fail_nomem_policy;
		tmp->vm_mm = mm;
		if (anon_vma_fork(tmp, mpnt))
			goto fail_nomem_anon_vma_fork;
		tmp->vm_flags &= ~VM_LOCKED;
		tmp->vm_next = tmp->vm_prev = NULL;
		file = tmp->vm_file;
		if (file) {
			struct inode *inode = file_inode(file);
			struct address_space *mapping = file->f_mapping;

			get_file(file);
			if (tmp->vm_flags & VM_DENYWRITE)
				atomic_dec(&inode->i_writecount);
			mutex_lock(&mapping->i_mmap_mutex);
			if (tmp->vm_flags & VM_SHARED)
				mapping->i_mmap_writable++;
			flush_dcache_mmap_lock(mapping);
			/* insert tmp into the share list, just after mpnt */
			if (unlikely(tmp->vm_flags & VM_NONLINEAR))
				vma_nonlinear_insert(tmp,
						&mapping->i_mmap_nonlinear);
			else
				vma_interval_tree_insert_after(tmp, mpnt,
							&mapping->i_mmap);
			flush_dcache_mmap_unlock(mapping);
			mutex_unlock(&mapping->i_mmap_mutex);
		}

		/*
		 * Clear hugetlb-related page reserves for children. This only
		 * affects MAP_PRIVATE mappings. Faults generated by the child
		 * are not guaranteed to succeed, even if read-only
		 */
		if (is_vm_hugetlb_page(tmp))
			reset_vma_resv_huge_pages(tmp);

		/*
		 * Link in the new vma and copy the page table entries.
		 */
		*pprev = tmp;
		pprev = &tmp->vm_next;
		tmp->vm_prev = prev;
		prev = tmp;

		__vma_link_rb(mm, tmp, rb_link, rb_parent);
		rb_link = &tmp->vm_rb.rb_right;
		rb_parent = &tmp->vm_rb;

		mm->map_count++;
		retval = copy_page_range(mm, oldmm, mpnt);

		if (tmp->vm_ops && tmp->vm_ops->open)
			tmp->vm_ops->open(tmp);

		if (retval)
			goto out;
	}
	/* a new mm has just been created */
	arch_dup_mmap(oldmm, mm);
	retval = 0;
out:
	up_write(&mm->mmap_sem);
	flush_tlb_mm(oldmm);
	up_write(&oldmm->mmap_sem);
	uprobe_end_dup_mmap();
	return retval;
fail_nomem_anon_vma_fork:
	mpol_put(vma_policy(tmp));
fail_nomem_policy:
	kmem_cache_free(vm_area_cachep, tmp);
fail_nomem:
	retval = -ENOMEM;
	vm_unacct_memory(charge);
	goto out;
}

static inline int mm_alloc_pgd(struct mm_struct *mm)
{
	mm->pgd = pgd_alloc(mm);
	if (unlikely(!mm->pgd))
		return -ENOMEM;
	return 0;
}

static inline void mm_free_pgd(struct mm_struct *mm)
{
	pgd_free(mm, mm->pgd);
}
#else
#define dup_mmap(mm, oldmm)	(0)
#define mm_alloc_pgd(mm)	(0)
#define mm_free_pgd(mm)
#endif /* CONFIG_MMU */

__cacheline_aligned_in_smp DEFINE_SPINLOCK(mmlist_lock);

#define allocate_mm()	(kmem_cache_alloc(mm_cachep, GFP_KERNEL))
#define free_mm(mm)	(kmem_cache_free(mm_cachep, (mm)))

static unsigned long default_dump_filter = MMF_DUMP_FILTER_DEFAULT;

static int __init coredump_filter_setup(char *s)
{
	default_dump_filter =
		(simple_strtoul(s, NULL, 0) << MMF_DUMP_FILTER_SHIFT) &
		MMF_DUMP_FILTER_MASK;
	return 1;
}

__setup("coredump_filter=", coredump_filter_setup);

#include <linux/init_task.h>

static void mm_init_aio(struct mm_struct *mm)
{
#ifdef CONFIG_AIO
	spin_lock_init(&mm->ioctx_lock);
	mm->ioctx_table = NULL;
#endif
}

static struct mm_struct *mm_init(struct mm_struct *mm, struct task_struct *p)
{
	atomic_set(&mm->mm_users, 1);
	atomic_set(&mm->mm_count, 1);
	init_rwsem(&mm->mmap_sem);
	INIT_LIST_HEAD(&mm->mmlist);
	mm->core_state = NULL;
	atomic_long_set(&mm->nr_ptes, 0);
	memset(&mm->rss_stat, 0, sizeof(mm->rss_stat));
	spin_lock_init(&mm->page_table_lock);
	mm_init_aio(mm);
	mm_init_owner(mm, p);
	clear_tlb_flush_pending(mm);

	if (current->mm) {
		mm->flags = current->mm->flags & MMF_INIT_MASK;
		mm->def_flags = current->mm->def_flags & VM_INIT_DEF_MASK;
	} else {
		mm->flags = default_dump_filter;
		mm->def_flags = 0;
	}

	if (likely(!mm_alloc_pgd(mm))) {
		mmu_notifier_mm_init(mm);
		return mm;
	}

	free_mm(mm);
	return NULL;
}

static void check_mm(struct mm_struct *mm)
{
	int i;

	for (i = 0; i < NR_MM_COUNTERS; i++) {
		long x = atomic_long_read(&mm->rss_stat.count[i]);

		if (unlikely(x))
			printk(KERN_ALERT "BUG: Bad rss-counter state "
					  "mm:%p idx:%d val:%ld\n", mm, i, x);
	}

#if defined(CONFIG_TRANSPARENT_HUGEPAGE) && !USE_SPLIT_PMD_PTLOCKS
	VM_BUG_ON(mm->pmd_huge_pte);
#endif
}

/*
 * Allocate and initialize an mm_struct.
 */
struct mm_struct *mm_alloc(void)
{
	struct mm_struct *mm;

	mm = allocate_mm();
	if (!mm)
		return NULL;

	memset(mm, 0, sizeof(*mm));
	mm_init_cpumask(mm);
	return mm_init(mm, current);
}

/*
 * Called when the last reference to the mm
 * is dropped: either by a lazy thread or by
 * mmput. Free the page directory and the mm.
 */
void __mmdrop(struct mm_struct *mm)
{
	BUG_ON(mm == &init_mm);
	mm_free_pgd(mm);
	destroy_context(mm);
	mmu_notifier_mm_destroy(mm);
	check_mm(mm);
	free_mm(mm);
}
EXPORT_SYMBOL_GPL(__mmdrop);

/*
 * Decrement the use count and release all resources for an mm.
 */
void mmput(struct mm_struct *mm)
{
	might_sleep();

	if (atomic_dec_and_test(&mm->mm_users)) {
		uprobe_clear_state(mm);
		exit_aio(mm);
		ksm_exit(mm);
		khugepaged_exit(mm); /* must run before exit_mmap */
		exit_mmap(mm);
		set_mm_exe_file(mm, NULL);
		if (!list_empty(&mm->mmlist)) {
			spin_lock(&mmlist_lock);
			list_del(&mm->mmlist);
			spin_unlock(&mmlist_lock);
		}
		if (mm->binfmt)
			module_put(mm->binfmt->module);
		mmdrop(mm);
	}
}
EXPORT_SYMBOL_GPL(mmput);

void set_mm_exe_file(struct mm_struct *mm, struct file *new_exe_file)
{
	if (new_exe_file)
		get_file(new_exe_file);
	if (mm->exe_file)
		fput(mm->exe_file);
	mm->exe_file = new_exe_file;
}

struct file *get_mm_exe_file(struct mm_struct *mm)
{
	struct file *exe_file;

	/* We need mmap_sem to protect against races with removal of exe_file */
	down_read(&mm->mmap_sem);
	exe_file = mm->exe_file;
	if (exe_file)
		get_file(exe_file);
	up_read(&mm->mmap_sem);
	return exe_file;
}

static void dup_mm_exe_file(struct mm_struct *oldmm, struct mm_struct *newmm)
{
	/* It's safe to write the exe_file pointer without exe_file_lock because
	 * this is called during fork when the task is not yet in /proc */
	newmm->exe_file = get_mm_exe_file(oldmm);
}

/**
 * get_task_mm - acquire a reference to the task's mm
 *
 * Returns %NULL if the task has no mm.  Checks PF_KTHREAD (meaning
 * this kernel workthread has transiently adopted a user mm with use_mm,
 * to do its AIO) is not set and if so returns a reference to it, after
 * bumping up the use count.  User must release the mm via mmput()
 * after use.  Typically used by /proc and ptrace.
 */
struct mm_struct *get_task_mm(struct task_struct *task)
{
	struct mm_struct *mm;

	task_lock(task);
	mm = task->mm;
	if (mm) {
		if (task->flags & PF_KTHREAD)
			mm = NULL;
		else
			atomic_inc(&mm->mm_users);
	}
	task_unlock(task);
	return mm;
}
EXPORT_SYMBOL_GPL(get_task_mm);

struct mm_struct *mm_access(struct task_struct *task, unsigned int mode)
{
	struct mm_struct *mm;
	int err;

	err =  mutex_lock_killable(&task->signal->cred_guard_mutex);
	if (err)
		return ERR_PTR(err);

	mm = get_task_mm(task);
	if (mm && mm != current->mm &&
			!ptrace_may_access(task, mode)) {
		mmput(mm);
		mm = ERR_PTR(-EACCES);
	}
	mutex_unlock(&task->signal->cred_guard_mutex);

	return mm;
}

static void complete_vfork_done(struct task_struct *tsk)
{
	struct completion *vfork;

	task_lock(tsk);
	vfork = tsk->vfork_done;
	if (likely(vfork)) {
		tsk->vfork_done = NULL;
		complete(vfork);
	}
	task_unlock(tsk);
}

static int wait_for_vfork_done(struct task_struct *child,
				struct completion *vfork)
{
	int killed;

	freezer_do_not_count();
	killed = wait_for_completion_killable(vfork);
	freezer_count();

	if (killed) {
		task_lock(child);
		child->vfork_done = NULL;
		task_unlock(child);
	}

	put_task_struct(child);
	return killed;
}

/* Please note the differences between mmput and mm_release.
 * mmput is called whenever we stop holding onto a mm_struct,
 * error success whatever.
 *
 * mm_release is called after a mm_struct has been removed
 * from the current process.
 *
 * This difference is important for error handling, when we
 * only half set up a mm_struct for a new process and need to restore
 * the old one.  Because we mmput the new mm_struct before
 * restoring the old one. . .
 * Eric Biederman 10 January 1998
 */
void mm_release(struct task_struct *tsk, struct mm_struct *mm)
{
	/* Get rid of any futexes when releasing the mm */
#ifdef CONFIG_FUTEX
	if (unlikely(tsk->robust_list)) {
		exit_robust_list(tsk);
		tsk->robust_list = NULL;
	}
#ifdef CONFIG_COMPAT
	if (unlikely(tsk->compat_robust_list)) {
		compat_exit_robust_list(tsk);
		tsk->compat_robust_list = NULL;
	}
#endif
	if (unlikely(!list_empty(&tsk->pi_state_list)))
		exit_pi_state_list(tsk);
#endif

	uprobe_free_utask(tsk);

	/* Get rid of any cached register state */
	deactivate_mm(tsk, mm);

	/*
	 * If we're exiting normally, clear a user-space tid field if
	 * requested.  We leave this alone when dying by signal, to leave
	 * the value intact in a core dump, and to save the unnecessary
	 * trouble, say, a killed vfork parent shouldn't touch this mm.
	 * Userland only wants this done for a sys_exit.
	 */
	if (tsk->clear_child_tid) {
		if (!(tsk->flags & PF_SIGNALED) &&
		    atomic_read(&mm->mm_users) > 1) {
			/*
			 * We don't check the error code - if userspace has
			 * not set up a proper pointer then tough luck.
			 */
			put_user(0, tsk->clear_child_tid);
			sys_futex(tsk->clear_child_tid, FUTEX_WAKE,
					1, NULL, NULL, 0);
		}
		tsk->clear_child_tid = NULL;
	}

	/*
	 * All done, finally we can wake up parent and return this mm to him.
	 * Also kthread_stop() uses this completion for synchronization.
	 */
	if (tsk->vfork_done)
		complete_vfork_done(tsk);
}

/*
 * Allocate a new mm structure and copy contents from the
 * mm structure of the passed in task structure.
 */
static struct mm_struct *dup_mm(struct task_struct *tsk)
{
	struct mm_struct *mm, *oldmm = current->mm;
	int err;

	mm = allocate_mm();
	if (!mm)
		goto fail_nomem;

	memcpy(mm, oldmm, sizeof(*mm));
	mm_init_cpumask(mm);

#if defined(CONFIG_TRANSPARENT_HUGEPAGE) && !USE_SPLIT_PMD_PTLOCKS
	mm->pmd_huge_pte = NULL;
#endif
	if (!mm_init(mm, tsk))
		goto fail_nomem;

	if (init_new_context(tsk, mm))
		goto fail_nocontext;

	dup_mm_exe_file(oldmm, mm);

	err = dup_mmap(mm, oldmm);
	if (err)
		goto free_pt;

	mm->hiwater_rss = get_mm_rss(mm);
	mm->hiwater_vm = mm->total_vm;

	if (mm->binfmt && !try_module_get(mm->binfmt->module))
		goto free_pt;

	return mm;

free_pt:
	/* don't put binfmt in mmput, we haven't got module yet */
	mm->binfmt = NULL;
	mmput(mm);

fail_nomem:
	return NULL;

fail_nocontext:
	/*
	 * If init_new_context() failed, we cannot use mmput() to free the mm
	 * because it calls destroy_context()
	 */
	mm_free_pgd(mm);
	free_mm(mm);
	return NULL;
}

static int copy_mm(unsigned long clone_flags, struct task_struct *tsk)
{
	struct mm_struct *mm, *oldmm;
	int retval;

	tsk->min_flt = tsk->maj_flt = 0;
	tsk->nvcsw = tsk->nivcsw = 0;
#ifdef CONFIG_DETECT_HUNG_TASK
	tsk->last_switch_count = tsk->nvcsw + tsk->nivcsw;
#endif

	tsk->mm = NULL;
	tsk->active_mm = NULL;

	/*
	 * Are we cloning a kernel thread?
	 *
	 * We need to steal a active VM for that..
	 */
	oldmm = current->mm;
	if (!oldmm)
		return 0;

	/* initialize the new vmacache entries */
	vmacache_flush(tsk);

	if (clone_flags & CLONE_VM) {
		atomic_inc(&oldmm->mm_users);
		mm = oldmm;
		goto good_mm;
	}

	retval = -ENOMEM;
	mm = dup_mm(tsk);
	if (!mm)
		goto fail_nomem;

good_mm:
	tsk->mm = mm;
	tsk->active_mm = mm;
	return 0;

fail_nomem:
	return retval;
}

static int copy_fs(unsigned long clone_flags, struct task_struct *tsk)
{
	struct fs_struct *fs = current->fs;
	if (clone_flags & CLONE_FS) {
		/* tsk->fs is already what we want */
		spin_lock(&fs->lock);
		if (fs->in_exec) {
			spin_unlock(&fs->lock);
			return -EAGAIN;
		}
		fs->users++;
		spin_unlock(&fs->lock);
		return 0;
	}
	tsk->fs = copy_fs_struct(fs);
	if (!tsk->fs)
		return -ENOMEM;
	return 0;
}

static int copy_files(unsigned long clone_flags, struct task_struct *tsk)
{
	struct files_struct *oldf, *newf;
	int error = 0;

	/*
	 * A background process may not have any files ...
	 */
	oldf = current->files;
	if (!oldf)
		goto out;

	if (clone_flags & CLONE_FILES) {
		atomic_inc(&oldf->count);
		goto out;
	}

	newf = dup_fd(oldf, &error);
	if (!newf)
		goto out;

	tsk->files = newf;
	error = 0;
out:
	return error;
}

static int copy_io(unsigned long clone_flags, struct task_struct *tsk)
{
#ifdef CONFIG_BLOCK
	struct io_context *ioc = current->io_context;
	struct io_context *new_ioc;

	if (!ioc)
		return 0;
	/*
	 * Share io context with parent, if CLONE_IO is set
	 */
	if (clone_flags & CLONE_IO) {
		ioc_task_link(ioc);
		tsk->io_context = ioc;
	} else if (ioprio_valid(ioc->ioprio)) {
		new_ioc = get_task_io_context(tsk, GFP_KERNEL, NUMA_NO_NODE);
		if (unlikely(!new_ioc))
			return -ENOMEM;

		new_ioc->ioprio = ioc->ioprio;
		put_io_context(new_ioc);
	}
#endif
	return 0;
}

static int copy_sighand(unsigned long clone_flags, struct task_struct *tsk)
{
	struct sighand_struct *sig;

	if (clone_flags & CLONE_SIGHAND) {
		atomic_inc(&current->sighand->count);
		return 0;
	}
	sig = kmem_cache_alloc(sighand_cachep, GFP_KERNEL);
	rcu_assign_pointer(tsk->sighand, sig);
	if (!sig)
		return -ENOMEM;
	atomic_set(&sig->count, 1);
	memcpy(sig->action, current->sighand->action, sizeof(sig->action));
	return 0;
}

void __cleanup_sighand(struct sighand_struct *sighand)
{
	if (atomic_dec_and_test(&sighand->count)) {
		signalfd_cleanup(sighand);
		kmem_cache_free(sighand_cachep, sighand);
	}
}


/*
 * Initialize POSIX timer handling for a thread group.
 */
static void posix_cpu_timers_init_group(struct signal_struct *sig)
{
	unsigned long cpu_limit;

	/* Thread group counters. */
	thread_group_cputime_init(sig);

	cpu_limit = ACCESS_ONCE(sig->rlim[RLIMIT_CPU].rlim_cur);
	if (cpu_limit != RLIM_INFINITY) {
		sig->cputime_expires.prof_exp = secs_to_cputime(cpu_limit);
		sig->cputimer.running = 1;
	}

	/* The timer lists. */
	INIT_LIST_HEAD(&sig->cpu_timers[0]);
	INIT_LIST_HEAD(&sig->cpu_timers[1]);
	INIT_LIST_HEAD(&sig->cpu_timers[2]);
}

static int copy_signal(unsigned long clone_flags, struct task_struct *tsk)
{
	struct signal_struct *sig;

	if (clone_flags & CLONE_THREAD)
		return 0;

	sig = kmem_cache_zalloc(signal_cachep, GFP_KERNEL);
	tsk->signal = sig;
	if (!sig)
		return -ENOMEM;

	sig->nr_threads = 1;
	atomic_set(&sig->live, 1);
	atomic_set(&sig->sigcnt, 1);

	/* list_add(thread_node, thread_head) without INIT_LIST_HEAD() */
	sig->thread_head = (struct list_head)LIST_HEAD_INIT(tsk->thread_node);
	tsk->thread_node = (struct list_head)LIST_HEAD_INIT(sig->thread_head);

	init_waitqueue_head(&sig->wait_chldexit);
	sig->curr_target = tsk;
	init_sigpending(&sig->shared_pending);
	INIT_LIST_HEAD(&sig->posix_timers);

	hrtimer_init(&sig->real_timer, CLOCK_MONOTONIC, HRTIMER_MODE_REL);
	sig->real_timer.function = it_real_fn;

	task_lock(current->group_leader);
	memcpy(sig->rlim, current->signal->rlim, sizeof sig->rlim);
	task_unlock(current->group_leader);

	posix_cpu_timers_init_group(sig);

	tty_audit_fork(sig);
	sched_autogroup_fork(sig);

#ifdef CONFIG_CGROUPS
	init_rwsem(&sig->group_rwsem);
#endif

	sig->oom_score_adj = current->signal->oom_score_adj;
	sig->oom_score_adj_min = current->signal->oom_score_adj_min;

	sig->has_child_subreaper = current->signal->has_child_subreaper ||
				   current->signal->is_child_subreaper;

	mutex_init(&sig->cred_guard_mutex);

	return 0;
}

<<<<<<< HEAD
static void copy_flags(unsigned long clone_flags, struct task_struct *p)
{
	unsigned long new_flags = p->flags;

	new_flags &= ~(PF_SUPERPRIV | PF_WQ_WORKER);
	new_flags |= PF_FORKNOEXEC;
	p->flags = new_flags;
}

static void copy_seccomp(struct task_struct *p)
{
#ifdef CONFIG_SECCOMP
	/* Child lock not needed since it is not yet in tasklist. */
	unsigned long irqflags;
	seccomp_lock(current, &irqflags);

	get_seccomp_filter(current);
	p->seccomp = current->seccomp;
	spin_lock_init(&p->seccomp.lock);

	if (p->seccomp.mode != SECCOMP_MODE_DISABLED)
		set_tsk_thread_flag(p, TIF_SECCOMP);

	seccomp_unlock(current, irqflags);
#endif
}

=======
>>>>>>> 1860e379
SYSCALL_DEFINE1(set_tid_address, int __user *, tidptr)
{
	current->clear_child_tid = tidptr;

	return task_pid_vnr(current);
}

static void rt_mutex_init_task(struct task_struct *p)
{
	raw_spin_lock_init(&p->pi_lock);
#ifdef CONFIG_RT_MUTEXES
	p->pi_waiters = RB_ROOT;
	p->pi_waiters_leftmost = NULL;
	p->pi_blocked_on = NULL;
	p->pi_top_task = NULL;
#endif
}

#ifdef CONFIG_MM_OWNER
void mm_init_owner(struct mm_struct *mm, struct task_struct *p)
{
	mm->owner = p;
}
#endif /* CONFIG_MM_OWNER */

/*
 * Initialize POSIX timer handling for a single task.
 */
static void posix_cpu_timers_init(struct task_struct *tsk)
{
	tsk->cputime_expires.prof_exp = 0;
	tsk->cputime_expires.virt_exp = 0;
	tsk->cputime_expires.sched_exp = 0;
	INIT_LIST_HEAD(&tsk->cpu_timers[0]);
	INIT_LIST_HEAD(&tsk->cpu_timers[1]);
	INIT_LIST_HEAD(&tsk->cpu_timers[2]);
}

static inline void
init_task_pid(struct task_struct *task, enum pid_type type, struct pid *pid)
{
	 task->pids[type].pid = pid;
}

/*
 * This creates a new process as a copy of the old one,
 * but does not actually start it yet.
 *
 * It copies the registers, and all the appropriate
 * parts of the process environment (as per the clone
 * flags). The actual kick-off is left to the caller.
 */
static struct task_struct *copy_process(unsigned long clone_flags,
					unsigned long stack_start,
					unsigned long stack_size,
					int __user *child_tidptr,
					struct pid *pid,
					int trace)
{
	int retval;
	struct task_struct *p;

	if ((clone_flags & (CLONE_NEWNS|CLONE_FS)) == (CLONE_NEWNS|CLONE_FS))
		return ERR_PTR(-EINVAL);

	if ((clone_flags & (CLONE_NEWUSER|CLONE_FS)) == (CLONE_NEWUSER|CLONE_FS))
		return ERR_PTR(-EINVAL);

	/*
	 * Thread groups must share signals as well, and detached threads
	 * can only be started up within the thread group.
	 */
	if ((clone_flags & CLONE_THREAD) && !(clone_flags & CLONE_SIGHAND))
		return ERR_PTR(-EINVAL);

	/*
	 * Shared signal handlers imply shared VM. By way of the above,
	 * thread groups also imply shared VM. Blocking this case allows
	 * for various simplifications in other code.
	 */
	if ((clone_flags & CLONE_SIGHAND) && !(clone_flags & CLONE_VM))
		return ERR_PTR(-EINVAL);

	/*
	 * Siblings of global init remain as zombies on exit since they are
	 * not reaped by their parent (swapper). To solve this and to avoid
	 * multi-rooted process trees, prevent global and container-inits
	 * from creating siblings.
	 */
	if ((clone_flags & CLONE_PARENT) &&
				current->signal->flags & SIGNAL_UNKILLABLE)
		return ERR_PTR(-EINVAL);

	/*
	 * If the new process will be in a different pid or user namespace
	 * do not allow it to share a thread group or signal handlers or
	 * parent with the forking task.
	 */
	if (clone_flags & CLONE_SIGHAND) {
		if ((clone_flags & (CLONE_NEWUSER | CLONE_NEWPID)) ||
		    (task_active_pid_ns(current) !=
				current->nsproxy->pid_ns_for_children))
			return ERR_PTR(-EINVAL);
	}

	retval = security_task_create(clone_flags);
	if (retval)
		goto fork_out;

	retval = -ENOMEM;
	p = dup_task_struct(current);
	if (!p)
		goto fork_out;

	ftrace_graph_init_task(p);

	rt_mutex_init_task(p);

#ifdef CONFIG_PROVE_LOCKING
	DEBUG_LOCKS_WARN_ON(!p->hardirqs_enabled);
	DEBUG_LOCKS_WARN_ON(!p->softirqs_enabled);
#endif
	retval = -EAGAIN;
	if (atomic_read(&p->real_cred->user->processes) >=
			task_rlimit(p, RLIMIT_NPROC)) {
		if (p->real_cred->user != INIT_USER &&
		    !capable(CAP_SYS_RESOURCE) && !capable(CAP_SYS_ADMIN))
			goto bad_fork_free;
	}
	current->flags &= ~PF_NPROC_EXCEEDED;

	retval = copy_creds(p, clone_flags);
	if (retval < 0)
		goto bad_fork_free;

	/*
	 * If multiple threads are within copy_process(), then this check
	 * triggers too late. This doesn't hurt, the check is only there
	 * to stop root fork bombs.
	 */
	retval = -EAGAIN;
	if (nr_threads >= max_threads)
		goto bad_fork_cleanup_count;

	if (!try_module_get(task_thread_info(p)->exec_domain->module))
		goto bad_fork_cleanup_count;

	delayacct_tsk_init(p);	/* Must remain after dup_task_struct() */
	p->flags &= ~(PF_SUPERPRIV | PF_WQ_WORKER);
	p->flags |= PF_FORKNOEXEC;
	INIT_LIST_HEAD(&p->children);
	INIT_LIST_HEAD(&p->sibling);
	rcu_copy_process(p);
	p->vfork_done = NULL;
	spin_lock_init(&p->alloc_lock);

	init_sigpending(&p->pending);

	p->utime = p->stime = p->gtime = 0;
	p->utimescaled = p->stimescaled = 0;
#ifndef CONFIG_VIRT_CPU_ACCOUNTING_NATIVE
	p->prev_cputime.utime = p->prev_cputime.stime = 0;
#endif
#ifdef CONFIG_VIRT_CPU_ACCOUNTING_GEN
	seqlock_init(&p->vtime_seqlock);
	p->vtime_snap = 0;
	p->vtime_snap_whence = VTIME_SLEEPING;
#endif

#if defined(SPLIT_RSS_COUNTING)
	memset(&p->rss_stat, 0, sizeof(p->rss_stat));
#endif

	p->default_timer_slack_ns = current->timer_slack_ns;

	task_io_accounting_init(&p->ioac);
	acct_clear_integrals(p);

	posix_cpu_timers_init(p);

	do_posix_clock_monotonic_gettime(&p->start_time);
	p->real_start_time = p->start_time;
	monotonic_to_bootbased(&p->real_start_time);
	p->io_context = NULL;
	p->audit_context = NULL;
	if (clone_flags & CLONE_THREAD)
		threadgroup_change_begin(current);
	cgroup_fork(p);
#ifdef CONFIG_NUMA
	p->mempolicy = mpol_dup(p->mempolicy);
	if (IS_ERR(p->mempolicy)) {
		retval = PTR_ERR(p->mempolicy);
		p->mempolicy = NULL;
		goto bad_fork_cleanup_threadgroup_lock;
	}
#endif
#ifdef CONFIG_CPUSETS
	p->cpuset_mem_spread_rotor = NUMA_NO_NODE;
	p->cpuset_slab_spread_rotor = NUMA_NO_NODE;
	seqcount_init(&p->mems_allowed_seq);
#endif
#ifdef CONFIG_TRACE_IRQFLAGS
	p->irq_events = 0;
	p->hardirqs_enabled = 0;
	p->hardirq_enable_ip = 0;
	p->hardirq_enable_event = 0;
	p->hardirq_disable_ip = _THIS_IP_;
	p->hardirq_disable_event = 0;
	p->softirqs_enabled = 1;
	p->softirq_enable_ip = _THIS_IP_;
	p->softirq_enable_event = 0;
	p->softirq_disable_ip = 0;
	p->softirq_disable_event = 0;
	p->hardirq_context = 0;
	p->softirq_context = 0;
#endif
#ifdef CONFIG_LOCKDEP
	p->lockdep_depth = 0; /* no locks held yet */
	p->curr_chain_key = 0;
	p->lockdep_recursion = 0;
#endif

#ifdef CONFIG_DEBUG_MUTEXES
	p->blocked_on = NULL; /* not blocked yet */
#endif
#ifdef CONFIG_MEMCG
	p->memcg_batch.do_batch = 0;
	p->memcg_batch.memcg = NULL;
#endif
#ifdef CONFIG_BCACHE
	p->sequential_io	= 0;
	p->sequential_io_avg	= 0;
#endif

	/* Perform scheduler related setup. Assign this task to a CPU. */
	retval = sched_fork(clone_flags, p);
	if (retval)
		goto bad_fork_cleanup_policy;

	retval = perf_event_init_task(p);
	if (retval)
		goto bad_fork_cleanup_policy;
	retval = audit_alloc(p);
	if (retval)
		goto bad_fork_cleanup_policy;
	/* copy all the process information */
	retval = copy_semundo(clone_flags, p);
	if (retval)
		goto bad_fork_cleanup_audit;
	retval = copy_files(clone_flags, p);
	if (retval)
		goto bad_fork_cleanup_semundo;
	retval = copy_fs(clone_flags, p);
	if (retval)
		goto bad_fork_cleanup_files;
	retval = copy_sighand(clone_flags, p);
	if (retval)
		goto bad_fork_cleanup_fs;
	retval = copy_signal(clone_flags, p);
	if (retval)
		goto bad_fork_cleanup_sighand;
	retval = copy_mm(clone_flags, p);
	if (retval)
		goto bad_fork_cleanup_signal;
	retval = copy_namespaces(clone_flags, p);
	if (retval)
		goto bad_fork_cleanup_mm;
	retval = copy_io(clone_flags, p);
	if (retval)
		goto bad_fork_cleanup_namespaces;
	retval = copy_thread(clone_flags, stack_start, stack_size, p);
	if (retval)
		goto bad_fork_cleanup_io;

	if (pid != &init_struct_pid) {
		retval = -ENOMEM;
		pid = alloc_pid(p->nsproxy->pid_ns_for_children);
		if (!pid)
			goto bad_fork_cleanup_io;
	}

	p->set_child_tid = (clone_flags & CLONE_CHILD_SETTID) ? child_tidptr : NULL;
	/*
	 * Clear TID on mm_release()?
	 */
	p->clear_child_tid = (clone_flags & CLONE_CHILD_CLEARTID) ? child_tidptr : NULL;
#ifdef CONFIG_BLOCK
	p->plug = NULL;
#endif
#ifdef CONFIG_FUTEX
	p->robust_list = NULL;
#ifdef CONFIG_COMPAT
	p->compat_robust_list = NULL;
#endif
	INIT_LIST_HEAD(&p->pi_state_list);
	p->pi_state_cache = NULL;
#endif
	/*
	 * sigaltstack should be cleared when sharing the same VM
	 */
	if ((clone_flags & (CLONE_VM|CLONE_VFORK)) == CLONE_VM)
		p->sas_ss_sp = p->sas_ss_size = 0;

	/*
	 * Syscall tracing and stepping should be turned off in the
	 * child regardless of CLONE_PTRACE.
	 */
	user_disable_single_step(p);
	clear_tsk_thread_flag(p, TIF_SYSCALL_TRACE);
#ifdef TIF_SYSCALL_EMU
	clear_tsk_thread_flag(p, TIF_SYSCALL_EMU);
#endif
	clear_all_latency_tracing(p);

	/* ok, now we should be set up.. */
	p->pid = pid_nr(pid);
	if (clone_flags & CLONE_THREAD) {
		p->exit_signal = -1;
		p->group_leader = current->group_leader;
		p->tgid = current->tgid;
	} else {
		if (clone_flags & CLONE_PARENT)
			p->exit_signal = current->group_leader->exit_signal;
		else
			p->exit_signal = (clone_flags & CSIGNAL);
		p->group_leader = p;
		p->tgid = p->pid;
	}
	p->quiet_forked = !!(clone_flags & CLONE_QUIET_FORK);
	init_waitqueue_head(&p->wait_exit);

	p->nr_dirtied = 0;
	p->nr_dirtied_pause = 128 >> (PAGE_SHIFT - 10);
	p->dirty_paused_when = 0;

	p->pdeath_signal = 0;
	INIT_LIST_HEAD(&p->thread_group);
	p->task_works = NULL;

	/*
	 * Make it visible to the rest of the system, but dont wake it up yet.
	 * Need tasklist lock for parent etc handling!
	 */
	write_lock_irq(&tasklist_lock);

	/*
	 * Copy seccomp details explicitly here, in case they were changed
	 * before holding tasklist_lock.
	 */
	copy_seccomp(p);

	/* CLONE_PARENT re-uses the old parent */
	if (clone_flags & (CLONE_PARENT|CLONE_THREAD)) {
		p->real_parent = current->real_parent;
		p->parent_exec_id = current->parent_exec_id;
	} else {
		p->real_parent = current;
		p->parent_exec_id = current->self_exec_id;
	}

	spin_lock(&current->sighand->siglock);

	/*
	 * Process group and session signals need to be delivered to just the
	 * parent before the fork or both the parent and the child after the
	 * fork. Restart if a signal comes in before we add the new process to
	 * it's process group.
	 * A fatal signal pending means that current will exit, so the new
	 * thread can't slip out of an OOM kill (or normal SIGKILL).
	*/
	recalc_sigpending();
	if (signal_pending(current)) {
		spin_unlock(&current->sighand->siglock);
		write_unlock_irq(&tasklist_lock);
		retval = -ERESTARTNOINTR;
		goto bad_fork_free_pid;
	}

	if (likely(p->pid)) {
		ptrace_init_task(p, (clone_flags & CLONE_PTRACE) || trace);

		init_task_pid(p, PIDTYPE_PID, pid);
		if (thread_group_leader(p)) {
			init_task_pid(p, PIDTYPE_PGID, task_pgrp(current));
			init_task_pid(p, PIDTYPE_SID, task_session(current));

			if (is_child_reaper(pid)) {
				ns_of_pid(pid)->child_reaper = p;
				p->signal->flags |= SIGNAL_UNKILLABLE;
			}

			p->signal->leader_pid = pid;
			p->signal->tty = tty_kref_get(current->signal->tty);
			list_add_tail(&p->sibling, &p->real_parent->children);
			list_add_tail_rcu(&p->tasks, &init_task.tasks);
			attach_pid(p, PIDTYPE_PGID);
			attach_pid(p, PIDTYPE_SID);
			__this_cpu_inc(process_counts);
		} else {
			current->signal->nr_threads++;
			atomic_inc(&current->signal->live);
			atomic_inc(&current->signal->sigcnt);
			list_add_tail_rcu(&p->thread_group,
					  &p->group_leader->thread_group);
			list_add_tail_rcu(&p->thread_node,
					  &p->signal->thread_head);
		}
		attach_pid(p, PIDTYPE_PID);
		nr_threads++;
	}

	total_forks++;
	spin_unlock(&current->sighand->siglock);
	write_unlock_irq(&tasklist_lock);
	proc_fork_connector(p);
	cgroup_post_fork(p);
	if (clone_flags & CLONE_THREAD)
		threadgroup_change_end(current);
	perf_event_fork(p);

	trace_task_newtask(p, clone_flags);
	uprobe_copy_process(p, clone_flags);

	return p;

bad_fork_free_pid:
	if (pid != &init_struct_pid)
		free_pid(pid);
bad_fork_cleanup_io:
	if (p->io_context)
		exit_io_context(p);
bad_fork_cleanup_namespaces:
	exit_task_namespaces(p);
bad_fork_cleanup_mm:
	if (p->mm)
		mmput(p->mm);
bad_fork_cleanup_signal:
	if (!(clone_flags & CLONE_THREAD))
		free_signal_struct(p->signal);
bad_fork_cleanup_sighand:
	__cleanup_sighand(p->sighand);
bad_fork_cleanup_fs:
	exit_fs(p); /* blocking */
bad_fork_cleanup_files:
	exit_files(p); /* blocking */
bad_fork_cleanup_semundo:
	exit_sem(p);
bad_fork_cleanup_audit:
	audit_free(p);
bad_fork_cleanup_policy:
	perf_event_free_task(p);
#ifdef CONFIG_NUMA
	mpol_put(p->mempolicy);
bad_fork_cleanup_threadgroup_lock:
#endif
	if (clone_flags & CLONE_THREAD)
		threadgroup_change_end(current);
	delayacct_tsk_free(p);
	module_put(task_thread_info(p)->exec_domain->module);
bad_fork_cleanup_count:
	atomic_dec(&p->cred->user->processes);
	exit_creds(p);
bad_fork_free:
	free_task(p);
fork_out:
	return ERR_PTR(retval);
}

static inline void init_idle_pids(struct pid_link *links)
{
	enum pid_type type;

	for (type = PIDTYPE_PID; type < PIDTYPE_MAX; ++type) {
		INIT_HLIST_NODE(&links[type].node); /* not really needed */
		links[type].pid = &init_struct_pid;
	}
}

struct task_struct *fork_idle(int cpu)
{
	struct task_struct *task;
	task = copy_process(CLONE_VM, 0, 0, NULL, &init_struct_pid, 0);
	if (!IS_ERR(task)) {
		init_idle_pids(task->pids);
		init_idle(task, cpu);
	}

	return task;
}

/*
 *  Ok, this is the main fork-routine.
 *
 * It copies the process, and if successful kick-starts
 * it and waits for it to finish using the VM if required.
 *
 * If @taskp is not NULL, returns a reference to the new
 * task, and increments its reference count so that reference
 * will remain valid.
 */
long do_fork_task(unsigned long clone_flags,
		unsigned long stack_start,
		unsigned long stack_size,
		struct task_struct **taskp,
		int __user *parent_tidptr,
		int __user *child_tidptr)
{
	struct task_struct *p;
	int trace = 0;
	long nr;

	/*
	 * Determine whether and which event to report to ptracer.  When
	 * called from kernel_thread or CLONE_UNTRACED is explicitly
	 * requested, no event is reported; otherwise, report if the event
	 * for the type of forking is enabled.
	 */
	if (!(clone_flags & CLONE_UNTRACED)) {
		if (clone_flags & CLONE_VFORK)
			trace = PTRACE_EVENT_VFORK;
		else if (clone_flags & CLONE_QUIET_FORK)
			trace = PTRACE_EVENT_FORK;
		else if ((clone_flags & CSIGNAL) != SIGCHLD)
			trace = PTRACE_EVENT_CLONE;
		else
			trace = PTRACE_EVENT_FORK;

		if (likely(!ptrace_event_enabled(current, trace)))
			trace = 0;
	}

	p = copy_process(clone_flags, stack_start, stack_size,
			 child_tidptr, NULL, trace);
	/*
	 * Do this prior waking up the new thread - the thread pointer
	 * might get invalid after that point, if the thread exits quickly.
	 */
	if (!IS_ERR(p)) {
		struct completion vfork;

		trace_sched_process_fork(current, p);

		nr = task_pid_vnr(p);

		if (clone_flags & CLONE_PARENT_SETTID)
			put_user(nr, parent_tidptr);

		if (clone_flags & CLONE_VFORK) {
			p->vfork_done = &vfork;
			init_completion(&vfork);
			get_task_struct(p);
		}

		if (taskp) {
			*taskp = p;
			get_task_struct(p);
		}

		wake_up_new_task(p);

		/* forking complete and child started to run, tell ptracer */
		if (unlikely(trace))
			ptrace_event(trace, nr);

		if (clone_flags & CLONE_VFORK) {
			if (!wait_for_vfork_done(p, &vfork))
				ptrace_event(PTRACE_EVENT_VFORK_DONE, nr);
		}
	} else {
		nr = PTR_ERR(p);
	}
	return nr;
}

long do_fork(unsigned long clone_flags,
		unsigned long stack_start,
		unsigned long stack_size,
		int __user *parent_tidptr,
		int __user *child_tidptr)
{
	return do_fork_task(clone_flags, stack_start, stack_size, NULL,
			    parent_tidptr, child_tidptr);
}

/*
 * Create a kernel thread.
 */
pid_t kernel_thread(int (*fn)(void *), void *arg, unsigned long flags)
{
	return do_fork(flags|CLONE_VM|CLONE_UNTRACED, (unsigned long)fn,
		(unsigned long)arg, NULL, NULL);
}

#ifdef __ARCH_WANT_SYS_FORK
SYSCALL_DEFINE0(fork)
{
#ifdef CONFIG_MMU
	return do_fork(SIGCHLD, 0, 0, NULL, NULL);
#else
	/* can not support in nommu mode */
	return -EINVAL;
#endif
}
#endif

#ifdef __ARCH_WANT_SYS_VFORK
SYSCALL_DEFINE0(vfork)
{
	return do_fork(CLONE_VFORK | CLONE_VM | SIGCHLD, 0,
			0, NULL, NULL);
}
#endif

SYSCALL_DEFINE2(pdfork, int __user *, fdp, int,  flags)
{
#ifdef CONFIG_PROCDESC
	long ret;
	int fd;
	struct task_struct *task = NULL;
	struct file *pd;

	fd = get_unused_fd();
	if (fd < 0)
		return fd;

	pd  = procdesc_alloc();
	if (IS_ERR(pd)) {
		ret = PTR_ERR(pd);
		goto out_putfd;
	}

	ret = do_fork_task(CLONE_QUIET_FORK, 0, 0, &task, NULL, NULL);

	if (ret < 0)
		goto out_fput;

	procdesc_init(pd, task, flags & PD_DAEMON);
	fd_install(fd, pd);
	put_user(fd, fdp);

	return ret;

out_fput:
	fput(pd);
out_putfd:
	put_unused_fd(fd);
	return ret;
#else
	return -ENOSYS;
#endif
}

#ifdef __ARCH_WANT_SYS_CLONE
#ifdef CONFIG_CLONE_BACKWARDS
SYSCALL_DEFINE5(clone, unsigned long, clone_flags, unsigned long, newsp,
		 int __user *, parent_tidptr,
		 int, tls_val,
		 int __user *, child_tidptr)
#elif defined(CONFIG_CLONE_BACKWARDS2)
SYSCALL_DEFINE5(clone, unsigned long, newsp, unsigned long, clone_flags,
		 int __user *, parent_tidptr,
		 int __user *, child_tidptr,
		 int, tls_val)
#elif defined(CONFIG_CLONE_BACKWARDS3)
SYSCALL_DEFINE6(clone, unsigned long, clone_flags, unsigned long, newsp,
		int, stack_size,
		int __user *, parent_tidptr,
		int __user *, child_tidptr,
		int, tls_val)
#else
SYSCALL_DEFINE5(clone, unsigned long, clone_flags, unsigned long, newsp,
		 int __user *, parent_tidptr,
		 int __user *, child_tidptr,
		 int, tls_val)
#endif
{
	return do_fork(clone_flags, newsp, 0, parent_tidptr, child_tidptr);
}
#endif

#ifndef ARCH_MIN_MMSTRUCT_ALIGN
#define ARCH_MIN_MMSTRUCT_ALIGN 0
#endif

static void sighand_ctor(void *data)
{
	struct sighand_struct *sighand = data;

	spin_lock_init(&sighand->siglock);
	init_waitqueue_head(&sighand->signalfd_wqh);
}

void __init proc_caches_init(void)
{
	sighand_cachep = kmem_cache_create("sighand_cache",
			sizeof(struct sighand_struct), 0,
			SLAB_HWCACHE_ALIGN|SLAB_PANIC|SLAB_DESTROY_BY_RCU|
			SLAB_NOTRACK, sighand_ctor);
	signal_cachep = kmem_cache_create("signal_cache",
			sizeof(struct signal_struct), 0,
			SLAB_HWCACHE_ALIGN|SLAB_PANIC|SLAB_NOTRACK, NULL);
	files_cachep = kmem_cache_create("files_cache",
			sizeof(struct files_struct), 0,
			SLAB_HWCACHE_ALIGN|SLAB_PANIC|SLAB_NOTRACK, NULL);
	fs_cachep = kmem_cache_create("fs_cache",
			sizeof(struct fs_struct), 0,
			SLAB_HWCACHE_ALIGN|SLAB_PANIC|SLAB_NOTRACK, NULL);
	/*
	 * FIXME! The "sizeof(struct mm_struct)" currently includes the
	 * whole struct cpumask for the OFFSTACK case. We could change
	 * this to *only* allocate as much of it as required by the
	 * maximum number of CPU's we can ever have.  The cpumask_allocation
	 * is at the end of the structure, exactly for that reason.
	 */
	mm_cachep = kmem_cache_create("mm_struct",
			sizeof(struct mm_struct), ARCH_MIN_MMSTRUCT_ALIGN,
			SLAB_HWCACHE_ALIGN|SLAB_PANIC|SLAB_NOTRACK, NULL);
	vm_area_cachep = KMEM_CACHE(vm_area_struct, SLAB_PANIC);
	mmap_init();
	nsproxy_cache_init();
}

/*
 * Check constraints on flags passed to the unshare system call.
 */
static int check_unshare_flags(unsigned long unshare_flags)
{
	if (unshare_flags & ~(CLONE_THREAD|CLONE_FS|CLONE_NEWNS|CLONE_SIGHAND|
				CLONE_VM|CLONE_FILES|CLONE_SYSVSEM|
				CLONE_NEWUTS|CLONE_NEWIPC|CLONE_NEWNET|
				CLONE_NEWUSER|CLONE_NEWPID))
		return -EINVAL;
	/*
	 * Not implemented, but pretend it works if there is nothing to
	 * unshare. Note that unsharing CLONE_THREAD or CLONE_SIGHAND
	 * needs to unshare vm.
	 */
	if (unshare_flags & (CLONE_THREAD | CLONE_SIGHAND | CLONE_VM)) {
		/* FIXME: get_task_mm() increments ->mm_users */
		if (atomic_read(&current->mm->mm_users) > 1)
			return -EINVAL;
	}

	return 0;
}

/*
 * Unshare the filesystem structure if it is being shared
 */
static int unshare_fs(unsigned long unshare_flags, struct fs_struct **new_fsp)
{
	struct fs_struct *fs = current->fs;

	if (!(unshare_flags & CLONE_FS) || !fs)
		return 0;

	/* don't need lock here; in the worst case we'll do useless copy */
	if (fs->users == 1)
		return 0;

	*new_fsp = copy_fs_struct(fs);
	if (!*new_fsp)
		return -ENOMEM;

	return 0;
}

/*
 * Unshare file descriptor table if it is being shared
 */
static int unshare_fd(unsigned long unshare_flags, struct files_struct **new_fdp)
{
	struct files_struct *fd = current->files;
	int error = 0;

	if ((unshare_flags & CLONE_FILES) &&
	    (fd && atomic_read(&fd->count) > 1)) {
		*new_fdp = dup_fd(fd, &error);
		if (!*new_fdp)
			return error;
	}

	return 0;
}

/*
 * unshare allows a process to 'unshare' part of the process
 * context which was originally shared using clone.  copy_*
 * functions used by do_fork() cannot be used here directly
 * because they modify an inactive task_struct that is being
 * constructed. Here we are modifying the current, active,
 * task_struct.
 */
SYSCALL_DEFINE1(unshare, unsigned long, unshare_flags)
{
	struct fs_struct *fs, *new_fs = NULL;
	struct files_struct *fd, *new_fd = NULL;
	struct cred *new_cred = NULL;
	struct nsproxy *new_nsproxy = NULL;
	int do_sysvsem = 0;
	int err;

	/*
	 * If unsharing a user namespace must also unshare the thread.
	 */
	if (unshare_flags & CLONE_NEWUSER)
		unshare_flags |= CLONE_THREAD | CLONE_FS;
	/*
	 * If unsharing a thread from a thread group, must also unshare vm.
	 */
	if (unshare_flags & CLONE_THREAD)
		unshare_flags |= CLONE_VM;
	/*
	 * If unsharing vm, must also unshare signal handlers.
	 */
	if (unshare_flags & CLONE_VM)
		unshare_flags |= CLONE_SIGHAND;
	/*
	 * If unsharing namespace, must also unshare filesystem information.
	 */
	if (unshare_flags & CLONE_NEWNS)
		unshare_flags |= CLONE_FS;

	err = check_unshare_flags(unshare_flags);
	if (err)
		goto bad_unshare_out;
	/*
	 * CLONE_NEWIPC must also detach from the undolist: after switching
	 * to a new ipc namespace, the semaphore arrays from the old
	 * namespace are unreachable.
	 */
	if (unshare_flags & (CLONE_NEWIPC|CLONE_SYSVSEM))
		do_sysvsem = 1;
	err = unshare_fs(unshare_flags, &new_fs);
	if (err)
		goto bad_unshare_out;
	err = unshare_fd(unshare_flags, &new_fd);
	if (err)
		goto bad_unshare_cleanup_fs;
	err = unshare_userns(unshare_flags, &new_cred);
	if (err)
		goto bad_unshare_cleanup_fd;
	err = unshare_nsproxy_namespaces(unshare_flags, &new_nsproxy,
					 new_cred, new_fs);
	if (err)
		goto bad_unshare_cleanup_cred;

	if (new_fs || new_fd || do_sysvsem || new_cred || new_nsproxy) {
		if (do_sysvsem) {
			/*
			 * CLONE_SYSVSEM is equivalent to sys_exit().
			 */
			exit_sem(current);
		}

		if (new_nsproxy)
			switch_task_namespaces(current, new_nsproxy);

		task_lock(current);

		if (new_fs) {
			fs = current->fs;
			spin_lock(&fs->lock);
			current->fs = new_fs;
			if (--fs->users)
				new_fs = NULL;
			else
				new_fs = fs;
			spin_unlock(&fs->lock);
		}

		if (new_fd) {
			fd = current->files;
			current->files = new_fd;
			new_fd = fd;
		}

		task_unlock(current);

		if (new_cred) {
			/* Install the new user namespace */
			commit_creds(new_cred);
			new_cred = NULL;
		}
	}

bad_unshare_cleanup_cred:
	if (new_cred)
		put_cred(new_cred);
bad_unshare_cleanup_fd:
	if (new_fd)
		put_files_struct(new_fd);

bad_unshare_cleanup_fs:
	if (new_fs)
		free_fs_struct(new_fs);

bad_unshare_out:
	return err;
}

/*
 *	Helper to unshare the files of the current task.
 *	We don't want to expose copy_files internals to
 *	the exec layer of the kernel.
 */

int unshare_files(struct files_struct **displaced)
{
	struct task_struct *task = current;
	struct files_struct *copy = NULL;
	int error;

	error = unshare_fd(CLONE_FILES, &copy);
	if (error || !copy) {
		*displaced = NULL;
		return error;
	}
	*displaced = task->files;
	task_lock(task);
	task->files = copy;
	task_unlock(task);
	return 0;
}<|MERGE_RESOLUTION|>--- conflicted
+++ resolved
@@ -73,11 +73,8 @@
 #include <linux/signalfd.h>
 #include <linux/uprobes.h>
 #include <linux/aio.h>
-<<<<<<< HEAD
 #include <linux/procdesc.h>
-=======
 #include <linux/compiler.h>
->>>>>>> 1860e379
 
 #include <asm/pgtable.h>
 #include <asm/pgalloc.h>
@@ -1094,16 +1091,6 @@
 	return 0;
 }
 
-<<<<<<< HEAD
-static void copy_flags(unsigned long clone_flags, struct task_struct *p)
-{
-	unsigned long new_flags = p->flags;
-
-	new_flags &= ~(PF_SUPERPRIV | PF_WQ_WORKER);
-	new_flags |= PF_FORKNOEXEC;
-	p->flags = new_flags;
-}
-
 static void copy_seccomp(struct task_struct *p)
 {
 #ifdef CONFIG_SECCOMP
@@ -1122,8 +1109,6 @@
 #endif
 }
 
-=======
->>>>>>> 1860e379
 SYSCALL_DEFINE1(set_tid_address, int __user *, tidptr)
 {
 	current->clear_child_tid = tidptr;
