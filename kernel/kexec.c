--- conflicted
+++ resolved
@@ -101,109 +101,6 @@
 	return ret;
 }
 
-<<<<<<< HEAD
-#ifdef CONFIG_KEXEC_FILE
-static int copy_file_from_fd(int fd, void **buf, unsigned long *buf_len)
-{
-	struct fd f = fdgetr(fd, CAP_PREAD);
-	int ret;
-	struct kstat stat;
-	loff_t pos;
-	ssize_t bytes = 0;
-
-	if (IS_ERR(f.file))
-		return PTR_ERR(f.file);
-
-	ret = vfs_getattr(&f.file->f_path, &stat);
-	if (ret)
-		goto out;
-
-	if (stat.size > INT_MAX) {
-		ret = -EFBIG;
-		goto out;
-	}
-
-	/* Don't hand 0 to vmalloc, it whines. */
-	if (stat.size == 0) {
-		ret = -EINVAL;
-		goto out;
-	}
-
-	*buf = vmalloc(stat.size);
-	if (!*buf) {
-		ret = -ENOMEM;
-		goto out;
-	}
-
-	pos = 0;
-	while (pos < stat.size) {
-		bytes = kernel_read(f.file, pos, (char *)(*buf) + pos,
-				    stat.size - pos);
-		if (bytes < 0) {
-			vfree(*buf);
-			ret = bytes;
-			goto out;
-		}
-
-		if (bytes == 0)
-			break;
-		pos += bytes;
-	}
-
-	if (pos != stat.size) {
-		ret = -EBADF;
-		vfree(*buf);
-		goto out;
-	}
-
-	*buf_len = pos;
-out:
-	fdput(f);
-	return ret;
-}
-
-/* Architectures can provide this probe function */
-int __weak arch_kexec_kernel_image_probe(struct kimage *image, void *buf,
-					 unsigned long buf_len)
-{
-	return -ENOEXEC;
-}
-
-void * __weak arch_kexec_kernel_image_load(struct kimage *image)
-{
-	return ERR_PTR(-ENOEXEC);
-}
-
-void __weak arch_kimage_file_post_load_cleanup(struct kimage *image)
-{
-}
-
-int __weak arch_kexec_kernel_verify_sig(struct kimage *image, void *buf,
-					unsigned long buf_len)
-{
-	return -EKEYREJECTED;
-}
-
-/* Apply relocations of type RELA */
-int __weak
-arch_kexec_apply_relocations_add(const Elf_Ehdr *ehdr, Elf_Shdr *sechdrs,
-				 unsigned int relsec)
-{
-	pr_err("RELA relocation unsupported.\n");
-	return -ENOEXEC;
-}
-
-/* Apply relocations of type REL */
-int __weak
-arch_kexec_apply_relocations(const Elf_Ehdr *ehdr, Elf_Shdr *sechdrs,
-			     unsigned int relsec)
-{
-	pr_err("REL relocation unsupported.\n");
-	return -ENOEXEC;
-}
-
-=======
->>>>>>> 6ff33f39
 /*
  * Exec Kernel system call: for obvious reasons only root may call it.
  *
