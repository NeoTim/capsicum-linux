--- conflicted
+++ resolved
@@ -1988,14 +1988,8 @@
 				return -EINVAL;
 			}
 
-<<<<<<< HEAD
 			f = fdgetr(insn->imm, CAP_BPF);
-
-			map = bpf_map_get(f);
-=======
-			f = fdget(insn->imm);
 			map = __bpf_map_get(f);
->>>>>>> 1ec21837
 			if (IS_ERR(map)) {
 				verbose("fd %d is not pointing to valid bpf_map\n",
 					insn->imm);
