/* Copyright (c) 2011-2014 PLUMgrid, http://plumgrid.com
 *
 * This program is free software; you can redistribute it and/or
 * modify it under the terms of version 2 of the GNU General Public
 * License as published by the Free Software Foundation.
 *
 * This program is distributed in the hope that it will be useful, but
 * WITHOUT ANY WARRANTY; without even the implied warranty of
 * MERCHANTABILITY or FITNESS FOR A PARTICULAR PURPOSE. See the GNU
 * General Public License for more details.
 */
#include <linux/bpf.h>
#include <linux/syscalls.h>
#include <linux/slab.h>
#include <linux/anon_inodes.h>
#include <linux/file.h>
#include <linux/license.h>
#include <linux/filter.h>
#include <linux/version.h>

static LIST_HEAD(bpf_map_types);

static struct bpf_map *find_and_alloc_map(union bpf_attr *attr)
{
	struct bpf_map_type_list *tl;
	struct bpf_map *map;

	list_for_each_entry(tl, &bpf_map_types, list_node) {
		if (tl->type == attr->map_type) {
			map = tl->ops->map_alloc(attr);
			if (IS_ERR(map))
				return map;
			map->ops = tl->ops;
			map->map_type = attr->map_type;
			return map;
		}
	}
	return ERR_PTR(-EINVAL);
}

/* boot time registration of different map implementations */
void bpf_register_map_type(struct bpf_map_type_list *tl)
{
	list_add(&tl->list_node, &bpf_map_types);
}

/* called from workqueue */
static void bpf_map_free_deferred(struct work_struct *work)
{
	struct bpf_map *map = container_of(work, struct bpf_map, work);

	/* implementation dependent freeing */
	map->ops->map_free(map);
}

/* decrement map refcnt and schedule it for freeing via workqueue
 * (unrelying map implementation ops->map_free() might sleep)
 */
void bpf_map_put(struct bpf_map *map)
{
	if (atomic_dec_and_test(&map->refcnt)) {
		INIT_WORK(&map->work, bpf_map_free_deferred);
		schedule_work(&map->work);
	}
}

static int bpf_map_release(struct inode *inode, struct file *filp)
{
	struct bpf_map *map = filp->private_data;

	if (map->map_type == BPF_MAP_TYPE_PROG_ARRAY)
		/* prog_array stores refcnt-ed bpf_prog pointers
		 * release them all when user space closes prog_array_fd
		 */
		bpf_fd_array_map_clear(map);

	bpf_map_put(map);
	return 0;
}

static const struct file_operations bpf_map_fops = {
	.release = bpf_map_release,
};

/* helper macro to check that unused fields 'union bpf_attr' are zero */
#define CHECK_ATTR(CMD) \
	memchr_inv((void *) &attr->CMD##_LAST_FIELD + \
		   sizeof(attr->CMD##_LAST_FIELD), 0, \
		   sizeof(*attr) - \
		   offsetof(union bpf_attr, CMD##_LAST_FIELD) - \
		   sizeof(attr->CMD##_LAST_FIELD)) != NULL

#define BPF_MAP_CREATE_LAST_FIELD max_entries
/* called via syscall */
static int map_create(union bpf_attr *attr)
{
	struct bpf_map *map;
	int err;

	err = CHECK_ATTR(BPF_MAP_CREATE);
	if (err)
		return -EINVAL;

	/* find map type and init map: hashtable vs rbtree vs bloom vs ... */
	map = find_and_alloc_map(attr);
	if (IS_ERR(map))
		return PTR_ERR(map);

	atomic_set(&map->refcnt, 1);

	err = anon_inode_getfd("bpf-map", &bpf_map_fops, map, O_RDWR | O_CLOEXEC);

	if (err < 0)
		/* failed to allocate fd */
		goto free_map;

	return err;

free_map:
	map->ops->map_free(map);
	return err;
}

/* if error is returned, fd is released.
 * On success caller should complete fd access with matching fdput()
 */
struct bpf_map *bpf_map_get(struct fd f)
{
	struct bpf_map *map;

	if (!f.file)
		return ERR_PTR(-EBADF);

	if (f.file->f_op != &bpf_map_fops) {
		fdput(f);
		return ERR_PTR(-EINVAL);
	}

	map = f.file->private_data;

	return map;
}

/* helper to convert user pointers passed inside __aligned_u64 fields */
static void __user *u64_to_ptr(__u64 val)
{
	return (void __user *) (unsigned long) val;
}

/* last field in 'union bpf_attr' used by this command */
#define BPF_MAP_LOOKUP_ELEM_LAST_FIELD value

static int map_lookup_elem(union bpf_attr *attr)
{
	void __user *ukey = u64_to_ptr(attr->key);
	void __user *uvalue = u64_to_ptr(attr->value);
	int ufd = attr->map_fd;
<<<<<<< HEAD
	struct fd f = fdgetr(ufd, CAP_BPF);
=======
>>>>>>> 6ff33f39
	struct bpf_map *map;
	void *key, *value, *ptr;
	struct fd f;
	int err;

	if (CHECK_ATTR(BPF_MAP_LOOKUP_ELEM))
		return -EINVAL;

	f = fdget(ufd);
	map = bpf_map_get(f);
	if (IS_ERR(map))
		return PTR_ERR(map);

	err = -ENOMEM;
	key = kmalloc(map->key_size, GFP_USER);
	if (!key)
		goto err_put;

	err = -EFAULT;
	if (copy_from_user(key, ukey, map->key_size) != 0)
		goto free_key;

	err = -ENOMEM;
	value = kmalloc(map->value_size, GFP_USER);
	if (!value)
		goto free_key;

	rcu_read_lock();
	ptr = map->ops->map_lookup_elem(map, key);
	if (ptr)
		memcpy(value, ptr, map->value_size);
	rcu_read_unlock();

	err = -ENOENT;
	if (!ptr)
		goto free_value;

	err = -EFAULT;
	if (copy_to_user(uvalue, value, map->value_size) != 0)
		goto free_value;

	err = 0;

free_value:
	kfree(value);
free_key:
	kfree(key);
err_put:
	fdput(f);
	return err;
}

#define BPF_MAP_UPDATE_ELEM_LAST_FIELD flags

static int map_update_elem(union bpf_attr *attr)
{
	void __user *ukey = u64_to_ptr(attr->key);
	void __user *uvalue = u64_to_ptr(attr->value);
	int ufd = attr->map_fd;
<<<<<<< HEAD
	struct fd f = fdgetr(ufd, CAP_BPF);
=======
>>>>>>> 6ff33f39
	struct bpf_map *map;
	void *key, *value;
	struct fd f;
	int err;

	if (CHECK_ATTR(BPF_MAP_UPDATE_ELEM))
		return -EINVAL;

	f = fdget(ufd);
	map = bpf_map_get(f);
	if (IS_ERR(map))
		return PTR_ERR(map);

	err = -ENOMEM;
	key = kmalloc(map->key_size, GFP_USER);
	if (!key)
		goto err_put;

	err = -EFAULT;
	if (copy_from_user(key, ukey, map->key_size) != 0)
		goto free_key;

	err = -ENOMEM;
	value = kmalloc(map->value_size, GFP_USER);
	if (!value)
		goto free_key;

	err = -EFAULT;
	if (copy_from_user(value, uvalue, map->value_size) != 0)
		goto free_value;

	/* eBPF program that use maps are running under rcu_read_lock(),
	 * therefore all map accessors rely on this fact, so do the same here
	 */
	rcu_read_lock();
	err = map->ops->map_update_elem(map, key, value, attr->flags);
	rcu_read_unlock();

free_value:
	kfree(value);
free_key:
	kfree(key);
err_put:
	fdput(f);
	return err;
}

#define BPF_MAP_DELETE_ELEM_LAST_FIELD key

static int map_delete_elem(union bpf_attr *attr)
{
	void __user *ukey = u64_to_ptr(attr->key);
	int ufd = attr->map_fd;
<<<<<<< HEAD
	struct fd f = fdgetr(ufd, CAP_BPF);
=======
>>>>>>> 6ff33f39
	struct bpf_map *map;
	struct fd f;
	void *key;
	int err;

	if (CHECK_ATTR(BPF_MAP_DELETE_ELEM))
		return -EINVAL;

	f = fdget(ufd);
	map = bpf_map_get(f);
	if (IS_ERR(map))
		return PTR_ERR(map);

	err = -ENOMEM;
	key = kmalloc(map->key_size, GFP_USER);
	if (!key)
		goto err_put;

	err = -EFAULT;
	if (copy_from_user(key, ukey, map->key_size) != 0)
		goto free_key;

	rcu_read_lock();
	err = map->ops->map_delete_elem(map, key);
	rcu_read_unlock();

free_key:
	kfree(key);
err_put:
	fdput(f);
	return err;
}

/* last field in 'union bpf_attr' used by this command */
#define BPF_MAP_GET_NEXT_KEY_LAST_FIELD next_key

static int map_get_next_key(union bpf_attr *attr)
{
	void __user *ukey = u64_to_ptr(attr->key);
	void __user *unext_key = u64_to_ptr(attr->next_key);
	int ufd = attr->map_fd;
<<<<<<< HEAD
	struct fd f = fdgetr(ufd, CAP_BPF);
=======
>>>>>>> 6ff33f39
	struct bpf_map *map;
	void *key, *next_key;
	struct fd f;
	int err;

	if (CHECK_ATTR(BPF_MAP_GET_NEXT_KEY))
		return -EINVAL;

	f = fdget(ufd);
	map = bpf_map_get(f);
	if (IS_ERR(map))
		return PTR_ERR(map);

	err = -ENOMEM;
	key = kmalloc(map->key_size, GFP_USER);
	if (!key)
		goto err_put;

	err = -EFAULT;
	if (copy_from_user(key, ukey, map->key_size) != 0)
		goto free_key;

	err = -ENOMEM;
	next_key = kmalloc(map->key_size, GFP_USER);
	if (!next_key)
		goto free_key;

	rcu_read_lock();
	err = map->ops->map_get_next_key(map, key, next_key);
	rcu_read_unlock();
	if (err)
		goto free_next_key;

	err = -EFAULT;
	if (copy_to_user(unext_key, next_key, map->key_size) != 0)
		goto free_next_key;

	err = 0;

free_next_key:
	kfree(next_key);
free_key:
	kfree(key);
err_put:
	fdput(f);
	return err;
}

static LIST_HEAD(bpf_prog_types);

static int find_prog_type(enum bpf_prog_type type, struct bpf_prog *prog)
{
	struct bpf_prog_type_list *tl;

	list_for_each_entry(tl, &bpf_prog_types, list_node) {
		if (tl->type == type) {
			prog->aux->ops = tl->ops;
			prog->type = type;
			return 0;
		}
	}

	return -EINVAL;
}

void bpf_register_prog_type(struct bpf_prog_type_list *tl)
{
	list_add(&tl->list_node, &bpf_prog_types);
}

/* fixup insn->imm field of bpf_call instructions:
 * if (insn->imm == BPF_FUNC_map_lookup_elem)
 *      insn->imm = bpf_map_lookup_elem - __bpf_call_base;
 * else if (insn->imm == BPF_FUNC_map_update_elem)
 *      insn->imm = bpf_map_update_elem - __bpf_call_base;
 * else ...
 *
 * this function is called after eBPF program passed verification
 */
static void fixup_bpf_calls(struct bpf_prog *prog)
{
	const struct bpf_func_proto *fn;
	int i;

	for (i = 0; i < prog->len; i++) {
		struct bpf_insn *insn = &prog->insnsi[i];

		if (insn->code == (BPF_JMP | BPF_CALL)) {
			/* we reach here when program has bpf_call instructions
			 * and it passed bpf_check(), means that
			 * ops->get_func_proto must have been supplied, check it
			 */
			BUG_ON(!prog->aux->ops->get_func_proto);

			if (insn->imm == BPF_FUNC_tail_call) {
				/* mark bpf_tail_call as different opcode
				 * to avoid conditional branch in
				 * interpeter for every normal call
				 * and to prevent accidental JITing by
				 * JIT compiler that doesn't support
				 * bpf_tail_call yet
				 */
				insn->imm = 0;
				insn->code |= BPF_X;
				continue;
			}

			fn = prog->aux->ops->get_func_proto(insn->imm);
			/* all functions that have prototype and verifier allowed
			 * programs to call them, must be real in-kernel functions
			 */
			BUG_ON(!fn->func);
			insn->imm = fn->func - __bpf_call_base;
		}
	}
}

/* drop refcnt on maps used by eBPF program and free auxilary data */
static void free_used_maps(struct bpf_prog_aux *aux)
{
	int i;

	for (i = 0; i < aux->used_map_cnt; i++)
		bpf_map_put(aux->used_maps[i]);

	kfree(aux->used_maps);
}

static void __prog_put_rcu(struct rcu_head *rcu)
{
	struct bpf_prog_aux *aux = container_of(rcu, struct bpf_prog_aux, rcu);

	free_used_maps(aux);
	bpf_prog_free(aux->prog);
}

/* version of bpf_prog_put() that is called after a grace period */
void bpf_prog_put_rcu(struct bpf_prog *prog)
{
	if (atomic_dec_and_test(&prog->aux->refcnt)) {
		prog->aux->prog = prog;
		call_rcu(&prog->aux->rcu, __prog_put_rcu);
	}
}

void bpf_prog_put(struct bpf_prog *prog)
{
	if (atomic_dec_and_test(&prog->aux->refcnt)) {
		free_used_maps(prog->aux);
		bpf_prog_free(prog);
	}
}
EXPORT_SYMBOL_GPL(bpf_prog_put);

static int bpf_prog_release(struct inode *inode, struct file *filp)
{
	struct bpf_prog *prog = filp->private_data;

	bpf_prog_put_rcu(prog);
	return 0;
}

static const struct file_operations bpf_prog_fops = {
        .release = bpf_prog_release,
};

static struct bpf_prog *get_prog(struct fd f)
{
	struct bpf_prog *prog;

	if (!f.file)
		return ERR_PTR(-EBADF);

	if (f.file->f_op != &bpf_prog_fops) {
		fdput(f);
		return ERR_PTR(-EINVAL);
	}

	prog = f.file->private_data;

	return prog;
}

/* called by sockets/tracing/seccomp before attaching program to an event
 * pairs with bpf_prog_put()
 */
struct bpf_prog *bpf_prog_get(u32 ufd)
{
	struct fd f = fdgetr(ufd, CAP_BPF);
	struct bpf_prog *prog;

	prog = get_prog(f);

	if (IS_ERR(prog))
		return prog;

	atomic_inc(&prog->aux->refcnt);
	fdput(f);
	return prog;
}
EXPORT_SYMBOL_GPL(bpf_prog_get);

/* last field in 'union bpf_attr' used by this command */
#define	BPF_PROG_LOAD_LAST_FIELD kern_version

static int bpf_prog_load(union bpf_attr *attr)
{
	enum bpf_prog_type type = attr->prog_type;
	struct bpf_prog *prog;
	int err;
	char license[128];
	bool is_gpl;

	if (CHECK_ATTR(BPF_PROG_LOAD))
		return -EINVAL;

	/* copy eBPF program license from user space */
	if (strncpy_from_user(license, u64_to_ptr(attr->license),
			      sizeof(license) - 1) < 0)
		return -EFAULT;
	license[sizeof(license) - 1] = 0;

	/* eBPF programs must be GPL compatible to use GPL-ed functions */
	is_gpl = license_is_gpl_compatible(license);

	if (attr->insn_cnt >= BPF_MAXINSNS)
		return -EINVAL;

	if (type == BPF_PROG_TYPE_KPROBE &&
	    attr->kern_version != LINUX_VERSION_CODE)
		return -EINVAL;

	/* plain bpf_prog allocation */
	prog = bpf_prog_alloc(bpf_prog_size(attr->insn_cnt), GFP_USER);
	if (!prog)
		return -ENOMEM;

	prog->len = attr->insn_cnt;

	err = -EFAULT;
	if (copy_from_user(prog->insns, u64_to_ptr(attr->insns),
			   prog->len * sizeof(struct bpf_insn)) != 0)
		goto free_prog;

	prog->orig_prog = NULL;
	prog->jited = false;

	atomic_set(&prog->aux->refcnt, 1);
	prog->gpl_compatible = is_gpl;

	/* find program type: socket_filter vs tracing_filter */
	err = find_prog_type(type, prog);
	if (err < 0)
		goto free_prog;

	/* run eBPF verifier */
	err = bpf_check(&prog, attr);
	if (err < 0)
		goto free_used_maps;

	/* fixup BPF_CALL->imm field */
	fixup_bpf_calls(prog);

	/* eBPF program is ready to be JITed */
	err = bpf_prog_select_runtime(prog);
	if (err < 0)
		goto free_used_maps;

	err = anon_inode_getfd("bpf-prog", &bpf_prog_fops, prog, O_RDWR | O_CLOEXEC);
	if (err < 0)
		/* failed to allocate fd */
		goto free_used_maps;

	return err;

free_used_maps:
	free_used_maps(prog->aux);
free_prog:
	bpf_prog_free(prog);
	return err;
}

SYSCALL_DEFINE3(bpf, int, cmd, union bpf_attr __user *, uattr, unsigned int, size)
{
	union bpf_attr attr = {};
	int err;

	/* the syscall is limited to root temporarily. This restriction will be
	 * lifted when security audit is clean. Note that eBPF+tracing must have
	 * this restriction, since it may pass kernel data to user space
	 */
	if (!capable(CAP_SYS_ADMIN))
		return -EPERM;

	if (!access_ok(VERIFY_READ, uattr, 1))
		return -EFAULT;

	if (size > PAGE_SIZE)	/* silly large */
		return -E2BIG;

	/* If we're handed a bigger struct than we know of,
	 * ensure all the unknown bits are 0 - i.e. new
	 * user-space does not rely on any kernel feature
	 * extensions we dont know about yet.
	 */
	if (size > sizeof(attr)) {
		unsigned char __user *addr;
		unsigned char __user *end;
		unsigned char val;

		addr = (void __user *)uattr + sizeof(attr);
		end  = (void __user *)uattr + size;

		for (; addr < end; addr++) {
			err = get_user(val, addr);
			if (err)
				return err;
			if (val)
				return -E2BIG;
		}
		size = sizeof(attr);
	}

	/* copy attributes from user space, may be less than sizeof(bpf_attr) */
	if (copy_from_user(&attr, uattr, size) != 0)
		return -EFAULT;

	switch (cmd) {
	case BPF_MAP_CREATE:
		err = map_create(&attr);
		break;
	case BPF_MAP_LOOKUP_ELEM:
		err = map_lookup_elem(&attr);
		break;
	case BPF_MAP_UPDATE_ELEM:
		err = map_update_elem(&attr);
		break;
	case BPF_MAP_DELETE_ELEM:
		err = map_delete_elem(&attr);
		break;
	case BPF_MAP_GET_NEXT_KEY:
		err = map_get_next_key(&attr);
		break;
	case BPF_PROG_LOAD:
		err = bpf_prog_load(&attr);
		break;
	default:
		err = -EINVAL;
		break;
	}

	return err;
}<|MERGE_RESOLUTION|>--- conflicted
+++ resolved
@@ -155,10 +155,6 @@
 	void __user *ukey = u64_to_ptr(attr->key);
 	void __user *uvalue = u64_to_ptr(attr->value);
 	int ufd = attr->map_fd;
-<<<<<<< HEAD
-	struct fd f = fdgetr(ufd, CAP_BPF);
-=======
->>>>>>> 6ff33f39
 	struct bpf_map *map;
 	void *key, *value, *ptr;
 	struct fd f;
@@ -167,7 +163,7 @@
 	if (CHECK_ATTR(BPF_MAP_LOOKUP_ELEM))
 		return -EINVAL;
 
-	f = fdget(ufd);
+	f = fdgetr(ufd, CAP_BPF);
 	map = bpf_map_get(f);
 	if (IS_ERR(map))
 		return PTR_ERR(map);
@@ -218,10 +214,6 @@
 	void __user *ukey = u64_to_ptr(attr->key);
 	void __user *uvalue = u64_to_ptr(attr->value);
 	int ufd = attr->map_fd;
-<<<<<<< HEAD
-	struct fd f = fdgetr(ufd, CAP_BPF);
-=======
->>>>>>> 6ff33f39
 	struct bpf_map *map;
 	void *key, *value;
 	struct fd f;
@@ -230,7 +222,7 @@
 	if (CHECK_ATTR(BPF_MAP_UPDATE_ELEM))
 		return -EINVAL;
 
-	f = fdget(ufd);
+	f = fdgetr(ufd, CAP_BPF);
 	map = bpf_map_get(f);
 	if (IS_ERR(map))
 		return PTR_ERR(map);
@@ -275,10 +267,6 @@
 {
 	void __user *ukey = u64_to_ptr(attr->key);
 	int ufd = attr->map_fd;
-<<<<<<< HEAD
-	struct fd f = fdgetr(ufd, CAP_BPF);
-=======
->>>>>>> 6ff33f39
 	struct bpf_map *map;
 	struct fd f;
 	void *key;
@@ -287,7 +275,7 @@
 	if (CHECK_ATTR(BPF_MAP_DELETE_ELEM))
 		return -EINVAL;
 
-	f = fdget(ufd);
+	f = fdgetr(ufd, CAP_BPF);
 	map = bpf_map_get(f);
 	if (IS_ERR(map))
 		return PTR_ERR(map);
@@ -320,10 +308,6 @@
 	void __user *ukey = u64_to_ptr(attr->key);
 	void __user *unext_key = u64_to_ptr(attr->next_key);
 	int ufd = attr->map_fd;
-<<<<<<< HEAD
-	struct fd f = fdgetr(ufd, CAP_BPF);
-=======
->>>>>>> 6ff33f39
 	struct bpf_map *map;
 	void *key, *next_key;
 	struct fd f;
@@ -332,7 +316,7 @@
 	if (CHECK_ATTR(BPF_MAP_GET_NEXT_KEY))
 		return -EINVAL;
 
-	f = fdget(ufd);
+	f = fdgetr(ufd, CAP_BPF);
 	map = bpf_map_get(f);
 	if (IS_ERR(map))
 		return PTR_ERR(map);
