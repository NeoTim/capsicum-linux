/*
 *  linux/kernel/sys.c
 *
 *  Copyright (C) 1991, 1992  Linus Torvalds
 */

#include <linux/export.h>
#include <linux/mm.h>
#include <linux/utsname.h>
#include <linux/mman.h>
#include <linux/reboot.h>
#include <linux/prctl.h>
#include <linux/highuid.h>
#include <linux/fs.h>
#include <linux/kmod.h>
#include <linux/perf_event.h>
#include <linux/resource.h>
#include <linux/kernel.h>
#include <linux/workqueue.h>
#include <linux/capability.h>
#include <linux/device.h>
#include <linux/key.h>
#include <linux/times.h>
#include <linux/posix-timers.h>
#include <linux/security.h>
#include <linux/dcookies.h>
#include <linux/suspend.h>
#include <linux/tty.h>
#include <linux/signal.h>
#include <linux/cn_proc.h>
#include <linux/getcpu.h>
#include <linux/task_io_accounting_ops.h>
#include <linux/seccomp.h>
#include <linux/cpu.h>
#include <linux/personality.h>
#include <linux/ptrace.h>
#include <linux/fs_struct.h>
#include <linux/file.h>
#include <linux/mount.h>
#include <linux/gfp.h>
#include <linux/syscore_ops.h>
#include <linux/version.h>
#include <linux/ctype.h>

#include <linux/compat.h>
#include <linux/syscalls.h>
#include <linux/kprobes.h>
#include <linux/user_namespace.h>
#include <linux/binfmts.h>

#include <linux/sched.h>
#include <linux/rcupdate.h>
#include <linux/uidgid.h>
#include <linux/cred.h>

#include <linux/kmsg_dump.h>
/* Move somewhere else to avoid recompiling? */
#include <generated/utsrelease.h>

#include <asm/uaccess.h>
#include <asm/io.h>
#include <asm/unistd.h>

#ifndef SET_UNALIGN_CTL
# define SET_UNALIGN_CTL(a, b)	(-EINVAL)
#endif
#ifndef GET_UNALIGN_CTL
# define GET_UNALIGN_CTL(a, b)	(-EINVAL)
#endif
#ifndef SET_FPEMU_CTL
# define SET_FPEMU_CTL(a, b)	(-EINVAL)
#endif
#ifndef GET_FPEMU_CTL
# define GET_FPEMU_CTL(a, b)	(-EINVAL)
#endif
#ifndef SET_FPEXC_CTL
# define SET_FPEXC_CTL(a, b)	(-EINVAL)
#endif
#ifndef GET_FPEXC_CTL
# define GET_FPEXC_CTL(a, b)	(-EINVAL)
#endif
#ifndef GET_ENDIAN
# define GET_ENDIAN(a, b)	(-EINVAL)
#endif
#ifndef SET_ENDIAN
# define SET_ENDIAN(a, b)	(-EINVAL)
#endif
#ifndef GET_TSC_CTL
# define GET_TSC_CTL(a)		(-EINVAL)
#endif
#ifndef SET_TSC_CTL
# define SET_TSC_CTL(a)		(-EINVAL)
#endif
#ifndef MPX_ENABLE_MANAGEMENT
# define MPX_ENABLE_MANAGEMENT(a)	(-EINVAL)
#endif
#ifndef MPX_DISABLE_MANAGEMENT
# define MPX_DISABLE_MANAGEMENT(a)	(-EINVAL)
#endif
#ifndef GET_FP_MODE
# define GET_FP_MODE(a)		(-EINVAL)
#endif
#ifndef SET_FP_MODE
# define SET_FP_MODE(a,b)	(-EINVAL)
#endif

/*
 * this is where the system-wide overflow UID and GID are defined, for
 * architectures that now have 32-bit UID/GID but didn't in the past
 */

int overflowuid = DEFAULT_OVERFLOWUID;
int overflowgid = DEFAULT_OVERFLOWGID;

EXPORT_SYMBOL(overflowuid);
EXPORT_SYMBOL(overflowgid);

/*
 * the same as above, but for filesystems which can only store a 16-bit
 * UID and GID. as such, this is needed on all architectures
 */

int fs_overflowuid = DEFAULT_FS_OVERFLOWUID;
int fs_overflowgid = DEFAULT_FS_OVERFLOWUID;

EXPORT_SYMBOL(fs_overflowuid);
EXPORT_SYMBOL(fs_overflowgid);

/*
 * Returns true if current's euid is same as p's uid or euid,
 * or has CAP_SYS_NICE to p's user_ns.
 *
 * Called with rcu_read_lock, creds are safe
 */
static bool set_one_prio_perm(struct task_struct *p)
{
	const struct cred *cred = current_cred(), *pcred = __task_cred(p);

	if (uid_eq(pcred->uid,  cred->euid) ||
	    uid_eq(pcred->euid, cred->euid))
		return true;
	if (ns_capable(pcred->user_ns, CAP_SYS_NICE))
		return true;
	return false;
}

/*
 * set the priority of a task
 * - the caller must hold the RCU read lock
 */
static int set_one_prio(struct task_struct *p, int niceval, int error)
{
	int no_nice;

	if (!set_one_prio_perm(p)) {
		error = -EPERM;
		goto out;
	}
	if (niceval < task_nice(p) && !can_nice(p, niceval)) {
		error = -EACCES;
		goto out;
	}
	no_nice = security_task_setnice(p, niceval);
	if (no_nice) {
		error = no_nice;
		goto out;
	}
	if (error == -ESRCH)
		error = 0;
	set_user_nice(p, niceval);
out:
	return error;
}

SYSCALL_DEFINE3(setpriority, int, which, int, who, int, niceval)
{
	struct task_struct *g, *p;
	struct user_struct *user;
	const struct cred *cred = current_cred();
	int error = -EINVAL;
	struct pid *pgrp;
	kuid_t uid;

	if (which > PRIO_USER || which < PRIO_PROCESS)
		goto out;

	/* normalize: avoid signed division (rounding problems) */
	error = -ESRCH;
	if (niceval < MIN_NICE)
		niceval = MIN_NICE;
	if (niceval > MAX_NICE)
		niceval = MAX_NICE;

	rcu_read_lock();
	read_lock(&tasklist_lock);
	switch (which) {
	case PRIO_PROCESS:
		if (who)
			p = find_task_by_vpid(who);
		else
			p = current;
		if (p)
			error = set_one_prio(p, niceval, error);
		break;
	case PRIO_PGRP:
		if (who)
			pgrp = find_vpid(who);
		else
			pgrp = task_pgrp(current);
		do_each_pid_thread(pgrp, PIDTYPE_PGID, p) {
			error = set_one_prio(p, niceval, error);
		} while_each_pid_thread(pgrp, PIDTYPE_PGID, p);
		break;
	case PRIO_USER:
		uid = make_kuid(cred->user_ns, who);
		user = cred->user;
		if (!who)
			uid = cred->uid;
		else if (!uid_eq(uid, cred->uid)) {
			user = find_user(uid);
			if (!user)
				goto out_unlock;	/* No processes for this user */
		}
		do_each_thread(g, p) {
			if (uid_eq(task_uid(p), uid))
				error = set_one_prio(p, niceval, error);
		} while_each_thread(g, p);
		if (!uid_eq(uid, cred->uid))
			free_uid(user);		/* For find_user() */
		break;
	}
out_unlock:
	read_unlock(&tasklist_lock);
	rcu_read_unlock();
out:
	return error;
}

/*
 * Ugh. To avoid negative return values, "getpriority()" will
 * not return the normal nice-value, but a negated value that
 * has been offset by 20 (ie it returns 40..1 instead of -20..19)
 * to stay compatible.
 */
SYSCALL_DEFINE2(getpriority, int, which, int, who)
{
	struct task_struct *g, *p;
	struct user_struct *user;
	const struct cred *cred = current_cred();
	long niceval, retval = -ESRCH;
	struct pid *pgrp;
	kuid_t uid;

	if (which > PRIO_USER || which < PRIO_PROCESS)
		return -EINVAL;

	rcu_read_lock();
	read_lock(&tasklist_lock);
	switch (which) {
	case PRIO_PROCESS:
		if (who)
			p = find_task_by_vpid(who);
		else
			p = current;
		if (p) {
			niceval = nice_to_rlimit(task_nice(p));
			if (niceval > retval)
				retval = niceval;
		}
		break;
	case PRIO_PGRP:
		if (who)
			pgrp = find_vpid(who);
		else
			pgrp = task_pgrp(current);
		do_each_pid_thread(pgrp, PIDTYPE_PGID, p) {
			niceval = nice_to_rlimit(task_nice(p));
			if (niceval > retval)
				retval = niceval;
		} while_each_pid_thread(pgrp, PIDTYPE_PGID, p);
		break;
	case PRIO_USER:
		uid = make_kuid(cred->user_ns, who);
		user = cred->user;
		if (!who)
			uid = cred->uid;
		else if (!uid_eq(uid, cred->uid)) {
			user = find_user(uid);
			if (!user)
				goto out_unlock;	/* No processes for this user */
		}
		do_each_thread(g, p) {
			if (uid_eq(task_uid(p), uid)) {
				niceval = nice_to_rlimit(task_nice(p));
				if (niceval > retval)
					retval = niceval;
			}
		} while_each_thread(g, p);
		if (!uid_eq(uid, cred->uid))
			free_uid(user);		/* for find_user() */
		break;
	}
out_unlock:
	read_unlock(&tasklist_lock);
	rcu_read_unlock();

	return retval;
}

/*
 * Unprivileged users may change the real gid to the effective gid
 * or vice versa.  (BSD-style)
 *
 * If you set the real gid at all, or set the effective gid to a value not
 * equal to the real gid, then the saved gid is set to the new effective gid.
 *
 * This makes it possible for a setgid program to completely drop its
 * privileges, which is often a useful assertion to make when you are doing
 * a security audit over a program.
 *
 * The general idea is that a program which uses just setregid() will be
 * 100% compatible with BSD.  A program which uses just setgid() will be
 * 100% compatible with POSIX with saved IDs.
 *
 * SMP: There are not races, the GIDs are checked only by filesystem
 *      operations (as far as semantic preservation is concerned).
 */
#ifdef CONFIG_MULTIUSER
SYSCALL_DEFINE2(setregid, gid_t, rgid, gid_t, egid)
{
	struct user_namespace *ns = current_user_ns();
	const struct cred *old;
	struct cred *new;
	int retval;
	kgid_t krgid, kegid;

	krgid = make_kgid(ns, rgid);
	kegid = make_kgid(ns, egid);

	if ((rgid != (gid_t) -1) && !gid_valid(krgid))
		return -EINVAL;
	if ((egid != (gid_t) -1) && !gid_valid(kegid))
		return -EINVAL;

	new = prepare_creds();
	if (!new)
		return -ENOMEM;
	old = current_cred();

	retval = -EPERM;
	if (rgid != (gid_t) -1) {
		if (gid_eq(old->gid, krgid) ||
		    gid_eq(old->egid, krgid) ||
		    ns_capable(old->user_ns, CAP_SETGID))
			new->gid = krgid;
		else
			goto error;
	}
	if (egid != (gid_t) -1) {
		if (gid_eq(old->gid, kegid) ||
		    gid_eq(old->egid, kegid) ||
		    gid_eq(old->sgid, kegid) ||
		    ns_capable(old->user_ns, CAP_SETGID))
			new->egid = kegid;
		else
			goto error;
	}

	if (rgid != (gid_t) -1 ||
	    (egid != (gid_t) -1 && !gid_eq(kegid, old->gid)))
		new->sgid = new->egid;
	new->fsgid = new->egid;

	return commit_creds(new);

error:
	abort_creds(new);
	return retval;
}

/*
 * setgid() is implemented like SysV w/ SAVED_IDS
 *
 * SMP: Same implicit races as above.
 */
SYSCALL_DEFINE1(setgid, gid_t, gid)
{
	struct user_namespace *ns = current_user_ns();
	const struct cred *old;
	struct cred *new;
	int retval;
	kgid_t kgid;

	kgid = make_kgid(ns, gid);
	if (!gid_valid(kgid))
		return -EINVAL;

	new = prepare_creds();
	if (!new)
		return -ENOMEM;
	old = current_cred();

	retval = -EPERM;
	if (ns_capable(old->user_ns, CAP_SETGID))
		new->gid = new->egid = new->sgid = new->fsgid = kgid;
	else if (gid_eq(kgid, old->gid) || gid_eq(kgid, old->sgid))
		new->egid = new->fsgid = kgid;
	else
		goto error;

	return commit_creds(new);

error:
	abort_creds(new);
	return retval;
}

/*
 * change the user struct in a credentials set to match the new UID
 */
static int set_user(struct cred *new)
{
	struct user_struct *new_user;

	new_user = alloc_uid(new->uid);
	if (!new_user)
		return -EAGAIN;

	/*
	 * We don't fail in case of NPROC limit excess here because too many
	 * poorly written programs don't check set*uid() return code, assuming
	 * it never fails if called by root.  We may still enforce NPROC limit
	 * for programs doing set*uid()+execve() by harmlessly deferring the
	 * failure to the execve() stage.
	 */
	if (atomic_read(&new_user->processes) >= rlimit(RLIMIT_NPROC) &&
			new_user != INIT_USER)
		current->flags |= PF_NPROC_EXCEEDED;
	else
		current->flags &= ~PF_NPROC_EXCEEDED;

	free_uid(new->user);
	new->user = new_user;
	return 0;
}

/*
 * Unprivileged users may change the real uid to the effective uid
 * or vice versa.  (BSD-style)
 *
 * If you set the real uid at all, or set the effective uid to a value not
 * equal to the real uid, then the saved uid is set to the new effective uid.
 *
 * This makes it possible for a setuid program to completely drop its
 * privileges, which is often a useful assertion to make when you are doing
 * a security audit over a program.
 *
 * The general idea is that a program which uses just setreuid() will be
 * 100% compatible with BSD.  A program which uses just setuid() will be
 * 100% compatible with POSIX with saved IDs.
 */
SYSCALL_DEFINE2(setreuid, uid_t, ruid, uid_t, euid)
{
	struct user_namespace *ns = current_user_ns();
	const struct cred *old;
	struct cred *new;
	int retval;
	kuid_t kruid, keuid;

	kruid = make_kuid(ns, ruid);
	keuid = make_kuid(ns, euid);

	if ((ruid != (uid_t) -1) && !uid_valid(kruid))
		return -EINVAL;
	if ((euid != (uid_t) -1) && !uid_valid(keuid))
		return -EINVAL;

	new = prepare_creds();
	if (!new)
		return -ENOMEM;
	old = current_cred();

	retval = -EPERM;
	if (ruid != (uid_t) -1) {
		new->uid = kruid;
		if (!uid_eq(old->uid, kruid) &&
		    !uid_eq(old->euid, kruid) &&
		    !ns_capable(old->user_ns, CAP_SETUID))
			goto error;
	}

	if (euid != (uid_t) -1) {
		new->euid = keuid;
		if (!uid_eq(old->uid, keuid) &&
		    !uid_eq(old->euid, keuid) &&
		    !uid_eq(old->suid, keuid) &&
		    !ns_capable(old->user_ns, CAP_SETUID))
			goto error;
	}

	if (!uid_eq(new->uid, old->uid)) {
		retval = set_user(new);
		if (retval < 0)
			goto error;
	}
	if (ruid != (uid_t) -1 ||
	    (euid != (uid_t) -1 && !uid_eq(keuid, old->uid)))
		new->suid = new->euid;
	new->fsuid = new->euid;

	retval = security_task_fix_setuid(new, old, LSM_SETID_RE);
	if (retval < 0)
		goto error;

	return commit_creds(new);

error:
	abort_creds(new);
	return retval;
}

/*
 * setuid() is implemented like SysV with SAVED_IDS
 *
 * Note that SAVED_ID's is deficient in that a setuid root program
 * like sendmail, for example, cannot set its uid to be a normal
 * user and then switch back, because if you're root, setuid() sets
 * the saved uid too.  If you don't like this, blame the bright people
 * in the POSIX committee and/or USG.  Note that the BSD-style setreuid()
 * will allow a root program to temporarily drop privileges and be able to
 * regain them by swapping the real and effective uid.
 */
SYSCALL_DEFINE1(setuid, uid_t, uid)
{
	struct user_namespace *ns = current_user_ns();
	const struct cred *old;
	struct cred *new;
	int retval;
	kuid_t kuid;

	kuid = make_kuid(ns, uid);
	if (!uid_valid(kuid))
		return -EINVAL;

	new = prepare_creds();
	if (!new)
		return -ENOMEM;
	old = current_cred();

	retval = -EPERM;
	if (ns_capable(old->user_ns, CAP_SETUID)) {
		new->suid = new->uid = kuid;
		if (!uid_eq(kuid, old->uid)) {
			retval = set_user(new);
			if (retval < 0)
				goto error;
		}
	} else if (!uid_eq(kuid, old->uid) && !uid_eq(kuid, new->suid)) {
		goto error;
	}

	new->fsuid = new->euid = kuid;

	retval = security_task_fix_setuid(new, old, LSM_SETID_ID);
	if (retval < 0)
		goto error;

	return commit_creds(new);

error:
	abort_creds(new);
	return retval;
}


/*
 * This function implements a generic ability to update ruid, euid,
 * and suid.  This allows you to implement the 4.4 compatible seteuid().
 */
SYSCALL_DEFINE3(setresuid, uid_t, ruid, uid_t, euid, uid_t, suid)
{
	struct user_namespace *ns = current_user_ns();
	const struct cred *old;
	struct cred *new;
	int retval;
	kuid_t kruid, keuid, ksuid;

	kruid = make_kuid(ns, ruid);
	keuid = make_kuid(ns, euid);
	ksuid = make_kuid(ns, suid);

	if ((ruid != (uid_t) -1) && !uid_valid(kruid))
		return -EINVAL;

	if ((euid != (uid_t) -1) && !uid_valid(keuid))
		return -EINVAL;

	if ((suid != (uid_t) -1) && !uid_valid(ksuid))
		return -EINVAL;

	new = prepare_creds();
	if (!new)
		return -ENOMEM;

	old = current_cred();

	retval = -EPERM;
	if (!ns_capable(old->user_ns, CAP_SETUID)) {
		if (ruid != (uid_t) -1        && !uid_eq(kruid, old->uid) &&
		    !uid_eq(kruid, old->euid) && !uid_eq(kruid, old->suid))
			goto error;
		if (euid != (uid_t) -1        && !uid_eq(keuid, old->uid) &&
		    !uid_eq(keuid, old->euid) && !uid_eq(keuid, old->suid))
			goto error;
		if (suid != (uid_t) -1        && !uid_eq(ksuid, old->uid) &&
		    !uid_eq(ksuid, old->euid) && !uid_eq(ksuid, old->suid))
			goto error;
	}

	if (ruid != (uid_t) -1) {
		new->uid = kruid;
		if (!uid_eq(kruid, old->uid)) {
			retval = set_user(new);
			if (retval < 0)
				goto error;
		}
	}
	if (euid != (uid_t) -1)
		new->euid = keuid;
	if (suid != (uid_t) -1)
		new->suid = ksuid;
	new->fsuid = new->euid;

	retval = security_task_fix_setuid(new, old, LSM_SETID_RES);
	if (retval < 0)
		goto error;

	return commit_creds(new);

error:
	abort_creds(new);
	return retval;
}

SYSCALL_DEFINE3(getresuid, uid_t __user *, ruidp, uid_t __user *, euidp, uid_t __user *, suidp)
{
	const struct cred *cred = current_cred();
	int retval;
	uid_t ruid, euid, suid;

	ruid = from_kuid_munged(cred->user_ns, cred->uid);
	euid = from_kuid_munged(cred->user_ns, cred->euid);
	suid = from_kuid_munged(cred->user_ns, cred->suid);

	retval = put_user(ruid, ruidp);
	if (!retval) {
		retval = put_user(euid, euidp);
		if (!retval)
			return put_user(suid, suidp);
	}
	return retval;
}

/*
 * Same as above, but for rgid, egid, sgid.
 */
SYSCALL_DEFINE3(setresgid, gid_t, rgid, gid_t, egid, gid_t, sgid)
{
	struct user_namespace *ns = current_user_ns();
	const struct cred *old;
	struct cred *new;
	int retval;
	kgid_t krgid, kegid, ksgid;

	krgid = make_kgid(ns, rgid);
	kegid = make_kgid(ns, egid);
	ksgid = make_kgid(ns, sgid);

	if ((rgid != (gid_t) -1) && !gid_valid(krgid))
		return -EINVAL;
	if ((egid != (gid_t) -1) && !gid_valid(kegid))
		return -EINVAL;
	if ((sgid != (gid_t) -1) && !gid_valid(ksgid))
		return -EINVAL;

	new = prepare_creds();
	if (!new)
		return -ENOMEM;
	old = current_cred();

	retval = -EPERM;
	if (!ns_capable(old->user_ns, CAP_SETGID)) {
		if (rgid != (gid_t) -1        && !gid_eq(krgid, old->gid) &&
		    !gid_eq(krgid, old->egid) && !gid_eq(krgid, old->sgid))
			goto error;
		if (egid != (gid_t) -1        && !gid_eq(kegid, old->gid) &&
		    !gid_eq(kegid, old->egid) && !gid_eq(kegid, old->sgid))
			goto error;
		if (sgid != (gid_t) -1        && !gid_eq(ksgid, old->gid) &&
		    !gid_eq(ksgid, old->egid) && !gid_eq(ksgid, old->sgid))
			goto error;
	}

	if (rgid != (gid_t) -1)
		new->gid = krgid;
	if (egid != (gid_t) -1)
		new->egid = kegid;
	if (sgid != (gid_t) -1)
		new->sgid = ksgid;
	new->fsgid = new->egid;

	return commit_creds(new);

error:
	abort_creds(new);
	return retval;
}

SYSCALL_DEFINE3(getresgid, gid_t __user *, rgidp, gid_t __user *, egidp, gid_t __user *, sgidp)
{
	const struct cred *cred = current_cred();
	int retval;
	gid_t rgid, egid, sgid;

	rgid = from_kgid_munged(cred->user_ns, cred->gid);
	egid = from_kgid_munged(cred->user_ns, cred->egid);
	sgid = from_kgid_munged(cred->user_ns, cred->sgid);

	retval = put_user(rgid, rgidp);
	if (!retval) {
		retval = put_user(egid, egidp);
		if (!retval)
			retval = put_user(sgid, sgidp);
	}

	return retval;
}


/*
 * "setfsuid()" sets the fsuid - the uid used for filesystem checks. This
 * is used for "access()" and for the NFS daemon (letting nfsd stay at
 * whatever uid it wants to). It normally shadows "euid", except when
 * explicitly set by setfsuid() or for access..
 */
SYSCALL_DEFINE1(setfsuid, uid_t, uid)
{
	const struct cred *old;
	struct cred *new;
	uid_t old_fsuid;
	kuid_t kuid;

	old = current_cred();
	old_fsuid = from_kuid_munged(old->user_ns, old->fsuid);

	kuid = make_kuid(old->user_ns, uid);
	if (!uid_valid(kuid))
		return old_fsuid;

	new = prepare_creds();
	if (!new)
		return old_fsuid;

	if (uid_eq(kuid, old->uid)  || uid_eq(kuid, old->euid)  ||
	    uid_eq(kuid, old->suid) || uid_eq(kuid, old->fsuid) ||
	    ns_capable(old->user_ns, CAP_SETUID)) {
		if (!uid_eq(kuid, old->fsuid)) {
			new->fsuid = kuid;
			if (security_task_fix_setuid(new, old, LSM_SETID_FS) == 0)
				goto change_okay;
		}
	}

	abort_creds(new);
	return old_fsuid;

change_okay:
	commit_creds(new);
	return old_fsuid;
}

/*
 * Samma på svenska..
 */
SYSCALL_DEFINE1(setfsgid, gid_t, gid)
{
	const struct cred *old;
	struct cred *new;
	gid_t old_fsgid;
	kgid_t kgid;

	old = current_cred();
	old_fsgid = from_kgid_munged(old->user_ns, old->fsgid);

	kgid = make_kgid(old->user_ns, gid);
	if (!gid_valid(kgid))
		return old_fsgid;

	new = prepare_creds();
	if (!new)
		return old_fsgid;

	if (gid_eq(kgid, old->gid)  || gid_eq(kgid, old->egid)  ||
	    gid_eq(kgid, old->sgid) || gid_eq(kgid, old->fsgid) ||
	    ns_capable(old->user_ns, CAP_SETGID)) {
		if (!gid_eq(kgid, old->fsgid)) {
			new->fsgid = kgid;
			goto change_okay;
		}
	}

	abort_creds(new);
	return old_fsgid;

change_okay:
	commit_creds(new);
	return old_fsgid;
}
#endif /* CONFIG_MULTIUSER */

/**
 * sys_getpid - return the thread group id of the current process
 *
 * Note, despite the name, this returns the tgid not the pid.  The tgid and
 * the pid are identical unless CLONE_THREAD was specified on clone() in
 * which case the tgid is the same in all threads of the same group.
 *
 * This is SMP safe as current->tgid does not change.
 */
SYSCALL_DEFINE0(getpid)
{
	return task_tgid_vnr(current);
}

/* Thread ID - the internal kernel "pid" */
SYSCALL_DEFINE0(gettid)
{
	return task_pid_vnr(current);
}

/*
 * Accessing ->real_parent is not SMP-safe, it could
 * change from under us. However, we can use a stale
 * value of ->real_parent under rcu_read_lock(), see
 * release_task()->call_rcu(delayed_put_task_struct).
 */
SYSCALL_DEFINE0(getppid)
{
	int pid;

	rcu_read_lock();
	pid = task_tgid_vnr(rcu_dereference(current->real_parent));
	rcu_read_unlock();

	return pid;
}

SYSCALL_DEFINE0(getuid)
{
	/* Only we change this so SMP safe */
	return from_kuid_munged(current_user_ns(), current_uid());
}

SYSCALL_DEFINE0(geteuid)
{
	/* Only we change this so SMP safe */
	return from_kuid_munged(current_user_ns(), current_euid());
}

SYSCALL_DEFINE0(getgid)
{
	/* Only we change this so SMP safe */
	return from_kgid_munged(current_user_ns(), current_gid());
}

SYSCALL_DEFINE0(getegid)
{
	/* Only we change this so SMP safe */
	return from_kgid_munged(current_user_ns(), current_egid());
}

void do_sys_times(struct tms *tms)
{
	cputime_t tgutime, tgstime, cutime, cstime;

	thread_group_cputime_adjusted(current, &tgutime, &tgstime);
	cutime = current->signal->cutime;
	cstime = current->signal->cstime;
	tms->tms_utime = cputime_to_clock_t(tgutime);
	tms->tms_stime = cputime_to_clock_t(tgstime);
	tms->tms_cutime = cputime_to_clock_t(cutime);
	tms->tms_cstime = cputime_to_clock_t(cstime);
}

SYSCALL_DEFINE1(times, struct tms __user *, tbuf)
{
	if (tbuf) {
		struct tms tmp;

		do_sys_times(&tmp);
		if (copy_to_user(tbuf, &tmp, sizeof(struct tms)))
			return -EFAULT;
	}
	force_successful_syscall_return();
	return (long) jiffies_64_to_clock_t(get_jiffies_64());
}

/*
 * This needs some heavy checking ...
 * I just haven't the stomach for it. I also don't fully
 * understand sessions/pgrp etc. Let somebody who does explain it.
 *
 * OK, I think I have the protection semantics right.... this is really
 * only important on a multi-user system anyway, to make sure one user
 * can't send a signal to a process owned by another.  -TYT, 12/12/91
 *
 * !PF_FORKNOEXEC check to conform completely to POSIX.
 */
SYSCALL_DEFINE2(setpgid, pid_t, pid, pid_t, pgid)
{
	struct task_struct *p;
	struct task_struct *group_leader = current->group_leader;
	struct pid *pgrp;
	int err;

	if (!pid)
		pid = task_pid_vnr(group_leader);
	if (!pgid)
		pgid = pid;
	if (pgid < 0)
		return -EINVAL;
	rcu_read_lock();

	/* From this point forward we keep holding onto the tasklist lock
	 * so that our parent does not change from under us. -DaveM
	 */
	write_lock_irq(&tasklist_lock);

	err = -ESRCH;
	p = find_task_by_vpid(pid);
	if (!p)
		goto out;

	err = -EINVAL;
	if (!thread_group_leader(p))
		goto out;

	if (same_thread_group(p->real_parent, group_leader)) {
		err = -EPERM;
		if (task_session(p) != task_session(group_leader))
			goto out;
		err = -EACCES;
		if (!(p->flags & PF_FORKNOEXEC))
			goto out;
	} else {
		err = -ESRCH;
		if (p != group_leader)
			goto out;
	}

	err = -EPERM;
	if (p->signal->leader)
		goto out;

	pgrp = task_pid(p);
	if (pgid != pid) {
		struct task_struct *g;

		pgrp = find_vpid(pgid);
		g = pid_task(pgrp, PIDTYPE_PGID);
		if (!g || task_session(g) != task_session(group_leader))
			goto out;
	}

	err = security_task_setpgid(p, pgid);
	if (err)
		goto out;

	if (task_pgrp(p) != pgrp)
		change_pid(p, PIDTYPE_PGID, pgrp);

	err = 0;
out:
	/* All paths lead to here, thus we are safe. -DaveM */
	write_unlock_irq(&tasklist_lock);
	rcu_read_unlock();
	return err;
}

SYSCALL_DEFINE1(getpgid, pid_t, pid)
{
	struct task_struct *p;
	struct pid *grp;
	int retval;

	rcu_read_lock();
	if (!pid)
		grp = task_pgrp(current);
	else {
		retval = -ESRCH;
		p = find_task_by_vpid(pid);
		if (!p)
			goto out;
		grp = task_pgrp(p);
		if (!grp)
			goto out;

		retval = security_task_getpgid(p);
		if (retval)
			goto out;
	}
	retval = pid_vnr(grp);
out:
	rcu_read_unlock();
	return retval;
}

#ifdef __ARCH_WANT_SYS_GETPGRP

SYSCALL_DEFINE0(getpgrp)
{
	return sys_getpgid(0);
}

#endif

SYSCALL_DEFINE1(getsid, pid_t, pid)
{
	struct task_struct *p;
	struct pid *sid;
	int retval;

	rcu_read_lock();
	if (!pid)
		sid = task_session(current);
	else {
		retval = -ESRCH;
		p = find_task_by_vpid(pid);
		if (!p)
			goto out;
		sid = task_session(p);
		if (!sid)
			goto out;

		retval = security_task_getsid(p);
		if (retval)
			goto out;
	}
	retval = pid_vnr(sid);
out:
	rcu_read_unlock();
	return retval;
}

static void set_special_pids(struct pid *pid)
{
	struct task_struct *curr = current->group_leader;

	if (task_session(curr) != pid)
		change_pid(curr, PIDTYPE_SID, pid);

	if (task_pgrp(curr) != pid)
		change_pid(curr, PIDTYPE_PGID, pid);
}

SYSCALL_DEFINE0(setsid)
{
	struct task_struct *group_leader = current->group_leader;
	struct pid *sid = task_pid(group_leader);
	pid_t session = pid_vnr(sid);
	int err = -EPERM;

	write_lock_irq(&tasklist_lock);
	/* Fail if I am already a session leader */
	if (group_leader->signal->leader)
		goto out;

	/* Fail if a process group id already exists that equals the
	 * proposed session id.
	 */
	if (pid_task(sid, PIDTYPE_PGID))
		goto out;

	group_leader->signal->leader = 1;
	set_special_pids(sid);

	proc_clear_tty(group_leader);

	err = session;
out:
	write_unlock_irq(&tasklist_lock);
	if (err > 0) {
		proc_sid_connector(group_leader);
		sched_autogroup_create_attach(group_leader);
	}
	return err;
}

DECLARE_RWSEM(uts_sem);

#ifdef COMPAT_UTS_MACHINE
#define override_architecture(name) \
	(personality(current->personality) == PER_LINUX32 && \
	 copy_to_user(name->machine, COMPAT_UTS_MACHINE, \
		      sizeof(COMPAT_UTS_MACHINE)))
#else
#define override_architecture(name)	0
#endif

/*
 * Work around broken programs that cannot handle "Linux 3.0".
 * Instead we map 3.x to 2.6.40+x, so e.g. 3.0 would be 2.6.40
 * And we map 4.x to 2.6.60+x, so 4.0 would be 2.6.60.
 */
static int override_release(char __user *release, size_t len)
{
	int ret = 0;

	if (current->personality & UNAME26) {
		const char *rest = UTS_RELEASE;
		char buf[65] = { 0 };
		int ndots = 0;
		unsigned v;
		size_t copy;

		while (*rest) {
			if (*rest == '.' && ++ndots >= 3)
				break;
			if (!isdigit(*rest) && *rest != '.')
				break;
			rest++;
		}
		v = ((LINUX_VERSION_CODE >> 8) & 0xff) + 60;
		copy = clamp_t(size_t, len, 1, sizeof(buf));
		copy = scnprintf(buf, copy, "2.6.%u%s", v, rest);
		ret = copy_to_user(release, buf, copy + 1);
	}
	return ret;
}

SYSCALL_DEFINE1(newuname, struct new_utsname __user *, name)
{
	int errno = 0;

	down_read(&uts_sem);
	if (copy_to_user(name, utsname(), sizeof *name))
		errno = -EFAULT;
	up_read(&uts_sem);

	if (!errno && override_release(name->release, sizeof(name->release)))
		errno = -EFAULT;
	if (!errno && override_architecture(name))
		errno = -EFAULT;
	return errno;
}

#ifdef __ARCH_WANT_SYS_OLD_UNAME
/*
 * Old cruft
 */
SYSCALL_DEFINE1(uname, struct old_utsname __user *, name)
{
	int error = 0;

	if (!name)
		return -EFAULT;

	down_read(&uts_sem);
	if (copy_to_user(name, utsname(), sizeof(*name)))
		error = -EFAULT;
	up_read(&uts_sem);

	if (!error && override_release(name->release, sizeof(name->release)))
		error = -EFAULT;
	if (!error && override_architecture(name))
		error = -EFAULT;
	return error;
}

SYSCALL_DEFINE1(olduname, struct oldold_utsname __user *, name)
{
	int error;

	if (!name)
		return -EFAULT;
	if (!access_ok(VERIFY_WRITE, name, sizeof(struct oldold_utsname)))
		return -EFAULT;

	down_read(&uts_sem);
	error = __copy_to_user(&name->sysname, &utsname()->sysname,
			       __OLD_UTS_LEN);
	error |= __put_user(0, name->sysname + __OLD_UTS_LEN);
	error |= __copy_to_user(&name->nodename, &utsname()->nodename,
				__OLD_UTS_LEN);
	error |= __put_user(0, name->nodename + __OLD_UTS_LEN);
	error |= __copy_to_user(&name->release, &utsname()->release,
				__OLD_UTS_LEN);
	error |= __put_user(0, name->release + __OLD_UTS_LEN);
	error |= __copy_to_user(&name->version, &utsname()->version,
				__OLD_UTS_LEN);
	error |= __put_user(0, name->version + __OLD_UTS_LEN);
	error |= __copy_to_user(&name->machine, &utsname()->machine,
				__OLD_UTS_LEN);
	error |= __put_user(0, name->machine + __OLD_UTS_LEN);
	up_read(&uts_sem);

	if (!error && override_architecture(name))
		error = -EFAULT;
	if (!error && override_release(name->release, sizeof(name->release)))
		error = -EFAULT;
	return error ? -EFAULT : 0;
}
#endif

SYSCALL_DEFINE2(sethostname, char __user *, name, int, len)
{
	int errno;
	char tmp[__NEW_UTS_LEN];

	if (!ns_capable(current->nsproxy->uts_ns->user_ns, CAP_SYS_ADMIN))
		return -EPERM;

	if (len < 0 || len > __NEW_UTS_LEN)
		return -EINVAL;
	down_write(&uts_sem);
	errno = -EFAULT;
	if (!copy_from_user(tmp, name, len)) {
		struct new_utsname *u = utsname();

		memcpy(u->nodename, tmp, len);
		memset(u->nodename + len, 0, sizeof(u->nodename) - len);
		errno = 0;
		uts_proc_notify(UTS_PROC_HOSTNAME);
	}
	up_write(&uts_sem);
	return errno;
}

#ifdef __ARCH_WANT_SYS_GETHOSTNAME

SYSCALL_DEFINE2(gethostname, char __user *, name, int, len)
{
	int i, errno;
	struct new_utsname *u;

	if (len < 0)
		return -EINVAL;
	down_read(&uts_sem);
	u = utsname();
	i = 1 + strlen(u->nodename);
	if (i > len)
		i = len;
	errno = 0;
	if (copy_to_user(name, u->nodename, i))
		errno = -EFAULT;
	up_read(&uts_sem);
	return errno;
}

#endif

/*
 * Only setdomainname; getdomainname can be implemented by calling
 * uname()
 */
SYSCALL_DEFINE2(setdomainname, char __user *, name, int, len)
{
	int errno;
	char tmp[__NEW_UTS_LEN];

	if (!ns_capable(current->nsproxy->uts_ns->user_ns, CAP_SYS_ADMIN))
		return -EPERM;
	if (len < 0 || len > __NEW_UTS_LEN)
		return -EINVAL;

	down_write(&uts_sem);
	errno = -EFAULT;
	if (!copy_from_user(tmp, name, len)) {
		struct new_utsname *u = utsname();

		memcpy(u->domainname, tmp, len);
		memset(u->domainname + len, 0, sizeof(u->domainname) - len);
		errno = 0;
		uts_proc_notify(UTS_PROC_DOMAINNAME);
	}
	up_write(&uts_sem);
	return errno;
}

SYSCALL_DEFINE2(getrlimit, unsigned int, resource, struct rlimit __user *, rlim)
{
	struct rlimit value;
	int ret;

	ret = do_prlimit(current, resource, NULL, &value);
	if (!ret)
		ret = copy_to_user(rlim, &value, sizeof(*rlim)) ? -EFAULT : 0;

	return ret;
}

#ifdef __ARCH_WANT_SYS_OLD_GETRLIMIT

/*
 *	Back compatibility for getrlimit. Needed for some apps.
 */
SYSCALL_DEFINE2(old_getrlimit, unsigned int, resource,
		struct rlimit __user *, rlim)
{
	struct rlimit x;
	if (resource >= RLIM_NLIMITS)
		return -EINVAL;

	task_lock(current->group_leader);
	x = current->signal->rlim[resource];
	task_unlock(current->group_leader);
	if (x.rlim_cur > 0x7FFFFFFF)
		x.rlim_cur = 0x7FFFFFFF;
	if (x.rlim_max > 0x7FFFFFFF)
		x.rlim_max = 0x7FFFFFFF;
	return copy_to_user(rlim, &x, sizeof(x)) ? -EFAULT : 0;
}

#endif

static inline bool rlim64_is_infinity(__u64 rlim64)
{
#if BITS_PER_LONG < 64
	return rlim64 >= ULONG_MAX;
#else
	return rlim64 == RLIM64_INFINITY;
#endif
}

static void rlim_to_rlim64(const struct rlimit *rlim, struct rlimit64 *rlim64)
{
	if (rlim->rlim_cur == RLIM_INFINITY)
		rlim64->rlim_cur = RLIM64_INFINITY;
	else
		rlim64->rlim_cur = rlim->rlim_cur;
	if (rlim->rlim_max == RLIM_INFINITY)
		rlim64->rlim_max = RLIM64_INFINITY;
	else
		rlim64->rlim_max = rlim->rlim_max;
}

static void rlim64_to_rlim(const struct rlimit64 *rlim64, struct rlimit *rlim)
{
	if (rlim64_is_infinity(rlim64->rlim_cur))
		rlim->rlim_cur = RLIM_INFINITY;
	else
		rlim->rlim_cur = (unsigned long)rlim64->rlim_cur;
	if (rlim64_is_infinity(rlim64->rlim_max))
		rlim->rlim_max = RLIM_INFINITY;
	else
		rlim->rlim_max = (unsigned long)rlim64->rlim_max;
}

/* make sure you are allowed to change @tsk limits before calling this */
int do_prlimit(struct task_struct *tsk, unsigned int resource,
		struct rlimit *new_rlim, struct rlimit *old_rlim)
{
	struct rlimit *rlim;
	int retval = 0;

	if (resource >= RLIM_NLIMITS)
		return -EINVAL;
	if (new_rlim) {
		if (new_rlim->rlim_cur > new_rlim->rlim_max)
			return -EINVAL;
		if (resource == RLIMIT_NOFILE &&
				new_rlim->rlim_max > sysctl_nr_open)
			return -EPERM;
	}

	/* protect tsk->signal and tsk->sighand from disappearing */
	read_lock(&tasklist_lock);
	if (!tsk->sighand) {
		retval = -ESRCH;
		goto out;
	}

	rlim = tsk->signal->rlim + resource;
	task_lock(tsk->group_leader);
	if (new_rlim) {
		/* Keep the capable check against init_user_ns until
		   cgroups can contain all limits */
		if (new_rlim->rlim_max > rlim->rlim_max &&
				!capable(CAP_SYS_RESOURCE))
			retval = -EPERM;
		if (!retval)
			retval = security_task_setrlimit(tsk->group_leader,
					resource, new_rlim);
		if (resource == RLIMIT_CPU && new_rlim->rlim_cur == 0) {
			/*
			 * The caller is asking for an immediate RLIMIT_CPU
			 * expiry.  But we use the zero value to mean "it was
			 * never set".  So let's cheat and make it one second
			 * instead
			 */
			new_rlim->rlim_cur = 1;
		}
	}
	if (!retval) {
		if (old_rlim)
			*old_rlim = *rlim;
		if (new_rlim)
			*rlim = *new_rlim;
	}
	task_unlock(tsk->group_leader);

	/*
	 * RLIMIT_CPU handling.   Note that the kernel fails to return an error
	 * code if it rejected the user's attempt to set RLIMIT_CPU.  This is a
	 * very long-standing error, and fixing it now risks breakage of
	 * applications, so we live with it
	 */
	 if (!retval && new_rlim && resource == RLIMIT_CPU &&
			 new_rlim->rlim_cur != RLIM_INFINITY)
		update_rlimit_cpu(tsk, new_rlim->rlim_cur);
out:
	read_unlock(&tasklist_lock);
	return retval;
}

/* rcu lock must be held */
static int check_prlimit_permission(struct task_struct *task)
{
	const struct cred *cred = current_cred(), *tcred;

	if (current == task)
		return 0;

	tcred = __task_cred(task);
	if (uid_eq(cred->uid, tcred->euid) &&
	    uid_eq(cred->uid, tcred->suid) &&
	    uid_eq(cred->uid, tcred->uid)  &&
	    gid_eq(cred->gid, tcred->egid) &&
	    gid_eq(cred->gid, tcred->sgid) &&
	    gid_eq(cred->gid, tcred->gid))
		return 0;
	if (ns_capable(tcred->user_ns, CAP_SYS_RESOURCE))
		return 0;

	return -EPERM;
}

SYSCALL_DEFINE4(prlimit64, pid_t, pid, unsigned int, resource,
		const struct rlimit64 __user *, new_rlim,
		struct rlimit64 __user *, old_rlim)
{
	struct rlimit64 old64, new64;
	struct rlimit old, new;
	struct task_struct *tsk;
	int ret;

	if (new_rlim) {
		if (copy_from_user(&new64, new_rlim, sizeof(new64)))
			return -EFAULT;
		rlim64_to_rlim(&new64, &new);
	}

	rcu_read_lock();
	tsk = pid ? find_task_by_vpid(pid) : current;
	if (!tsk) {
		rcu_read_unlock();
		return -ESRCH;
	}
	ret = check_prlimit_permission(tsk);
	if (ret) {
		rcu_read_unlock();
		return ret;
	}
	get_task_struct(tsk);
	rcu_read_unlock();

	ret = do_prlimit(tsk, resource, new_rlim ? &new : NULL,
			old_rlim ? &old : NULL);

	if (!ret && old_rlim) {
		rlim_to_rlim64(&old, &old64);
		if (copy_to_user(old_rlim, &old64, sizeof(old64)))
			ret = -EFAULT;
	}

	put_task_struct(tsk);
	return ret;
}

SYSCALL_DEFINE2(setrlimit, unsigned int, resource, struct rlimit __user *, rlim)
{
	struct rlimit new_rlim;

	if (copy_from_user(&new_rlim, rlim, sizeof(*rlim)))
		return -EFAULT;
	return do_prlimit(current, resource, &new_rlim, NULL);
}

/*
 * It would make sense to put struct rusage in the task_struct,
 * except that would make the task_struct be *really big*.  After
 * task_struct gets moved into malloc'ed memory, it would
 * make sense to do this.  It will make moving the rest of the information
 * a lot simpler!  (Which we're not doing right now because we're not
 * measuring them yet).
 *
 * When sampling multiple threads for RUSAGE_SELF, under SMP we might have
 * races with threads incrementing their own counters.  But since word
 * reads are atomic, we either get new values or old values and we don't
 * care which for the sums.  We always take the siglock to protect reading
 * the c* fields from p->signal from races with exit.c updating those
 * fields when reaping, so a sample either gets all the additions of a
 * given child after it's reaped, or none so this sample is before reaping.
 *
 * Locking:
 * We need to take the siglock for CHILDEREN, SELF and BOTH
 * for  the cases current multithreaded, non-current single threaded
 * non-current multithreaded.  Thread traversal is now safe with
 * the siglock held.
 * Strictly speaking, we donot need to take the siglock if we are current and
 * single threaded,  as no one else can take our signal_struct away, no one
 * else can  reap the  children to update signal->c* counters, and no one else
 * can race with the signal-> fields. If we do not take any lock, the
 * signal-> fields could be read out of order while another thread was just
 * exiting. So we should  place a read memory barrier when we avoid the lock.
 * On the writer side,  write memory barrier is implied in  __exit_signal
 * as __exit_signal releases  the siglock spinlock after updating the signal->
 * fields. But we don't do this yet to keep things simple.
 *
 */

static void accumulate_thread_rusage(struct task_struct *t, struct rusage *r)
{
	r->ru_nvcsw += t->nvcsw;
	r->ru_nivcsw += t->nivcsw;
	r->ru_minflt += t->min_flt;
	r->ru_majflt += t->maj_flt;
	r->ru_inblock += task_io_get_inblock(t);
	r->ru_oublock += task_io_get_oublock(t);
}

static void k_getrusage(struct task_struct *p, int who, struct rusage *r)
{
	struct task_struct *t;
	unsigned long flags;
	cputime_t tgutime, tgstime, utime, stime;
	unsigned long maxrss = 0;

	memset((char *)r, 0, sizeof (*r));
	utime = stime = 0;

	if (who == RUSAGE_THREAD) {
		task_cputime_adjusted(current, &utime, &stime);
		accumulate_thread_rusage(p, r);
		maxrss = p->signal->maxrss;
		goto out;
	}

	if (!lock_task_sighand(p, &flags))
		return;

	switch (who) {
	case RUSAGE_BOTH:
	case RUSAGE_CHILDREN:
		utime = p->signal->cutime;
		stime = p->signal->cstime;
		r->ru_nvcsw = p->signal->cnvcsw;
		r->ru_nivcsw = p->signal->cnivcsw;
		r->ru_minflt = p->signal->cmin_flt;
		r->ru_majflt = p->signal->cmaj_flt;
		r->ru_inblock = p->signal->cinblock;
		r->ru_oublock = p->signal->coublock;
		maxrss = p->signal->cmaxrss;

		if (who == RUSAGE_CHILDREN)
			break;

	case RUSAGE_SELF:
		thread_group_cputime_adjusted(p, &tgutime, &tgstime);
		utime += tgutime;
		stime += tgstime;
		r->ru_nvcsw += p->signal->nvcsw;
		r->ru_nivcsw += p->signal->nivcsw;
		r->ru_minflt += p->signal->min_flt;
		r->ru_majflt += p->signal->maj_flt;
		r->ru_inblock += p->signal->inblock;
		r->ru_oublock += p->signal->oublock;
		if (maxrss < p->signal->maxrss)
			maxrss = p->signal->maxrss;
		t = p;
		do {
			accumulate_thread_rusage(t, r);
		} while_each_thread(p, t);
		break;

	default:
		BUG();
	}
	unlock_task_sighand(p, &flags);

out:
	cputime_to_timeval(utime, &r->ru_utime);
	cputime_to_timeval(stime, &r->ru_stime);

	if (who != RUSAGE_CHILDREN) {
		struct mm_struct *mm = get_task_mm(p);

		if (mm) {
			setmax_mm_hiwater_rss(&maxrss, mm);
			mmput(mm);
		}
	}
	r->ru_maxrss = maxrss * (PAGE_SIZE / 1024); /* convert pages to KBs */
}

int getrusage(struct task_struct *p, int who, struct rusage __user *ru)
{
	struct rusage r;

	k_getrusage(p, who, &r);
	return copy_to_user(ru, &r, sizeof(r)) ? -EFAULT : 0;
}

SYSCALL_DEFINE2(getrusage, int, who, struct rusage __user *, ru)
{
	if (who != RUSAGE_SELF && who != RUSAGE_CHILDREN &&
	    who != RUSAGE_THREAD)
		return -EINVAL;
	return getrusage(current, who, ru);
}

#ifdef CONFIG_COMPAT
COMPAT_SYSCALL_DEFINE2(getrusage, int, who, struct compat_rusage __user *, ru)
{
	struct rusage r;

	if (who != RUSAGE_SELF && who != RUSAGE_CHILDREN &&
	    who != RUSAGE_THREAD)
		return -EINVAL;

	k_getrusage(current, who, &r);
	return put_compat_rusage(&r, ru);
}
#endif

SYSCALL_DEFINE1(umask, int, mask)
{
	mask = xchg(&current->fs->umask, mask & S_IRWXUGO);
	return mask;
}

static int prctl_set_mm_exe_file(struct mm_struct *mm, unsigned int fd)
{
	struct fd exe;
	struct file *old_exe, *exe_file;
	struct inode *inode;
	int err;

<<<<<<< HEAD
	VM_BUG_ON_MM(!rwsem_is_locked(&mm->mmap_sem), mm);

	exe = fdgetr(fd, CAP_FEXECVE);
	if (IS_ERR(exe.file))
		return PTR_ERR(exe.file);
=======
	exe = fdget(fd);
	if (!exe.file)
		return -EBADF;
>>>>>>> b787f68c

	inode = file_inode(exe.file);

	/*
	 * Because the original mm->exe_file points to executable file, make
	 * sure that this one is executable as well, to avoid breaking an
	 * overall picture.
	 */
	err = -EACCES;
	if (!S_ISREG(inode->i_mode)	||
	    exe.file->f_path.mnt->mnt_flags & MNT_NOEXEC)
		goto exit;

	err = inode_permission(inode, MAY_EXEC);
	if (err)
		goto exit;

	/*
	 * Forbid mm->exe_file change if old file still mapped.
	 */
	exe_file = get_mm_exe_file(mm);
	err = -EBUSY;
	if (exe_file) {
		struct vm_area_struct *vma;

		down_read(&mm->mmap_sem);
		for (vma = mm->mmap; vma; vma = vma->vm_next) {
			if (!vma->vm_file)
				continue;
			if (path_equal(&vma->vm_file->f_path,
				       &exe_file->f_path))
				goto exit_err;
		}

		up_read(&mm->mmap_sem);
		fput(exe_file);
	}

	/*
	 * The symlink can be changed only once, just to disallow arbitrary
	 * transitions malicious software might bring in. This means one
	 * could make a snapshot over all processes running and monitor
	 * /proc/pid/exe changes to notice unusual activity if needed.
	 */
	err = -EPERM;
	if (test_and_set_bit(MMF_EXE_FILE_CHANGED, &mm->flags))
		goto exit;

	err = 0;
	/* set the new file, lockless */
	get_file(exe.file);
	old_exe = xchg(&mm->exe_file, exe.file);
	if (old_exe)
		fput(old_exe);
exit:
	fdput(exe);
	return err;
exit_err:
	up_read(&mm->mmap_sem);
	fput(exe_file);
	goto exit;
}

#ifdef CONFIG_CHECKPOINT_RESTORE
/*
 * WARNING: we don't require any capability here so be very careful
 * in what is allowed for modification from userspace.
 */
static int validate_prctl_map(struct prctl_mm_map *prctl_map)
{
	unsigned long mmap_max_addr = TASK_SIZE;
	struct mm_struct *mm = current->mm;
	int error = -EINVAL, i;

	static const unsigned char offsets[] = {
		offsetof(struct prctl_mm_map, start_code),
		offsetof(struct prctl_mm_map, end_code),
		offsetof(struct prctl_mm_map, start_data),
		offsetof(struct prctl_mm_map, end_data),
		offsetof(struct prctl_mm_map, start_brk),
		offsetof(struct prctl_mm_map, brk),
		offsetof(struct prctl_mm_map, start_stack),
		offsetof(struct prctl_mm_map, arg_start),
		offsetof(struct prctl_mm_map, arg_end),
		offsetof(struct prctl_mm_map, env_start),
		offsetof(struct prctl_mm_map, env_end),
	};

	/*
	 * Make sure the members are not somewhere outside
	 * of allowed address space.
	 */
	for (i = 0; i < ARRAY_SIZE(offsets); i++) {
		u64 val = *(u64 *)((char *)prctl_map + offsets[i]);

		if ((unsigned long)val >= mmap_max_addr ||
		    (unsigned long)val < mmap_min_addr)
			goto out;
	}

	/*
	 * Make sure the pairs are ordered.
	 */
#define __prctl_check_order(__m1, __op, __m2)				\
	((unsigned long)prctl_map->__m1 __op				\
	 (unsigned long)prctl_map->__m2) ? 0 : -EINVAL
	error  = __prctl_check_order(start_code, <, end_code);
	error |= __prctl_check_order(start_data, <, end_data);
	error |= __prctl_check_order(start_brk, <=, brk);
	error |= __prctl_check_order(arg_start, <=, arg_end);
	error |= __prctl_check_order(env_start, <=, env_end);
	if (error)
		goto out;
#undef __prctl_check_order

	error = -EINVAL;

	/*
	 * @brk should be after @end_data in traditional maps.
	 */
	if (prctl_map->start_brk <= prctl_map->end_data ||
	    prctl_map->brk <= prctl_map->end_data)
		goto out;

	/*
	 * Neither we should allow to override limits if they set.
	 */
	if (check_data_rlimit(rlimit(RLIMIT_DATA), prctl_map->brk,
			      prctl_map->start_brk, prctl_map->end_data,
			      prctl_map->start_data))
			goto out;

	/*
	 * Someone is trying to cheat the auxv vector.
	 */
	if (prctl_map->auxv_size) {
		if (!prctl_map->auxv || prctl_map->auxv_size > sizeof(mm->saved_auxv))
			goto out;
	}

	/*
	 * Finally, make sure the caller has the rights to
	 * change /proc/pid/exe link: only local root should
	 * be allowed to.
	 */
	if (prctl_map->exe_fd != (u32)-1) {
		struct user_namespace *ns = current_user_ns();
		const struct cred *cred = current_cred();

		if (!uid_eq(cred->uid, make_kuid(ns, 0)) ||
		    !gid_eq(cred->gid, make_kgid(ns, 0)))
			goto out;
	}

	error = 0;
out:
	return error;
}

static int prctl_set_mm_map(int opt, const void __user *addr, unsigned long data_size)
{
	struct prctl_mm_map prctl_map = { .exe_fd = (u32)-1, };
	unsigned long user_auxv[AT_VECTOR_SIZE];
	struct mm_struct *mm = current->mm;
	int error;

	BUILD_BUG_ON(sizeof(user_auxv) != sizeof(mm->saved_auxv));
	BUILD_BUG_ON(sizeof(struct prctl_mm_map) > 256);

	if (opt == PR_SET_MM_MAP_SIZE)
		return put_user((unsigned int)sizeof(prctl_map),
				(unsigned int __user *)addr);

	if (data_size != sizeof(prctl_map))
		return -EINVAL;

	if (copy_from_user(&prctl_map, addr, sizeof(prctl_map)))
		return -EFAULT;

	error = validate_prctl_map(&prctl_map);
	if (error)
		return error;

	if (prctl_map.auxv_size) {
		memset(user_auxv, 0, sizeof(user_auxv));
		if (copy_from_user(user_auxv,
				   (const void __user *)prctl_map.auxv,
				   prctl_map.auxv_size))
			return -EFAULT;

		/* Last entry must be AT_NULL as specification requires */
		user_auxv[AT_VECTOR_SIZE - 2] = AT_NULL;
		user_auxv[AT_VECTOR_SIZE - 1] = AT_NULL;
	}

	if (prctl_map.exe_fd != (u32)-1)
		error = prctl_set_mm_exe_file(mm, prctl_map.exe_fd);
	down_read(&mm->mmap_sem);
	if (error)
		goto out;

	/*
	 * We don't validate if these members are pointing to
	 * real present VMAs because application may have correspond
	 * VMAs already unmapped and kernel uses these members for statistics
	 * output in procfs mostly, except
	 *
	 *  - @start_brk/@brk which are used in do_brk but kernel lookups
	 *    for VMAs when updating these memvers so anything wrong written
	 *    here cause kernel to swear at userspace program but won't lead
	 *    to any problem in kernel itself
	 */

	mm->start_code	= prctl_map.start_code;
	mm->end_code	= prctl_map.end_code;
	mm->start_data	= prctl_map.start_data;
	mm->end_data	= prctl_map.end_data;
	mm->start_brk	= prctl_map.start_brk;
	mm->brk		= prctl_map.brk;
	mm->start_stack	= prctl_map.start_stack;
	mm->arg_start	= prctl_map.arg_start;
	mm->arg_end	= prctl_map.arg_end;
	mm->env_start	= prctl_map.env_start;
	mm->env_end	= prctl_map.env_end;

	/*
	 * Note this update of @saved_auxv is lockless thus
	 * if someone reads this member in procfs while we're
	 * updating -- it may get partly updated results. It's
	 * known and acceptable trade off: we leave it as is to
	 * not introduce additional locks here making the kernel
	 * more complex.
	 */
	if (prctl_map.auxv_size)
		memcpy(mm->saved_auxv, user_auxv, sizeof(user_auxv));

	error = 0;
out:
	up_read(&mm->mmap_sem);
	return error;
}
#endif /* CONFIG_CHECKPOINT_RESTORE */

static int prctl_set_mm(int opt, unsigned long addr,
			unsigned long arg4, unsigned long arg5)
{
	struct mm_struct *mm = current->mm;
	struct vm_area_struct *vma;
	int error;

	if (arg5 || (arg4 && (opt != PR_SET_MM_AUXV &&
			      opt != PR_SET_MM_MAP &&
			      opt != PR_SET_MM_MAP_SIZE)))
		return -EINVAL;

#ifdef CONFIG_CHECKPOINT_RESTORE
	if (opt == PR_SET_MM_MAP || opt == PR_SET_MM_MAP_SIZE)
		return prctl_set_mm_map(opt, (const void __user *)addr, arg4);
#endif

	if (!capable(CAP_SYS_RESOURCE))
		return -EPERM;

	if (opt == PR_SET_MM_EXE_FILE)
		return prctl_set_mm_exe_file(mm, (unsigned int)addr);

	if (addr >= TASK_SIZE || addr < mmap_min_addr)
		return -EINVAL;

	error = -EINVAL;

	down_read(&mm->mmap_sem);
	vma = find_vma(mm, addr);

	switch (opt) {
	case PR_SET_MM_START_CODE:
		mm->start_code = addr;
		break;
	case PR_SET_MM_END_CODE:
		mm->end_code = addr;
		break;
	case PR_SET_MM_START_DATA:
		mm->start_data = addr;
		break;
	case PR_SET_MM_END_DATA:
		mm->end_data = addr;
		break;

	case PR_SET_MM_START_BRK:
		if (addr <= mm->end_data)
			goto out;

		if (check_data_rlimit(rlimit(RLIMIT_DATA), mm->brk, addr,
				      mm->end_data, mm->start_data))
			goto out;

		mm->start_brk = addr;
		break;

	case PR_SET_MM_BRK:
		if (addr <= mm->end_data)
			goto out;

		if (check_data_rlimit(rlimit(RLIMIT_DATA), addr, mm->start_brk,
				      mm->end_data, mm->start_data))
			goto out;

		mm->brk = addr;
		break;

	/*
	 * If command line arguments and environment
	 * are placed somewhere else on stack, we can
	 * set them up here, ARG_START/END to setup
	 * command line argumets and ENV_START/END
	 * for environment.
	 */
	case PR_SET_MM_START_STACK:
	case PR_SET_MM_ARG_START:
	case PR_SET_MM_ARG_END:
	case PR_SET_MM_ENV_START:
	case PR_SET_MM_ENV_END:
		if (!vma) {
			error = -EFAULT;
			goto out;
		}
		if (opt == PR_SET_MM_START_STACK)
			mm->start_stack = addr;
		else if (opt == PR_SET_MM_ARG_START)
			mm->arg_start = addr;
		else if (opt == PR_SET_MM_ARG_END)
			mm->arg_end = addr;
		else if (opt == PR_SET_MM_ENV_START)
			mm->env_start = addr;
		else if (opt == PR_SET_MM_ENV_END)
			mm->env_end = addr;
		break;

	/*
	 * This doesn't move auxiliary vector itself
	 * since it's pinned to mm_struct, but allow
	 * to fill vector with new values. It's up
	 * to a caller to provide sane values here
	 * otherwise user space tools which use this
	 * vector might be unhappy.
	 */
	case PR_SET_MM_AUXV: {
		unsigned long user_auxv[AT_VECTOR_SIZE];

		if (arg4 > sizeof(user_auxv))
			goto out;
		up_read(&mm->mmap_sem);

		if (copy_from_user(user_auxv, (const void __user *)addr, arg4))
			return -EFAULT;

		/* Make sure the last entry is always AT_NULL */
		user_auxv[AT_VECTOR_SIZE - 2] = 0;
		user_auxv[AT_VECTOR_SIZE - 1] = 0;

		BUILD_BUG_ON(sizeof(user_auxv) != sizeof(mm->saved_auxv));

		task_lock(current);
		memcpy(mm->saved_auxv, user_auxv, arg4);
		task_unlock(current);

		return 0;
	}
	default:
		goto out;
	}

	error = 0;
out:
	up_read(&mm->mmap_sem);
	return error;
}

static int prctl_set_openat_beneath(struct task_struct *me, int value,
				    unsigned long flags)
{
	/*
	 * Setting the openat_beneath flag requires that the task has
	 * CAP_SYS_ADMIN in its namespace or be running with no_new_privs.
	 * This avoids scenarios where unprivileged tasks can affect the
	 * behavior of privileged children.
	 */
	if (!task_no_new_privs(me) &&
	    security_capable_noaudit(current_cred(), current_user_ns(),
				     CAP_SYS_ADMIN) != 0)
		return -EACCES;

	spin_lock_irq(&me->sighand->siglock);

	if (value)
		task_set_openat_beneath(me);
	else
		task_clear_openat_beneath(me);

	if (flags & PR_SET_OPENAT_BENEATH_TSYNC) {
		struct task_struct *thread, *caller;

		caller = me;
		for_each_thread(caller, thread) {
			/* Skip current, since it needs no changes. */
			if (thread == me)
				continue;
			if (value)
				task_set_openat_beneath(thread);
			else
				task_clear_openat_beneath(thread);
		}
	}
	spin_unlock_irq(&me->sighand->siglock);
	return 0;
}

#ifdef CONFIG_CHECKPOINT_RESTORE
static int prctl_get_tid_address(struct task_struct *me, int __user **tid_addr)
{
	return put_user(me->clear_child_tid, tid_addr);
}
#else
static int prctl_get_tid_address(struct task_struct *me, int __user **tid_addr)
{
	return -EINVAL;
}
#endif

SYSCALL_DEFINE5(prctl, int, option, unsigned long, arg2, unsigned long, arg3,
		unsigned long, arg4, unsigned long, arg5)
{
	struct task_struct *me = current;
	unsigned char comm[sizeof(me->comm)];
	long error;

	error = security_task_prctl(option, arg2, arg3, arg4, arg5);
	if (error != -ENOSYS)
		return error;

	error = 0;
	switch (option) {
	case PR_SET_PDEATHSIG:
		if (!valid_signal(arg2)) {
			error = -EINVAL;
			break;
		}
		me->pdeath_signal = arg2;
		break;
	case PR_GET_PDEATHSIG:
		error = put_user(me->pdeath_signal, (int __user *)arg2);
		break;
	case PR_GET_DUMPABLE:
		error = get_dumpable(me->mm);
		break;
	case PR_SET_DUMPABLE:
		if (arg2 != SUID_DUMP_DISABLE && arg2 != SUID_DUMP_USER) {
			error = -EINVAL;
			break;
		}
		set_dumpable(me->mm, arg2);
		break;

	case PR_SET_UNALIGN:
		error = SET_UNALIGN_CTL(me, arg2);
		break;
	case PR_GET_UNALIGN:
		error = GET_UNALIGN_CTL(me, arg2);
		break;
	case PR_SET_FPEMU:
		error = SET_FPEMU_CTL(me, arg2);
		break;
	case PR_GET_FPEMU:
		error = GET_FPEMU_CTL(me, arg2);
		break;
	case PR_SET_FPEXC:
		error = SET_FPEXC_CTL(me, arg2);
		break;
	case PR_GET_FPEXC:
		error = GET_FPEXC_CTL(me, arg2);
		break;
	case PR_GET_TIMING:
		error = PR_TIMING_STATISTICAL;
		break;
	case PR_SET_TIMING:
		if (arg2 != PR_TIMING_STATISTICAL)
			error = -EINVAL;
		break;
	case PR_SET_NAME:
		comm[sizeof(me->comm) - 1] = 0;
		if (strncpy_from_user(comm, (char __user *)arg2,
				      sizeof(me->comm) - 1) < 0)
			return -EFAULT;
		set_task_comm(me, comm);
		proc_comm_connector(me);
		break;
	case PR_GET_NAME:
		get_task_comm(comm, me);
		if (copy_to_user((char __user *)arg2, comm, sizeof(comm)))
			return -EFAULT;
		break;
	case PR_GET_ENDIAN:
		error = GET_ENDIAN(me, arg2);
		break;
	case PR_SET_ENDIAN:
		error = SET_ENDIAN(me, arg2);
		break;
	case PR_GET_SECCOMP:
		error = prctl_get_seccomp();
		break;
	case PR_SET_SECCOMP:
		error = prctl_set_seccomp(arg2, (char __user *)arg3);
		break;
	case PR_GET_TSC:
		error = GET_TSC_CTL(arg2);
		break;
	case PR_SET_TSC:
		error = SET_TSC_CTL(arg2);
		break;
	case PR_TASK_PERF_EVENTS_DISABLE:
		error = perf_event_task_disable();
		break;
	case PR_TASK_PERF_EVENTS_ENABLE:
		error = perf_event_task_enable();
		break;
	case PR_GET_TIMERSLACK:
		error = current->timer_slack_ns;
		break;
	case PR_SET_TIMERSLACK:
		if (arg2 <= 0)
			current->timer_slack_ns =
					current->default_timer_slack_ns;
		else
			current->timer_slack_ns = arg2;
		break;
	case PR_MCE_KILL:
		if (arg4 | arg5)
			return -EINVAL;
		switch (arg2) {
		case PR_MCE_KILL_CLEAR:
			if (arg3 != 0)
				return -EINVAL;
			current->flags &= ~PF_MCE_PROCESS;
			break;
		case PR_MCE_KILL_SET:
			current->flags |= PF_MCE_PROCESS;
			if (arg3 == PR_MCE_KILL_EARLY)
				current->flags |= PF_MCE_EARLY;
			else if (arg3 == PR_MCE_KILL_LATE)
				current->flags &= ~PF_MCE_EARLY;
			else if (arg3 == PR_MCE_KILL_DEFAULT)
				current->flags &=
						~(PF_MCE_EARLY|PF_MCE_PROCESS);
			else
				return -EINVAL;
			break;
		default:
			return -EINVAL;
		}
		break;
	case PR_MCE_KILL_GET:
		if (arg2 | arg3 | arg4 | arg5)
			return -EINVAL;
		if (current->flags & PF_MCE_PROCESS)
			error = (current->flags & PF_MCE_EARLY) ?
				PR_MCE_KILL_EARLY : PR_MCE_KILL_LATE;
		else
			error = PR_MCE_KILL_DEFAULT;
		break;
	case PR_SET_MM:
		error = prctl_set_mm(arg2, arg3, arg4, arg5);
		break;
	case PR_GET_TID_ADDRESS:
		error = prctl_get_tid_address(me, (int __user **)arg2);
		break;
	case PR_SET_CHILD_SUBREAPER:
		me->signal->is_child_subreaper = !!arg2;
		break;
	case PR_GET_CHILD_SUBREAPER:
		error = put_user(me->signal->is_child_subreaper,
				 (int __user *)arg2);
		break;
	case PR_SET_NO_NEW_PRIVS:
		if (arg2 != 1 || arg3 || arg4 || arg5)
			return -EINVAL;

		task_set_no_new_privs(current);
		break;
	case PR_GET_NO_NEW_PRIVS:
		if (arg2 || arg3 || arg4 || arg5)
			return -EINVAL;
		return task_no_new_privs(current) ? 1 : 0;
	case PR_SET_OPENAT_BENEATH:
		if (arg4 || arg5)
			return -EINVAL;
		if ((arg3 & ~(PR_SET_OPENAT_BENEATH_TSYNC)) != 0)
			return -EINVAL;
		error = prctl_set_openat_beneath(me, !!arg2, arg3);
		break;
	case PR_GET_OPENAT_BENEATH:
		if (arg2 || arg3 || arg4 || arg5)
			return -EINVAL;
		return task_openat_beneath(me);
	case PR_GET_THP_DISABLE:
		if (arg2 || arg3 || arg4 || arg5)
			return -EINVAL;
		error = !!(me->mm->def_flags & VM_NOHUGEPAGE);
		break;
	case PR_SET_THP_DISABLE:
		if (arg3 || arg4 || arg5)
			return -EINVAL;
		down_write(&me->mm->mmap_sem);
		if (arg2)
			me->mm->def_flags |= VM_NOHUGEPAGE;
		else
			me->mm->def_flags &= ~VM_NOHUGEPAGE;
		up_write(&me->mm->mmap_sem);
		break;
	case PR_MPX_ENABLE_MANAGEMENT:
		if (arg2 || arg3 || arg4 || arg5)
			return -EINVAL;
		error = MPX_ENABLE_MANAGEMENT(me);
		break;
	case PR_MPX_DISABLE_MANAGEMENT:
		if (arg2 || arg3 || arg4 || arg5)
			return -EINVAL;
		error = MPX_DISABLE_MANAGEMENT(me);
		break;
	case PR_SET_FP_MODE:
		error = SET_FP_MODE(me, arg2);
		break;
	case PR_GET_FP_MODE:
		error = GET_FP_MODE(me);
		break;
	default:
		error = -EINVAL;
		break;
	}
	return error;
}

SYSCALL_DEFINE3(getcpu, unsigned __user *, cpup, unsigned __user *, nodep,
		struct getcpu_cache __user *, unused)
{
	int err = 0;
	int cpu = raw_smp_processor_id();

	if (cpup)
		err |= put_user(cpu, cpup);
	if (nodep)
		err |= put_user(cpu_to_node(cpu), nodep);
	return err ? -EFAULT : 0;
}

/**
 * do_sysinfo - fill in sysinfo struct
 * @info: pointer to buffer to fill
 */
static int do_sysinfo(struct sysinfo *info)
{
	unsigned long mem_total, sav_total;
	unsigned int mem_unit, bitcount;
	struct timespec tp;

	memset(info, 0, sizeof(struct sysinfo));

	get_monotonic_boottime(&tp);
	info->uptime = tp.tv_sec + (tp.tv_nsec ? 1 : 0);

	get_avenrun(info->loads, 0, SI_LOAD_SHIFT - FSHIFT);

	info->procs = nr_threads;

	si_meminfo(info);
	si_swapinfo(info);

	/*
	 * If the sum of all the available memory (i.e. ram + swap)
	 * is less than can be stored in a 32 bit unsigned long then
	 * we can be binary compatible with 2.2.x kernels.  If not,
	 * well, in that case 2.2.x was broken anyways...
	 *
	 *  -Erik Andersen <andersee@debian.org>
	 */

	mem_total = info->totalram + info->totalswap;
	if (mem_total < info->totalram || mem_total < info->totalswap)
		goto out;
	bitcount = 0;
	mem_unit = info->mem_unit;
	while (mem_unit > 1) {
		bitcount++;
		mem_unit >>= 1;
		sav_total = mem_total;
		mem_total <<= 1;
		if (mem_total < sav_total)
			goto out;
	}

	/*
	 * If mem_total did not overflow, multiply all memory values by
	 * info->mem_unit and set it to 1.  This leaves things compatible
	 * with 2.2.x, and also retains compatibility with earlier 2.4.x
	 * kernels...
	 */

	info->mem_unit = 1;
	info->totalram <<= bitcount;
	info->freeram <<= bitcount;
	info->sharedram <<= bitcount;
	info->bufferram <<= bitcount;
	info->totalswap <<= bitcount;
	info->freeswap <<= bitcount;
	info->totalhigh <<= bitcount;
	info->freehigh <<= bitcount;

out:
	return 0;
}

SYSCALL_DEFINE1(sysinfo, struct sysinfo __user *, info)
{
	struct sysinfo val;

	do_sysinfo(&val);

	if (copy_to_user(info, &val, sizeof(struct sysinfo)))
		return -EFAULT;

	return 0;
}

#ifdef CONFIG_COMPAT
struct compat_sysinfo {
	s32 uptime;
	u32 loads[3];
	u32 totalram;
	u32 freeram;
	u32 sharedram;
	u32 bufferram;
	u32 totalswap;
	u32 freeswap;
	u16 procs;
	u16 pad;
	u32 totalhigh;
	u32 freehigh;
	u32 mem_unit;
	char _f[20-2*sizeof(u32)-sizeof(int)];
};

COMPAT_SYSCALL_DEFINE1(sysinfo, struct compat_sysinfo __user *, info)
{
	struct sysinfo s;

	do_sysinfo(&s);

	/* Check to see if any memory value is too large for 32-bit and scale
	 *  down if needed
	 */
	if (upper_32_bits(s.totalram) || upper_32_bits(s.totalswap)) {
		int bitcount = 0;

		while (s.mem_unit < PAGE_SIZE) {
			s.mem_unit <<= 1;
			bitcount++;
		}

		s.totalram >>= bitcount;
		s.freeram >>= bitcount;
		s.sharedram >>= bitcount;
		s.bufferram >>= bitcount;
		s.totalswap >>= bitcount;
		s.freeswap >>= bitcount;
		s.totalhigh >>= bitcount;
		s.freehigh >>= bitcount;
	}

	if (!access_ok(VERIFY_WRITE, info, sizeof(struct compat_sysinfo)) ||
	    __put_user(s.uptime, &info->uptime) ||
	    __put_user(s.loads[0], &info->loads[0]) ||
	    __put_user(s.loads[1], &info->loads[1]) ||
	    __put_user(s.loads[2], &info->loads[2]) ||
	    __put_user(s.totalram, &info->totalram) ||
	    __put_user(s.freeram, &info->freeram) ||
	    __put_user(s.sharedram, &info->sharedram) ||
	    __put_user(s.bufferram, &info->bufferram) ||
	    __put_user(s.totalswap, &info->totalswap) ||
	    __put_user(s.freeswap, &info->freeswap) ||
	    __put_user(s.procs, &info->procs) ||
	    __put_user(s.totalhigh, &info->totalhigh) ||
	    __put_user(s.freehigh, &info->freehigh) ||
	    __put_user(s.mem_unit, &info->mem_unit))
		return -EFAULT;

	return 0;
}
#endif /* CONFIG_COMPAT */<|MERGE_RESOLUTION|>--- conflicted
+++ resolved
@@ -1656,17 +1656,9 @@
 	struct inode *inode;
 	int err;
 
-<<<<<<< HEAD
-	VM_BUG_ON_MM(!rwsem_is_locked(&mm->mmap_sem), mm);
-
 	exe = fdgetr(fd, CAP_FEXECVE);
 	if (IS_ERR(exe.file))
 		return PTR_ERR(exe.file);
-=======
-	exe = fdget(fd);
-	if (!exe.file)
-		return -EBADF;
->>>>>>> b787f68c
 
 	inode = file_inode(exe.file);
 
