/*
 *  linux/kernel/sys.c
 *
 *  Copyright (C) 1991, 1992  Linus Torvalds
 */

#include <linux/export.h>
#include <linux/mm.h>
#include <linux/utsname.h>
#include <linux/mman.h>
#include <linux/reboot.h>
#include <linux/prctl.h>
#include <linux/highuid.h>
#include <linux/fs.h>
#include <linux/kmod.h>
#include <linux/perf_event.h>
#include <linux/resource.h>
#include <linux/kernel.h>
#include <linux/kexec.h>
#include <linux/workqueue.h>
#include <linux/capability.h>
#include <linux/device.h>
#include <linux/key.h>
#include <linux/times.h>
#include <linux/posix-timers.h>
#include <linux/security.h>
#include <linux/dcookies.h>
#include <linux/suspend.h>
#include <linux/tty.h>
#include <linux/signal.h>
#include <linux/cn_proc.h>
#include <linux/getcpu.h>
#include <linux/task_io_accounting_ops.h>
#include <linux/seccomp.h>
#include <linux/cpu.h>
#include <linux/personality.h>
#include <linux/ptrace.h>
#include <linux/fs_struct.h>
#include <linux/file.h>
#include <linux/mount.h>
#include <linux/gfp.h>
#include <linux/syscore_ops.h>
#include <linux/version.h>
#include <linux/ctype.h>

#include <linux/compat.h>
#include <linux/syscalls.h>
#include <linux/kprobes.h>
#include <linux/user_namespace.h>
#include <linux/binfmts.h>

#include <linux/sched.h>
#include <linux/rcupdate.h>
#include <linux/uidgid.h>
#include <linux/cred.h>

#include <linux/kmsg_dump.h>
/* Move somewhere else to avoid recompiling? */
#include <generated/utsrelease.h>

#include <asm/uaccess.h>
#include <asm/io.h>
#include <asm/unistd.h>

#ifndef SET_UNALIGN_CTL
# define SET_UNALIGN_CTL(a,b)	(-EINVAL)
#endif
#ifndef GET_UNALIGN_CTL
# define GET_UNALIGN_CTL(a,b)	(-EINVAL)
#endif
#ifndef SET_FPEMU_CTL
# define SET_FPEMU_CTL(a,b)	(-EINVAL)
#endif
#ifndef GET_FPEMU_CTL
# define GET_FPEMU_CTL(a,b)	(-EINVAL)
#endif
#ifndef SET_FPEXC_CTL
# define SET_FPEXC_CTL(a,b)	(-EINVAL)
#endif
#ifndef GET_FPEXC_CTL
# define GET_FPEXC_CTL(a,b)	(-EINVAL)
#endif
#ifndef GET_ENDIAN
# define GET_ENDIAN(a,b)	(-EINVAL)
#endif
#ifndef SET_ENDIAN
# define SET_ENDIAN(a,b)	(-EINVAL)
#endif
#ifndef GET_TSC_CTL
# define GET_TSC_CTL(a)		(-EINVAL)
#endif
#ifndef SET_TSC_CTL
# define SET_TSC_CTL(a)		(-EINVAL)
#endif

/*
 * this is where the system-wide overflow UID and GID are defined, for
 * architectures that now have 32-bit UID/GID but didn't in the past
 */

int overflowuid = DEFAULT_OVERFLOWUID;
int overflowgid = DEFAULT_OVERFLOWGID;

EXPORT_SYMBOL(overflowuid);
EXPORT_SYMBOL(overflowgid);

/*
 * the same as above, but for filesystems which can only store a 16-bit
 * UID and GID. as such, this is needed on all architectures
 */

int fs_overflowuid = DEFAULT_FS_OVERFLOWUID;
int fs_overflowgid = DEFAULT_FS_OVERFLOWUID;

EXPORT_SYMBOL(fs_overflowuid);
EXPORT_SYMBOL(fs_overflowgid);

/*
 * Returns true if current's euid is same as p's uid or euid,
 * or has CAP_SYS_NICE to p's user_ns.
 *
 * Called with rcu_read_lock, creds are safe
 */
static bool set_one_prio_perm(struct task_struct *p)
{
	const struct cred *cred = current_cred(), *pcred = __task_cred(p);

	if (uid_eq(pcred->uid,  cred->euid) ||
	    uid_eq(pcred->euid, cred->euid))
		return true;
	if (ns_capable(pcred->user_ns, CAP_SYS_NICE))
		return true;
	return false;
}

/*
 * set the priority of a task
 * - the caller must hold the RCU read lock
 */
static int set_one_prio(struct task_struct *p, int niceval, int error)
{
	int no_nice;

	if (!set_one_prio_perm(p)) {
		error = -EPERM;
		goto out;
	}
	if (niceval < task_nice(p) && !can_nice(p, niceval)) {
		error = -EACCES;
		goto out;
	}
	no_nice = security_task_setnice(p, niceval);
	if (no_nice) {
		error = no_nice;
		goto out;
	}
	if (error == -ESRCH)
		error = 0;
	set_user_nice(p, niceval);
out:
	return error;
}

SYSCALL_DEFINE3(setpriority, int, which, int, who, int, niceval)
{
	struct task_struct *g, *p;
	struct user_struct *user;
	const struct cred *cred = current_cred();
	int error = -EINVAL;
	struct pid *pgrp;
	kuid_t uid;

	if (which > PRIO_USER || which < PRIO_PROCESS)
		goto out;

	/* normalize: avoid signed division (rounding problems) */
	error = -ESRCH;
	if (niceval < -20)
		niceval = -20;
	if (niceval > 19)
		niceval = 19;

	rcu_read_lock();
	read_lock(&tasklist_lock);
	switch (which) {
		case PRIO_PROCESS:
			if (who)
				p = find_task_by_vpid(who);
			else
				p = current;
			if (p)
				error = set_one_prio(p, niceval, error);
			break;
		case PRIO_PGRP:
			if (who)
				pgrp = find_vpid(who);
			else
				pgrp = task_pgrp(current);
			do_each_pid_thread(pgrp, PIDTYPE_PGID, p) {
				error = set_one_prio(p, niceval, error);
			} while_each_pid_thread(pgrp, PIDTYPE_PGID, p);
			break;
		case PRIO_USER:
			uid = make_kuid(cred->user_ns, who);
			user = cred->user;
			if (!who)
				uid = cred->uid;
			else if (!uid_eq(uid, cred->uid) &&
				 !(user = find_user(uid)))
				goto out_unlock;	/* No processes for this user */

			do_each_thread(g, p) {
				if (uid_eq(task_uid(p), uid))
					error = set_one_prio(p, niceval, error);
			} while_each_thread(g, p);
			if (!uid_eq(uid, cred->uid))
				free_uid(user);		/* For find_user() */
			break;
	}
out_unlock:
	read_unlock(&tasklist_lock);
	rcu_read_unlock();
out:
	return error;
}

/*
 * Ugh. To avoid negative return values, "getpriority()" will
 * not return the normal nice-value, but a negated value that
 * has been offset by 20 (ie it returns 40..1 instead of -20..19)
 * to stay compatible.
 */
SYSCALL_DEFINE2(getpriority, int, which, int, who)
{
	struct task_struct *g, *p;
	struct user_struct *user;
	const struct cred *cred = current_cred();
	long niceval, retval = -ESRCH;
	struct pid *pgrp;
	kuid_t uid;

	if (which > PRIO_USER || which < PRIO_PROCESS)
		return -EINVAL;

	rcu_read_lock();
	read_lock(&tasklist_lock);
	switch (which) {
		case PRIO_PROCESS:
			if (who)
				p = find_task_by_vpid(who);
			else
				p = current;
			if (p) {
				niceval = 20 - task_nice(p);
				if (niceval > retval)
					retval = niceval;
			}
			break;
		case PRIO_PGRP:
			if (who)
				pgrp = find_vpid(who);
			else
				pgrp = task_pgrp(current);
			do_each_pid_thread(pgrp, PIDTYPE_PGID, p) {
				niceval = 20 - task_nice(p);
				if (niceval > retval)
					retval = niceval;
			} while_each_pid_thread(pgrp, PIDTYPE_PGID, p);
			break;
		case PRIO_USER:
			uid = make_kuid(cred->user_ns, who);
			user = cred->user;
			if (!who)
				uid = cred->uid;
			else if (!uid_eq(uid, cred->uid) &&
				 !(user = find_user(uid)))
				goto out_unlock;	/* No processes for this user */

			do_each_thread(g, p) {
				if (uid_eq(task_uid(p), uid)) {
					niceval = 20 - task_nice(p);
					if (niceval > retval)
						retval = niceval;
				}
			} while_each_thread(g, p);
			if (!uid_eq(uid, cred->uid))
				free_uid(user);		/* for find_user() */
			break;
	}
out_unlock:
	read_unlock(&tasklist_lock);
	rcu_read_unlock();

	return retval;
}

/*
 * Unprivileged users may change the real gid to the effective gid
 * or vice versa.  (BSD-style)
 *
 * If you set the real gid at all, or set the effective gid to a value not
 * equal to the real gid, then the saved gid is set to the new effective gid.
 *
 * This makes it possible for a setgid program to completely drop its
 * privileges, which is often a useful assertion to make when you are doing
 * a security audit over a program.
 *
 * The general idea is that a program which uses just setregid() will be
 * 100% compatible with BSD.  A program which uses just setgid() will be
 * 100% compatible with POSIX with saved IDs. 
 *
 * SMP: There are not races, the GIDs are checked only by filesystem
 *      operations (as far as semantic preservation is concerned).
 */
SYSCALL_DEFINE2(setregid, gid_t, rgid, gid_t, egid)
{
	struct user_namespace *ns = current_user_ns();
	const struct cred *old;
	struct cred *new;
	int retval;
	kgid_t krgid, kegid;

	krgid = make_kgid(ns, rgid);
	kegid = make_kgid(ns, egid);

	if ((rgid != (gid_t) -1) && !gid_valid(krgid))
		return -EINVAL;
	if ((egid != (gid_t) -1) && !gid_valid(kegid))
		return -EINVAL;

	new = prepare_creds();
	if (!new)
		return -ENOMEM;
	old = current_cred();

	retval = -EPERM;
	if (rgid != (gid_t) -1) {
		if (gid_eq(old->gid, krgid) ||
		    gid_eq(old->egid, krgid) ||
		    nsown_capable(CAP_SETGID))
			new->gid = krgid;
		else
			goto error;
	}
	if (egid != (gid_t) -1) {
		if (gid_eq(old->gid, kegid) ||
		    gid_eq(old->egid, kegid) ||
		    gid_eq(old->sgid, kegid) ||
		    nsown_capable(CAP_SETGID))
			new->egid = kegid;
		else
			goto error;
	}

	if (rgid != (gid_t) -1 ||
	    (egid != (gid_t) -1 && !gid_eq(kegid, old->gid)))
		new->sgid = new->egid;
	new->fsgid = new->egid;

	return commit_creds(new);

error:
	abort_creds(new);
	return retval;
}

/*
 * setgid() is implemented like SysV w/ SAVED_IDS 
 *
 * SMP: Same implicit races as above.
 */
SYSCALL_DEFINE1(setgid, gid_t, gid)
{
	struct user_namespace *ns = current_user_ns();
	const struct cred *old;
	struct cred *new;
	int retval;
	kgid_t kgid;

	kgid = make_kgid(ns, gid);
	if (!gid_valid(kgid))
		return -EINVAL;

	new = prepare_creds();
	if (!new)
		return -ENOMEM;
	old = current_cred();

	retval = -EPERM;
	if (nsown_capable(CAP_SETGID))
		new->gid = new->egid = new->sgid = new->fsgid = kgid;
	else if (gid_eq(kgid, old->gid) || gid_eq(kgid, old->sgid))
		new->egid = new->fsgid = kgid;
	else
		goto error;

	return commit_creds(new);

error:
	abort_creds(new);
	return retval;
}

/*
 * change the user struct in a credentials set to match the new UID
 */
static int set_user(struct cred *new)
{
	struct user_struct *new_user;

	new_user = alloc_uid(new->uid);
	if (!new_user)
		return -EAGAIN;

	/*
	 * We don't fail in case of NPROC limit excess here because too many
	 * poorly written programs don't check set*uid() return code, assuming
	 * it never fails if called by root.  We may still enforce NPROC limit
	 * for programs doing set*uid()+execve() by harmlessly deferring the
	 * failure to the execve() stage.
	 */
	if (atomic_read(&new_user->processes) >= rlimit(RLIMIT_NPROC) &&
			new_user != INIT_USER)
		current->flags |= PF_NPROC_EXCEEDED;
	else
		current->flags &= ~PF_NPROC_EXCEEDED;

	free_uid(new->user);
	new->user = new_user;
	return 0;
}

/*
 * Unprivileged users may change the real uid to the effective uid
 * or vice versa.  (BSD-style)
 *
 * If you set the real uid at all, or set the effective uid to a value not
 * equal to the real uid, then the saved uid is set to the new effective uid.
 *
 * This makes it possible for a setuid program to completely drop its
 * privileges, which is often a useful assertion to make when you are doing
 * a security audit over a program.
 *
 * The general idea is that a program which uses just setreuid() will be
 * 100% compatible with BSD.  A program which uses just setuid() will be
 * 100% compatible with POSIX with saved IDs. 
 */
SYSCALL_DEFINE2(setreuid, uid_t, ruid, uid_t, euid)
{
	struct user_namespace *ns = current_user_ns();
	const struct cred *old;
	struct cred *new;
	int retval;
	kuid_t kruid, keuid;

	kruid = make_kuid(ns, ruid);
	keuid = make_kuid(ns, euid);

	if ((ruid != (uid_t) -1) && !uid_valid(kruid))
		return -EINVAL;
	if ((euid != (uid_t) -1) && !uid_valid(keuid))
		return -EINVAL;

	new = prepare_creds();
	if (!new)
		return -ENOMEM;
	old = current_cred();

	retval = -EPERM;
	if (ruid != (uid_t) -1) {
		new->uid = kruid;
		if (!uid_eq(old->uid, kruid) &&
		    !uid_eq(old->euid, kruid) &&
		    !nsown_capable(CAP_SETUID))
			goto error;
	}

	if (euid != (uid_t) -1) {
		new->euid = keuid;
		if (!uid_eq(old->uid, keuid) &&
		    !uid_eq(old->euid, keuid) &&
		    !uid_eq(old->suid, keuid) &&
		    !nsown_capable(CAP_SETUID))
			goto error;
	}

	if (!uid_eq(new->uid, old->uid)) {
		retval = set_user(new);
		if (retval < 0)
			goto error;
	}
	if (ruid != (uid_t) -1 ||
	    (euid != (uid_t) -1 && !uid_eq(keuid, old->uid)))
		new->suid = new->euid;
	new->fsuid = new->euid;

	retval = security_task_fix_setuid(new, old, LSM_SETID_RE);
	if (retval < 0)
		goto error;

	return commit_creds(new);

error:
	abort_creds(new);
	return retval;
}
		
/*
 * setuid() is implemented like SysV with SAVED_IDS 
 * 
 * Note that SAVED_ID's is deficient in that a setuid root program
 * like sendmail, for example, cannot set its uid to be a normal 
 * user and then switch back, because if you're root, setuid() sets
 * the saved uid too.  If you don't like this, blame the bright people
 * in the POSIX committee and/or USG.  Note that the BSD-style setreuid()
 * will allow a root program to temporarily drop privileges and be able to
 * regain them by swapping the real and effective uid.  
 */
SYSCALL_DEFINE1(setuid, uid_t, uid)
{
	struct user_namespace *ns = current_user_ns();
	const struct cred *old;
	struct cred *new;
	int retval;
	kuid_t kuid;

	kuid = make_kuid(ns, uid);
	if (!uid_valid(kuid))
		return -EINVAL;

	new = prepare_creds();
	if (!new)
		return -ENOMEM;
	old = current_cred();

	retval = -EPERM;
	if (nsown_capable(CAP_SETUID)) {
		new->suid = new->uid = kuid;
		if (!uid_eq(kuid, old->uid)) {
			retval = set_user(new);
			if (retval < 0)
				goto error;
		}
	} else if (!uid_eq(kuid, old->uid) && !uid_eq(kuid, new->suid)) {
		goto error;
	}

	new->fsuid = new->euid = kuid;

	retval = security_task_fix_setuid(new, old, LSM_SETID_ID);
	if (retval < 0)
		goto error;

	return commit_creds(new);

error:
	abort_creds(new);
	return retval;
}


/*
 * This function implements a generic ability to update ruid, euid,
 * and suid.  This allows you to implement the 4.4 compatible seteuid().
 */
SYSCALL_DEFINE3(setresuid, uid_t, ruid, uid_t, euid, uid_t, suid)
{
	struct user_namespace *ns = current_user_ns();
	const struct cred *old;
	struct cred *new;
	int retval;
	kuid_t kruid, keuid, ksuid;

	kruid = make_kuid(ns, ruid);
	keuid = make_kuid(ns, euid);
	ksuid = make_kuid(ns, suid);

	if ((ruid != (uid_t) -1) && !uid_valid(kruid))
		return -EINVAL;

	if ((euid != (uid_t) -1) && !uid_valid(keuid))
		return -EINVAL;

	if ((suid != (uid_t) -1) && !uid_valid(ksuid))
		return -EINVAL;

	new = prepare_creds();
	if (!new)
		return -ENOMEM;

	old = current_cred();

	retval = -EPERM;
	if (!nsown_capable(CAP_SETUID)) {
		if (ruid != (uid_t) -1        && !uid_eq(kruid, old->uid) &&
		    !uid_eq(kruid, old->euid) && !uid_eq(kruid, old->suid))
			goto error;
		if (euid != (uid_t) -1        && !uid_eq(keuid, old->uid) &&
		    !uid_eq(keuid, old->euid) && !uid_eq(keuid, old->suid))
			goto error;
		if (suid != (uid_t) -1        && !uid_eq(ksuid, old->uid) &&
		    !uid_eq(ksuid, old->euid) && !uid_eq(ksuid, old->suid))
			goto error;
	}

	if (ruid != (uid_t) -1) {
		new->uid = kruid;
		if (!uid_eq(kruid, old->uid)) {
			retval = set_user(new);
			if (retval < 0)
				goto error;
		}
	}
	if (euid != (uid_t) -1)
		new->euid = keuid;
	if (suid != (uid_t) -1)
		new->suid = ksuid;
	new->fsuid = new->euid;

	retval = security_task_fix_setuid(new, old, LSM_SETID_RES);
	if (retval < 0)
		goto error;

	return commit_creds(new);

error:
	abort_creds(new);
	return retval;
}

SYSCALL_DEFINE3(getresuid, uid_t __user *, ruidp, uid_t __user *, euidp, uid_t __user *, suidp)
{
	const struct cred *cred = current_cred();
	int retval;
	uid_t ruid, euid, suid;

	ruid = from_kuid_munged(cred->user_ns, cred->uid);
	euid = from_kuid_munged(cred->user_ns, cred->euid);
	suid = from_kuid_munged(cred->user_ns, cred->suid);

	if (!(retval   = put_user(ruid, ruidp)) &&
	    !(retval   = put_user(euid, euidp)))
		retval = put_user(suid, suidp);

	return retval;
}

/*
 * Same as above, but for rgid, egid, sgid.
 */
SYSCALL_DEFINE3(setresgid, gid_t, rgid, gid_t, egid, gid_t, sgid)
{
	struct user_namespace *ns = current_user_ns();
	const struct cred *old;
	struct cred *new;
	int retval;
	kgid_t krgid, kegid, ksgid;

	krgid = make_kgid(ns, rgid);
	kegid = make_kgid(ns, egid);
	ksgid = make_kgid(ns, sgid);

	if ((rgid != (gid_t) -1) && !gid_valid(krgid))
		return -EINVAL;
	if ((egid != (gid_t) -1) && !gid_valid(kegid))
		return -EINVAL;
	if ((sgid != (gid_t) -1) && !gid_valid(ksgid))
		return -EINVAL;

	new = prepare_creds();
	if (!new)
		return -ENOMEM;
	old = current_cred();

	retval = -EPERM;
	if (!nsown_capable(CAP_SETGID)) {
		if (rgid != (gid_t) -1        && !gid_eq(krgid, old->gid) &&
		    !gid_eq(krgid, old->egid) && !gid_eq(krgid, old->sgid))
			goto error;
		if (egid != (gid_t) -1        && !gid_eq(kegid, old->gid) &&
		    !gid_eq(kegid, old->egid) && !gid_eq(kegid, old->sgid))
			goto error;
		if (sgid != (gid_t) -1        && !gid_eq(ksgid, old->gid) &&
		    !gid_eq(ksgid, old->egid) && !gid_eq(ksgid, old->sgid))
			goto error;
	}

	if (rgid != (gid_t) -1)
		new->gid = krgid;
	if (egid != (gid_t) -1)
		new->egid = kegid;
	if (sgid != (gid_t) -1)
		new->sgid = ksgid;
	new->fsgid = new->egid;

	return commit_creds(new);

error:
	abort_creds(new);
	return retval;
}

SYSCALL_DEFINE3(getresgid, gid_t __user *, rgidp, gid_t __user *, egidp, gid_t __user *, sgidp)
{
	const struct cred *cred = current_cred();
	int retval;
	gid_t rgid, egid, sgid;

	rgid = from_kgid_munged(cred->user_ns, cred->gid);
	egid = from_kgid_munged(cred->user_ns, cred->egid);
	sgid = from_kgid_munged(cred->user_ns, cred->sgid);

	if (!(retval   = put_user(rgid, rgidp)) &&
	    !(retval   = put_user(egid, egidp)))
		retval = put_user(sgid, sgidp);

	return retval;
}


/*
 * "setfsuid()" sets the fsuid - the uid used for filesystem checks. This
 * is used for "access()" and for the NFS daemon (letting nfsd stay at
 * whatever uid it wants to). It normally shadows "euid", except when
 * explicitly set by setfsuid() or for access..
 */
SYSCALL_DEFINE1(setfsuid, uid_t, uid)
{
	const struct cred *old;
	struct cred *new;
	uid_t old_fsuid;
	kuid_t kuid;

	old = current_cred();
	old_fsuid = from_kuid_munged(old->user_ns, old->fsuid);

	kuid = make_kuid(old->user_ns, uid);
	if (!uid_valid(kuid))
		return old_fsuid;

	new = prepare_creds();
	if (!new)
		return old_fsuid;

	if (uid_eq(kuid, old->uid)  || uid_eq(kuid, old->euid)  ||
	    uid_eq(kuid, old->suid) || uid_eq(kuid, old->fsuid) ||
	    nsown_capable(CAP_SETUID)) {
		if (!uid_eq(kuid, old->fsuid)) {
			new->fsuid = kuid;
			if (security_task_fix_setuid(new, old, LSM_SETID_FS) == 0)
				goto change_okay;
		}
	}

	abort_creds(new);
	return old_fsuid;

change_okay:
	commit_creds(new);
	return old_fsuid;
}

/*
 * Samma på svenska..
 */
SYSCALL_DEFINE1(setfsgid, gid_t, gid)
{
	const struct cred *old;
	struct cred *new;
	gid_t old_fsgid;
	kgid_t kgid;

	old = current_cred();
	old_fsgid = from_kgid_munged(old->user_ns, old->fsgid);

	kgid = make_kgid(old->user_ns, gid);
	if (!gid_valid(kgid))
		return old_fsgid;

	new = prepare_creds();
	if (!new)
		return old_fsgid;

	if (gid_eq(kgid, old->gid)  || gid_eq(kgid, old->egid)  ||
	    gid_eq(kgid, old->sgid) || gid_eq(kgid, old->fsgid) ||
	    nsown_capable(CAP_SETGID)) {
		if (!gid_eq(kgid, old->fsgid)) {
			new->fsgid = kgid;
			goto change_okay;
		}
	}

	abort_creds(new);
	return old_fsgid;

change_okay:
	commit_creds(new);
	return old_fsgid;
}

/**
 * sys_getpid - return the thread group id of the current process
 *
 * Note, despite the name, this returns the tgid not the pid.  The tgid and
 * the pid are identical unless CLONE_THREAD was specified on clone() in
 * which case the tgid is the same in all threads of the same group.
 *
 * This is SMP safe as current->tgid does not change.
 */
SYSCALL_DEFINE0(getpid)
{
	return task_tgid_vnr(current);
}

/* Thread ID - the internal kernel "pid" */
SYSCALL_DEFINE0(gettid)
{
	return task_pid_vnr(current);
}

/*
 * Accessing ->real_parent is not SMP-safe, it could
 * change from under us. However, we can use a stale
 * value of ->real_parent under rcu_read_lock(), see
 * release_task()->call_rcu(delayed_put_task_struct).
 */
SYSCALL_DEFINE0(getppid)
{
	int pid;

	rcu_read_lock();
	pid = task_tgid_vnr(rcu_dereference(current->real_parent));
	rcu_read_unlock();

	return pid;
}

SYSCALL_DEFINE0(getuid)
{
	/* Only we change this so SMP safe */
	return from_kuid_munged(current_user_ns(), current_uid());
}

SYSCALL_DEFINE0(geteuid)
{
	/* Only we change this so SMP safe */
	return from_kuid_munged(current_user_ns(), current_euid());
}

SYSCALL_DEFINE0(getgid)
{
	/* Only we change this so SMP safe */
	return from_kgid_munged(current_user_ns(), current_gid());
}

SYSCALL_DEFINE0(getegid)
{
	/* Only we change this so SMP safe */
	return from_kgid_munged(current_user_ns(), current_egid());
}

void do_sys_times(struct tms *tms)
{
	cputime_t tgutime, tgstime, cutime, cstime;

	spin_lock_irq(&current->sighand->siglock);
	thread_group_cputime_adjusted(current, &tgutime, &tgstime);
	cutime = current->signal->cutime;
	cstime = current->signal->cstime;
	spin_unlock_irq(&current->sighand->siglock);
	tms->tms_utime = cputime_to_clock_t(tgutime);
	tms->tms_stime = cputime_to_clock_t(tgstime);
	tms->tms_cutime = cputime_to_clock_t(cutime);
	tms->tms_cstime = cputime_to_clock_t(cstime);
}

SYSCALL_DEFINE1(times, struct tms __user *, tbuf)
{
	if (tbuf) {
		struct tms tmp;

		do_sys_times(&tmp);
		if (copy_to_user(tbuf, &tmp, sizeof(struct tms)))
			return -EFAULT;
	}
	force_successful_syscall_return();
	return (long) jiffies_64_to_clock_t(get_jiffies_64());
}

/*
 * This needs some heavy checking ...
 * I just haven't the stomach for it. I also don't fully
 * understand sessions/pgrp etc. Let somebody who does explain it.
 *
 * OK, I think I have the protection semantics right.... this is really
 * only important on a multi-user system anyway, to make sure one user
 * can't send a signal to a process owned by another.  -TYT, 12/12/91
 *
 * Auch. Had to add the 'did_exec' flag to conform completely to POSIX.
 * LBT 04.03.94
 */
SYSCALL_DEFINE2(setpgid, pid_t, pid, pid_t, pgid)
{
	struct task_struct *p;
	struct task_struct *group_leader = current->group_leader;
	struct pid *pgrp;
	int err;

	if (!pid)
		pid = task_pid_vnr(group_leader);
	if (!pgid)
		pgid = pid;
	if (pgid < 0)
		return -EINVAL;
	rcu_read_lock();

	/* From this point forward we keep holding onto the tasklist lock
	 * so that our parent does not change from under us. -DaveM
	 */
	write_lock_irq(&tasklist_lock);

	err = -ESRCH;
	p = find_task_by_vpid(pid);
	if (!p)
		goto out;

	err = -EINVAL;
	if (!thread_group_leader(p))
		goto out;

	if (same_thread_group(p->real_parent, group_leader)) {
		err = -EPERM;
		if (task_session(p) != task_session(group_leader))
			goto out;
		err = -EACCES;
		if (p->did_exec)
			goto out;
	} else {
		err = -ESRCH;
		if (p != group_leader)
			goto out;
	}

	err = -EPERM;
	if (p->signal->leader)
		goto out;

	pgrp = task_pid(p);
	if (pgid != pid) {
		struct task_struct *g;

		pgrp = find_vpid(pgid);
		g = pid_task(pgrp, PIDTYPE_PGID);
		if (!g || task_session(g) != task_session(group_leader))
			goto out;
	}

	err = security_task_setpgid(p, pgid);
	if (err)
		goto out;

	if (task_pgrp(p) != pgrp)
		change_pid(p, PIDTYPE_PGID, pgrp);

	err = 0;
out:
	/* All paths lead to here, thus we are safe. -DaveM */
	write_unlock_irq(&tasklist_lock);
	rcu_read_unlock();
	return err;
}

SYSCALL_DEFINE1(getpgid, pid_t, pid)
{
	struct task_struct *p;
	struct pid *grp;
	int retval;

	rcu_read_lock();
	if (!pid)
		grp = task_pgrp(current);
	else {
		retval = -ESRCH;
		p = find_task_by_vpid(pid);
		if (!p)
			goto out;
		grp = task_pgrp(p);
		if (!grp)
			goto out;

		retval = security_task_getpgid(p);
		if (retval)
			goto out;
	}
	retval = pid_vnr(grp);
out:
	rcu_read_unlock();
	return retval;
}

#ifdef __ARCH_WANT_SYS_GETPGRP

SYSCALL_DEFINE0(getpgrp)
{
	return sys_getpgid(0);
}

#endif

SYSCALL_DEFINE1(getsid, pid_t, pid)
{
	struct task_struct *p;
	struct pid *sid;
	int retval;

	rcu_read_lock();
	if (!pid)
		sid = task_session(current);
	else {
		retval = -ESRCH;
		p = find_task_by_vpid(pid);
		if (!p)
			goto out;
		sid = task_session(p);
		if (!sid)
			goto out;

		retval = security_task_getsid(p);
		if (retval)
			goto out;
	}
	retval = pid_vnr(sid);
out:
	rcu_read_unlock();
	return retval;
}

static void set_special_pids(struct pid *pid)
{
	struct task_struct *curr = current->group_leader;

	if (task_session(curr) != pid)
		change_pid(curr, PIDTYPE_SID, pid);

	if (task_pgrp(curr) != pid)
		change_pid(curr, PIDTYPE_PGID, pid);
}

SYSCALL_DEFINE0(setsid)
{
	struct task_struct *group_leader = current->group_leader;
	struct pid *sid = task_pid(group_leader);
	pid_t session = pid_vnr(sid);
	int err = -EPERM;

	write_lock_irq(&tasklist_lock);
	/* Fail if I am already a session leader */
	if (group_leader->signal->leader)
		goto out;

	/* Fail if a process group id already exists that equals the
	 * proposed session id.
	 */
	if (pid_task(sid, PIDTYPE_PGID))
		goto out;

	group_leader->signal->leader = 1;
	set_special_pids(sid);

	proc_clear_tty(group_leader);

	err = session;
out:
	write_unlock_irq(&tasklist_lock);
	if (err > 0) {
		proc_sid_connector(group_leader);
		sched_autogroup_create_attach(group_leader);
	}
	return err;
}

DECLARE_RWSEM(uts_sem);

#ifdef COMPAT_UTS_MACHINE
#define override_architecture(name) \
	(personality(current->personality) == PER_LINUX32 && \
	 copy_to_user(name->machine, COMPAT_UTS_MACHINE, \
		      sizeof(COMPAT_UTS_MACHINE)))
#else
#define override_architecture(name)	0
#endif

/*
 * Work around broken programs that cannot handle "Linux 3.0".
 * Instead we map 3.x to 2.6.40+x, so e.g. 3.0 would be 2.6.40
 */
static int override_release(char __user *release, size_t len)
{
	int ret = 0;

	if (current->personality & UNAME26) {
		const char *rest = UTS_RELEASE;
		char buf[65] = { 0 };
		int ndots = 0;
		unsigned v;
		size_t copy;

		while (*rest) {
			if (*rest == '.' && ++ndots >= 3)
				break;
			if (!isdigit(*rest) && *rest != '.')
				break;
			rest++;
		}
		v = ((LINUX_VERSION_CODE >> 8) & 0xff) + 40;
		copy = clamp_t(size_t, len, 1, sizeof(buf));
		copy = scnprintf(buf, copy, "2.6.%u%s", v, rest);
		ret = copy_to_user(release, buf, copy + 1);
	}
	return ret;
}

SYSCALL_DEFINE1(newuname, struct new_utsname __user *, name)
{
	int errno = 0;

	down_read(&uts_sem);
	if (copy_to_user(name, utsname(), sizeof *name))
		errno = -EFAULT;
	up_read(&uts_sem);

	if (!errno && override_release(name->release, sizeof(name->release)))
		errno = -EFAULT;
	if (!errno && override_architecture(name))
		errno = -EFAULT;
	return errno;
}

#ifdef __ARCH_WANT_SYS_OLD_UNAME
/*
 * Old cruft
 */
SYSCALL_DEFINE1(uname, struct old_utsname __user *, name)
{
	int error = 0;

	if (!name)
		return -EFAULT;

	down_read(&uts_sem);
	if (copy_to_user(name, utsname(), sizeof(*name)))
		error = -EFAULT;
	up_read(&uts_sem);

	if (!error && override_release(name->release, sizeof(name->release)))
		error = -EFAULT;
	if (!error && override_architecture(name))
		error = -EFAULT;
	return error;
}

SYSCALL_DEFINE1(olduname, struct oldold_utsname __user *, name)
{
	int error;

	if (!name)
		return -EFAULT;
	if (!access_ok(VERIFY_WRITE, name, sizeof(struct oldold_utsname)))
		return -EFAULT;

	down_read(&uts_sem);
	error = __copy_to_user(&name->sysname, &utsname()->sysname,
			       __OLD_UTS_LEN);
	error |= __put_user(0, name->sysname + __OLD_UTS_LEN);
	error |= __copy_to_user(&name->nodename, &utsname()->nodename,
				__OLD_UTS_LEN);
	error |= __put_user(0, name->nodename + __OLD_UTS_LEN);
	error |= __copy_to_user(&name->release, &utsname()->release,
				__OLD_UTS_LEN);
	error |= __put_user(0, name->release + __OLD_UTS_LEN);
	error |= __copy_to_user(&name->version, &utsname()->version,
				__OLD_UTS_LEN);
	error |= __put_user(0, name->version + __OLD_UTS_LEN);
	error |= __copy_to_user(&name->machine, &utsname()->machine,
				__OLD_UTS_LEN);
	error |= __put_user(0, name->machine + __OLD_UTS_LEN);
	up_read(&uts_sem);

	if (!error && override_architecture(name))
		error = -EFAULT;
	if (!error && override_release(name->release, sizeof(name->release)))
		error = -EFAULT;
	return error ? -EFAULT : 0;
}
#endif

SYSCALL_DEFINE2(sethostname, char __user *, name, int, len)
{
	int errno;
	char tmp[__NEW_UTS_LEN];

	if (!ns_capable(current->nsproxy->uts_ns->user_ns, CAP_SYS_ADMIN))
		return -EPERM;

	if (len < 0 || len > __NEW_UTS_LEN)
		return -EINVAL;
	down_write(&uts_sem);
	errno = -EFAULT;
	if (!copy_from_user(tmp, name, len)) {
		struct new_utsname *u = utsname();

		memcpy(u->nodename, tmp, len);
		memset(u->nodename + len, 0, sizeof(u->nodename) - len);
		errno = 0;
		uts_proc_notify(UTS_PROC_HOSTNAME);
	}
	up_write(&uts_sem);
	return errno;
}

#ifdef __ARCH_WANT_SYS_GETHOSTNAME

SYSCALL_DEFINE2(gethostname, char __user *, name, int, len)
{
	int i, errno;
	struct new_utsname *u;

	if (len < 0)
		return -EINVAL;
	down_read(&uts_sem);
	u = utsname();
	i = 1 + strlen(u->nodename);
	if (i > len)
		i = len;
	errno = 0;
	if (copy_to_user(name, u->nodename, i))
		errno = -EFAULT;
	up_read(&uts_sem);
	return errno;
}

#endif

/*
 * Only setdomainname; getdomainname can be implemented by calling
 * uname()
 */
SYSCALL_DEFINE2(setdomainname, char __user *, name, int, len)
{
	int errno;
	char tmp[__NEW_UTS_LEN];

	if (!ns_capable(current->nsproxy->uts_ns->user_ns, CAP_SYS_ADMIN))
		return -EPERM;
	if (len < 0 || len > __NEW_UTS_LEN)
		return -EINVAL;

	down_write(&uts_sem);
	errno = -EFAULT;
	if (!copy_from_user(tmp, name, len)) {
		struct new_utsname *u = utsname();

		memcpy(u->domainname, tmp, len);
		memset(u->domainname + len, 0, sizeof(u->domainname) - len);
		errno = 0;
		uts_proc_notify(UTS_PROC_DOMAINNAME);
	}
	up_write(&uts_sem);
	return errno;
}

SYSCALL_DEFINE2(getrlimit, unsigned int, resource, struct rlimit __user *, rlim)
{
	struct rlimit value;
	int ret;

	ret = do_prlimit(current, resource, NULL, &value);
	if (!ret)
		ret = copy_to_user(rlim, &value, sizeof(*rlim)) ? -EFAULT : 0;

	return ret;
}

#ifdef __ARCH_WANT_SYS_OLD_GETRLIMIT

/*
 *	Back compatibility for getrlimit. Needed for some apps.
 */
 
SYSCALL_DEFINE2(old_getrlimit, unsigned int, resource,
		struct rlimit __user *, rlim)
{
	struct rlimit x;
	if (resource >= RLIM_NLIMITS)
		return -EINVAL;

	task_lock(current->group_leader);
	x = current->signal->rlim[resource];
	task_unlock(current->group_leader);
	if (x.rlim_cur > 0x7FFFFFFF)
		x.rlim_cur = 0x7FFFFFFF;
	if (x.rlim_max > 0x7FFFFFFF)
		x.rlim_max = 0x7FFFFFFF;
	return copy_to_user(rlim, &x, sizeof(x))?-EFAULT:0;
}

#endif

static inline bool rlim64_is_infinity(__u64 rlim64)
{
#if BITS_PER_LONG < 64
	return rlim64 >= ULONG_MAX;
#else
	return rlim64 == RLIM64_INFINITY;
#endif
}

static void rlim_to_rlim64(const struct rlimit *rlim, struct rlimit64 *rlim64)
{
	if (rlim->rlim_cur == RLIM_INFINITY)
		rlim64->rlim_cur = RLIM64_INFINITY;
	else
		rlim64->rlim_cur = rlim->rlim_cur;
	if (rlim->rlim_max == RLIM_INFINITY)
		rlim64->rlim_max = RLIM64_INFINITY;
	else
		rlim64->rlim_max = rlim->rlim_max;
}

static void rlim64_to_rlim(const struct rlimit64 *rlim64, struct rlimit *rlim)
{
	if (rlim64_is_infinity(rlim64->rlim_cur))
		rlim->rlim_cur = RLIM_INFINITY;
	else
		rlim->rlim_cur = (unsigned long)rlim64->rlim_cur;
	if (rlim64_is_infinity(rlim64->rlim_max))
		rlim->rlim_max = RLIM_INFINITY;
	else
		rlim->rlim_max = (unsigned long)rlim64->rlim_max;
}

/* make sure you are allowed to change @tsk limits before calling this */
int do_prlimit(struct task_struct *tsk, unsigned int resource,
		struct rlimit *new_rlim, struct rlimit *old_rlim)
{
	struct rlimit *rlim;
	int retval = 0;

	if (resource >= RLIM_NLIMITS)
		return -EINVAL;
	if (new_rlim) {
		if (new_rlim->rlim_cur > new_rlim->rlim_max)
			return -EINVAL;
		if (resource == RLIMIT_NOFILE &&
				new_rlim->rlim_max > sysctl_nr_open)
			return -EPERM;
	}

	/* protect tsk->signal and tsk->sighand from disappearing */
	read_lock(&tasklist_lock);
	if (!tsk->sighand) {
		retval = -ESRCH;
		goto out;
	}

	rlim = tsk->signal->rlim + resource;
	task_lock(tsk->group_leader);
	if (new_rlim) {
		/* Keep the capable check against init_user_ns until
		   cgroups can contain all limits */
		if (new_rlim->rlim_max > rlim->rlim_max &&
				!capable(CAP_SYS_RESOURCE))
			retval = -EPERM;
		if (!retval)
			retval = security_task_setrlimit(tsk->group_leader,
					resource, new_rlim);
		if (resource == RLIMIT_CPU && new_rlim->rlim_cur == 0) {
			/*
			 * The caller is asking for an immediate RLIMIT_CPU
			 * expiry.  But we use the zero value to mean "it was
			 * never set".  So let's cheat and make it one second
			 * instead
			 */
			new_rlim->rlim_cur = 1;
		}
	}
	if (!retval) {
		if (old_rlim)
			*old_rlim = *rlim;
		if (new_rlim)
			*rlim = *new_rlim;
	}
	task_unlock(tsk->group_leader);

	/*
	 * RLIMIT_CPU handling.   Note that the kernel fails to return an error
	 * code if it rejected the user's attempt to set RLIMIT_CPU.  This is a
	 * very long-standing error, and fixing it now risks breakage of
	 * applications, so we live with it
	 */
	 if (!retval && new_rlim && resource == RLIMIT_CPU &&
			 new_rlim->rlim_cur != RLIM_INFINITY)
		update_rlimit_cpu(tsk, new_rlim->rlim_cur);
out:
	read_unlock(&tasklist_lock);
	return retval;
}

/* rcu lock must be held */
static int check_prlimit_permission(struct task_struct *task)
{
	const struct cred *cred = current_cred(), *tcred;

	if (current == task)
		return 0;

	tcred = __task_cred(task);
	if (uid_eq(cred->uid, tcred->euid) &&
	    uid_eq(cred->uid, tcred->suid) &&
	    uid_eq(cred->uid, tcred->uid)  &&
	    gid_eq(cred->gid, tcred->egid) &&
	    gid_eq(cred->gid, tcred->sgid) &&
	    gid_eq(cred->gid, tcred->gid))
		return 0;
	if (ns_capable(tcred->user_ns, CAP_SYS_RESOURCE))
		return 0;

	return -EPERM;
}

SYSCALL_DEFINE4(prlimit64, pid_t, pid, unsigned int, resource,
		const struct rlimit64 __user *, new_rlim,
		struct rlimit64 __user *, old_rlim)
{
	struct rlimit64 old64, new64;
	struct rlimit old, new;
	struct task_struct *tsk;
	int ret;

	if (new_rlim) {
		if (copy_from_user(&new64, new_rlim, sizeof(new64)))
			return -EFAULT;
		rlim64_to_rlim(&new64, &new);
	}

	rcu_read_lock();
	tsk = pid ? find_task_by_vpid(pid) : current;
	if (!tsk) {
		rcu_read_unlock();
		return -ESRCH;
	}
	ret = check_prlimit_permission(tsk);
	if (ret) {
		rcu_read_unlock();
		return ret;
	}
	get_task_struct(tsk);
	rcu_read_unlock();

	ret = do_prlimit(tsk, resource, new_rlim ? &new : NULL,
			old_rlim ? &old : NULL);

	if (!ret && old_rlim) {
		rlim_to_rlim64(&old, &old64);
		if (copy_to_user(old_rlim, &old64, sizeof(old64)))
			ret = -EFAULT;
	}

	put_task_struct(tsk);
	return ret;
}

SYSCALL_DEFINE2(setrlimit, unsigned int, resource, struct rlimit __user *, rlim)
{
	struct rlimit new_rlim;

	if (copy_from_user(&new_rlim, rlim, sizeof(*rlim)))
		return -EFAULT;
	return do_prlimit(current, resource, &new_rlim, NULL);
}

/*
 * It would make sense to put struct rusage in the task_struct,
 * except that would make the task_struct be *really big*.  After
 * task_struct gets moved into malloc'ed memory, it would
 * make sense to do this.  It will make moving the rest of the information
 * a lot simpler!  (Which we're not doing right now because we're not
 * measuring them yet).
 *
 * When sampling multiple threads for RUSAGE_SELF, under SMP we might have
 * races with threads incrementing their own counters.  But since word
 * reads are atomic, we either get new values or old values and we don't
 * care which for the sums.  We always take the siglock to protect reading
 * the c* fields from p->signal from races with exit.c updating those
 * fields when reaping, so a sample either gets all the additions of a
 * given child after it's reaped, or none so this sample is before reaping.
 *
 * Locking:
 * We need to take the siglock for CHILDEREN, SELF and BOTH
 * for  the cases current multithreaded, non-current single threaded
 * non-current multithreaded.  Thread traversal is now safe with
 * the siglock held.
 * Strictly speaking, we donot need to take the siglock if we are current and
 * single threaded,  as no one else can take our signal_struct away, no one
 * else can  reap the  children to update signal->c* counters, and no one else
 * can race with the signal-> fields. If we do not take any lock, the
 * signal-> fields could be read out of order while another thread was just
 * exiting. So we should  place a read memory barrier when we avoid the lock.
 * On the writer side,  write memory barrier is implied in  __exit_signal
 * as __exit_signal releases  the siglock spinlock after updating the signal->
 * fields. But we don't do this yet to keep things simple.
 *
 */

static void accumulate_thread_rusage(struct task_struct *t, struct rusage *r)
{
	r->ru_nvcsw += t->nvcsw;
	r->ru_nivcsw += t->nivcsw;
	r->ru_minflt += t->min_flt;
	r->ru_majflt += t->maj_flt;
	r->ru_inblock += task_io_get_inblock(t);
	r->ru_oublock += task_io_get_oublock(t);
}

static void k_getrusage(struct task_struct *p, int who, struct rusage *r)
{
	struct task_struct *t;
	unsigned long flags;
	cputime_t tgutime, tgstime, utime, stime;
	unsigned long maxrss = 0;

	memset((char *) r, 0, sizeof *r);
	utime = stime = 0;

	if (who == RUSAGE_THREAD) {
		task_cputime_adjusted(current, &utime, &stime);
		accumulate_thread_rusage(p, r);
		maxrss = p->signal->maxrss;
		goto out;
	}

	if (!lock_task_sighand(p, &flags))
		return;

	switch (who) {
		case RUSAGE_BOTH:
		case RUSAGE_CHILDREN:
			utime = p->signal->cutime;
			stime = p->signal->cstime;
			r->ru_nvcsw = p->signal->cnvcsw;
			r->ru_nivcsw = p->signal->cnivcsw;
			r->ru_minflt = p->signal->cmin_flt;
			r->ru_majflt = p->signal->cmaj_flt;
			r->ru_inblock = p->signal->cinblock;
			r->ru_oublock = p->signal->coublock;
			maxrss = p->signal->cmaxrss;

			if (who == RUSAGE_CHILDREN)
				break;

		case RUSAGE_SELF:
			thread_group_cputime_adjusted(p, &tgutime, &tgstime);
			utime += tgutime;
			stime += tgstime;
			r->ru_nvcsw += p->signal->nvcsw;
			r->ru_nivcsw += p->signal->nivcsw;
			r->ru_minflt += p->signal->min_flt;
			r->ru_majflt += p->signal->maj_flt;
			r->ru_inblock += p->signal->inblock;
			r->ru_oublock += p->signal->oublock;
			if (maxrss < p->signal->maxrss)
				maxrss = p->signal->maxrss;
			t = p;
			do {
				accumulate_thread_rusage(t, r);
				t = next_thread(t);
			} while (t != p);
			break;

		default:
			BUG();
	}
	unlock_task_sighand(p, &flags);

out:
	cputime_to_timeval(utime, &r->ru_utime);
	cputime_to_timeval(stime, &r->ru_stime);

	if (who != RUSAGE_CHILDREN) {
		struct mm_struct *mm = get_task_mm(p);
		if (mm) {
			setmax_mm_hiwater_rss(&maxrss, mm);
			mmput(mm);
		}
	}
	r->ru_maxrss = maxrss * (PAGE_SIZE / 1024); /* convert pages to KBs */
}

int getrusage(struct task_struct *p, int who, struct rusage __user *ru)
{
	struct rusage r;
	k_getrusage(p, who, &r);
	return copy_to_user(ru, &r, sizeof(r)) ? -EFAULT : 0;
}

SYSCALL_DEFINE2(getrusage, int, who, struct rusage __user *, ru)
{
	if (who != RUSAGE_SELF && who != RUSAGE_CHILDREN &&
	    who != RUSAGE_THREAD)
		return -EINVAL;
	return getrusage(current, who, ru);
}

#ifdef CONFIG_COMPAT
COMPAT_SYSCALL_DEFINE2(getrusage, int, who, struct compat_rusage __user *, ru)
{
	struct rusage r;

	if (who != RUSAGE_SELF && who != RUSAGE_CHILDREN &&
	    who != RUSAGE_THREAD)
		return -EINVAL;

	k_getrusage(current, who, &r);
	return put_compat_rusage(&r, ru);
}
#endif

SYSCALL_DEFINE1(umask, int, mask)
{
	mask = xchg(&current->fs->umask, mask & S_IRWXUGO);
	return mask;
}

static int prctl_set_mm_exe_file(struct mm_struct *mm, unsigned int fd)
{
	struct fd exe;
	struct inode *inode;
	int err;

	exe = fdget(fd);
	if (!exe.file)
		return -EBADF;

	inode = file_inode(exe.file);

	/*
	 * Because the original mm->exe_file points to executable file, make
	 * sure that this one is executable as well, to avoid breaking an
	 * overall picture.
	 */
	err = -EACCES;
	if (!S_ISREG(inode->i_mode)	||
	    exe.file->f_path.mnt->mnt_flags & MNT_NOEXEC)
		goto exit;

	err = inode_permission(inode, MAY_EXEC);
	if (err)
		goto exit;

	down_write(&mm->mmap_sem);

	/*
	 * Forbid mm->exe_file change if old file still mapped.
	 */
	err = -EBUSY;
	if (mm->exe_file) {
		struct vm_area_struct *vma;

		for (vma = mm->mmap; vma; vma = vma->vm_next)
			if (vma->vm_file &&
			    path_equal(&vma->vm_file->f_path,
				       &mm->exe_file->f_path))
				goto exit_unlock;
	}

	/*
	 * The symlink can be changed only once, just to disallow arbitrary
	 * transitions malicious software might bring in. This means one
	 * could make a snapshot over all processes running and monitor
	 * /proc/pid/exe changes to notice unusual activity if needed.
	 */
	err = -EPERM;
	if (test_and_set_bit(MMF_EXE_FILE_CHANGED, &mm->flags))
		goto exit_unlock;

	err = 0;
	set_mm_exe_file(mm, exe.file);	/* this grabs a reference to exe.file */
exit_unlock:
	up_write(&mm->mmap_sem);

exit:
	fdput(exe);
	return err;
}

static int prctl_set_mm(int opt, unsigned long addr,
			unsigned long arg4, unsigned long arg5)
{
	unsigned long rlim = rlimit(RLIMIT_DATA);
	struct mm_struct *mm = current->mm;
	struct vm_area_struct *vma;
	int error;

	if (arg5 || (arg4 && opt != PR_SET_MM_AUXV))
		return -EINVAL;

	if (!capable(CAP_SYS_RESOURCE))
		return -EPERM;

	if (opt == PR_SET_MM_EXE_FILE)
		return prctl_set_mm_exe_file(mm, (unsigned int)addr);

	if (addr >= TASK_SIZE || addr < mmap_min_addr)
		return -EINVAL;

	error = -EINVAL;

	down_read(&mm->mmap_sem);
	vma = find_vma(mm, addr);

	switch (opt) {
	case PR_SET_MM_START_CODE:
		mm->start_code = addr;
		break;
	case PR_SET_MM_END_CODE:
		mm->end_code = addr;
		break;
	case PR_SET_MM_START_DATA:
		mm->start_data = addr;
		break;
	case PR_SET_MM_END_DATA:
		mm->end_data = addr;
		break;

	case PR_SET_MM_START_BRK:
		if (addr <= mm->end_data)
			goto out;

		if (rlim < RLIM_INFINITY &&
		    (mm->brk - addr) +
		    (mm->end_data - mm->start_data) > rlim)
			goto out;

		mm->start_brk = addr;
		break;

	case PR_SET_MM_BRK:
		if (addr <= mm->end_data)
			goto out;

		if (rlim < RLIM_INFINITY &&
		    (addr - mm->start_brk) +
		    (mm->end_data - mm->start_data) > rlim)
			goto out;

		mm->brk = addr;
		break;

	/*
	 * If command line arguments and environment
	 * are placed somewhere else on stack, we can
	 * set them up here, ARG_START/END to setup
	 * command line argumets and ENV_START/END
	 * for environment.
	 */
	case PR_SET_MM_START_STACK:
	case PR_SET_MM_ARG_START:
	case PR_SET_MM_ARG_END:
	case PR_SET_MM_ENV_START:
	case PR_SET_MM_ENV_END:
		if (!vma) {
			error = -EFAULT;
			goto out;
		}
		if (opt == PR_SET_MM_START_STACK)
			mm->start_stack = addr;
		else if (opt == PR_SET_MM_ARG_START)
			mm->arg_start = addr;
		else if (opt == PR_SET_MM_ARG_END)
			mm->arg_end = addr;
		else if (opt == PR_SET_MM_ENV_START)
			mm->env_start = addr;
		else if (opt == PR_SET_MM_ENV_END)
			mm->env_end = addr;
		break;

	/*
	 * This doesn't move auxiliary vector itself
	 * since it's pinned to mm_struct, but allow
	 * to fill vector with new values. It's up
	 * to a caller to provide sane values here
	 * otherwise user space tools which use this
	 * vector might be unhappy.
	 */
	case PR_SET_MM_AUXV: {
		unsigned long user_auxv[AT_VECTOR_SIZE];

		if (arg4 > sizeof(user_auxv))
			goto out;
		up_read(&mm->mmap_sem);

		if (copy_from_user(user_auxv, (const void __user *)addr, arg4))
			return -EFAULT;

		/* Make sure the last entry is always AT_NULL */
		user_auxv[AT_VECTOR_SIZE - 2] = 0;
		user_auxv[AT_VECTOR_SIZE - 1] = 0;

		BUILD_BUG_ON(sizeof(user_auxv) != sizeof(mm->saved_auxv));

		task_lock(current);
		memcpy(mm->saved_auxv, user_auxv, arg4);
		task_unlock(current);

		return 0;
	}
	default:
		goto out;
	}

	error = 0;
out:
	up_read(&mm->mmap_sem);
	return error;
}

#ifdef CONFIG_CHECKPOINT_RESTORE
static int prctl_get_tid_address(struct task_struct *me, int __user **tid_addr)
{
	return put_user(me->clear_child_tid, tid_addr);
}
#else
static int prctl_get_tid_address(struct task_struct *me, int __user **tid_addr)
{
	return -EINVAL;
}
#endif

SYSCALL_DEFINE5(prctl, int, option, unsigned long, arg2, unsigned long, arg3,
		unsigned long, arg4, unsigned long, arg5)
{
	struct task_struct *me = current;
	unsigned char comm[sizeof(me->comm)];
	long error;

	error = security_task_prctl(option, arg2, arg3, arg4, arg5);
	if (error != -ENOSYS)
		return error;

	error = 0;
	switch (option) {
	case PR_SET_PDEATHSIG:
		if (!valid_signal(arg2)) {
			error = -EINVAL;
			break;
		}
		me->pdeath_signal = arg2;
		break;
	case PR_GET_PDEATHSIG:
		error = put_user(me->pdeath_signal, (int __user *)arg2);
		break;
	case PR_GET_DUMPABLE:
		error = get_dumpable(me->mm);
		break;
	case PR_SET_DUMPABLE:
		if (arg2 != SUID_DUMP_DISABLE && arg2 != SUID_DUMP_USER) {
			error = -EINVAL;
			break;
		}
		set_dumpable(me->mm, arg2);
		break;

<<<<<<< HEAD
		case PR_GET_SECCOMP:
			error = prctl_get_seccomp();
			break;
		case PR_SET_SECCOMP:
			error = prctl_set_seccomp(arg2, (char __user *)arg3);
			break;
		case PR_GET_TSC:
			error = GET_TSC_CTL(arg2);
			break;
		case PR_SET_TSC:
			error = SET_TSC_CTL(arg2);
			break;
		case PR_TASK_PERF_EVENTS_DISABLE:
			error = perf_event_task_disable();
			break;
		case PR_TASK_PERF_EVENTS_ENABLE:
			error = perf_event_task_enable();
			break;
		case PR_GET_TIMERSLACK:
			error = current->timer_slack_ns;
			break;
		case PR_SET_TIMERSLACK:
			if (arg2 <= 0)
				current->timer_slack_ns =
=======
	case PR_SET_UNALIGN:
		error = SET_UNALIGN_CTL(me, arg2);
		break;
	case PR_GET_UNALIGN:
		error = GET_UNALIGN_CTL(me, arg2);
		break;
	case PR_SET_FPEMU:
		error = SET_FPEMU_CTL(me, arg2);
		break;
	case PR_GET_FPEMU:
		error = GET_FPEMU_CTL(me, arg2);
		break;
	case PR_SET_FPEXC:
		error = SET_FPEXC_CTL(me, arg2);
		break;
	case PR_GET_FPEXC:
		error = GET_FPEXC_CTL(me, arg2);
		break;
	case PR_GET_TIMING:
		error = PR_TIMING_STATISTICAL;
		break;
	case PR_SET_TIMING:
		if (arg2 != PR_TIMING_STATISTICAL)
			error = -EINVAL;
		break;
	case PR_SET_NAME:
		comm[sizeof(me->comm) - 1] = 0;
		if (strncpy_from_user(comm, (char __user *)arg2,
				      sizeof(me->comm) - 1) < 0)
			return -EFAULT;
		set_task_comm(me, comm);
		proc_comm_connector(me);
		break;
	case PR_GET_NAME:
		get_task_comm(comm, me);
		if (copy_to_user((char __user *)arg2, comm, sizeof(comm)))
			return -EFAULT;
		break;
	case PR_GET_ENDIAN:
		error = GET_ENDIAN(me, arg2);
		break;
	case PR_SET_ENDIAN:
		error = SET_ENDIAN(me, arg2);
		break;
	case PR_GET_SECCOMP:
		error = prctl_get_seccomp();
		break;
	case PR_SET_SECCOMP:
		error = prctl_set_seccomp(arg2, (char __user *)arg3);
		break;
	case PR_GET_TSC:
		error = GET_TSC_CTL(arg2);
		break;
	case PR_SET_TSC:
		error = SET_TSC_CTL(arg2);
		break;
	case PR_TASK_PERF_EVENTS_DISABLE:
		error = perf_event_task_disable();
		break;
	case PR_TASK_PERF_EVENTS_ENABLE:
		error = perf_event_task_enable();
		break;
	case PR_GET_TIMERSLACK:
		error = current->timer_slack_ns;
		break;
	case PR_SET_TIMERSLACK:
		if (arg2 <= 0)
			current->timer_slack_ns =
>>>>>>> 5c68732e
					current->default_timer_slack_ns;
		else
			current->timer_slack_ns = arg2;
		break;
	case PR_MCE_KILL:
		if (arg4 | arg5)
			return -EINVAL;
		switch (arg2) {
		case PR_MCE_KILL_CLEAR:
			if (arg3 != 0)
				return -EINVAL;
			current->flags &= ~PF_MCE_PROCESS;
			break;
		case PR_MCE_KILL_SET:
			current->flags |= PF_MCE_PROCESS;
			if (arg3 == PR_MCE_KILL_EARLY)
				current->flags |= PF_MCE_EARLY;
			else if (arg3 == PR_MCE_KILL_LATE)
				current->flags &= ~PF_MCE_EARLY;
			else if (arg3 == PR_MCE_KILL_DEFAULT)
				current->flags &=
						~(PF_MCE_EARLY|PF_MCE_PROCESS);
			else
				return -EINVAL;
			break;
		case PR_SET_NO_NEW_PRIVS:
			if (arg2 != 1 || arg3 || arg4 || arg5)
				return -EINVAL;

			current->no_new_privs = 1;
			break;
		case PR_GET_NO_NEW_PRIVS:
			if (arg2 || arg3 || arg4 || arg5)
				return -EINVAL;
			return current->no_new_privs ? 1 : 0;
		default:
			return -EINVAL;
		}
		break;
	case PR_MCE_KILL_GET:
		if (arg2 | arg3 | arg4 | arg5)
			return -EINVAL;
		if (current->flags & PF_MCE_PROCESS)
			error = (current->flags & PF_MCE_EARLY) ?
				PR_MCE_KILL_EARLY : PR_MCE_KILL_LATE;
		else
			error = PR_MCE_KILL_DEFAULT;
		break;
	case PR_SET_MM:
		error = prctl_set_mm(arg2, arg3, arg4, arg5);
		break;
	case PR_GET_TID_ADDRESS:
		error = prctl_get_tid_address(me, (int __user **)arg2);
		break;
	case PR_SET_CHILD_SUBREAPER:
		me->signal->is_child_subreaper = !!arg2;
		break;
	case PR_GET_CHILD_SUBREAPER:
		error = put_user(me->signal->is_child_subreaper,
				 (int __user *)arg2);
		break;
	case PR_SET_NO_NEW_PRIVS:
		if (arg2 != 1 || arg3 || arg4 || arg5)
			return -EINVAL;

		current->no_new_privs = 1;
		break;
	case PR_GET_NO_NEW_PRIVS:
		if (arg2 || arg3 || arg4 || arg5)
			return -EINVAL;
		return current->no_new_privs ? 1 : 0;
	default:
		error = -EINVAL;
		break;
	}
	return error;
}

SYSCALL_DEFINE3(getcpu, unsigned __user *, cpup, unsigned __user *, nodep,
		struct getcpu_cache __user *, unused)
{
	int err = 0;
	int cpu = raw_smp_processor_id();
	if (cpup)
		err |= put_user(cpu, cpup);
	if (nodep)
		err |= put_user(cpu_to_node(cpu), nodep);
	return err ? -EFAULT : 0;
}

/**
 * do_sysinfo - fill in sysinfo struct
 * @info: pointer to buffer to fill
 */
static int do_sysinfo(struct sysinfo *info)
{
	unsigned long mem_total, sav_total;
	unsigned int mem_unit, bitcount;
	struct timespec tp;

	memset(info, 0, sizeof(struct sysinfo));

	get_monotonic_boottime(&tp);
	info->uptime = tp.tv_sec + (tp.tv_nsec ? 1 : 0);

	get_avenrun(info->loads, 0, SI_LOAD_SHIFT - FSHIFT);

	info->procs = nr_threads;

	si_meminfo(info);
	si_swapinfo(info);

	/*
	 * If the sum of all the available memory (i.e. ram + swap)
	 * is less than can be stored in a 32 bit unsigned long then
	 * we can be binary compatible with 2.2.x kernels.  If not,
	 * well, in that case 2.2.x was broken anyways...
	 *
	 *  -Erik Andersen <andersee@debian.org>
	 */

	mem_total = info->totalram + info->totalswap;
	if (mem_total < info->totalram || mem_total < info->totalswap)
		goto out;
	bitcount = 0;
	mem_unit = info->mem_unit;
	while (mem_unit > 1) {
		bitcount++;
		mem_unit >>= 1;
		sav_total = mem_total;
		mem_total <<= 1;
		if (mem_total < sav_total)
			goto out;
	}

	/*
	 * If mem_total did not overflow, multiply all memory values by
	 * info->mem_unit and set it to 1.  This leaves things compatible
	 * with 2.2.x, and also retains compatibility with earlier 2.4.x
	 * kernels...
	 */

	info->mem_unit = 1;
	info->totalram <<= bitcount;
	info->freeram <<= bitcount;
	info->sharedram <<= bitcount;
	info->bufferram <<= bitcount;
	info->totalswap <<= bitcount;
	info->freeswap <<= bitcount;
	info->totalhigh <<= bitcount;
	info->freehigh <<= bitcount;

out:
	return 0;
}

SYSCALL_DEFINE1(sysinfo, struct sysinfo __user *, info)
{
	struct sysinfo val;

	do_sysinfo(&val);

	if (copy_to_user(info, &val, sizeof(struct sysinfo)))
		return -EFAULT;

	return 0;
}

#ifdef CONFIG_COMPAT
struct compat_sysinfo {
	s32 uptime;
	u32 loads[3];
	u32 totalram;
	u32 freeram;
	u32 sharedram;
	u32 bufferram;
	u32 totalswap;
	u32 freeswap;
	u16 procs;
	u16 pad;
	u32 totalhigh;
	u32 freehigh;
	u32 mem_unit;
	char _f[20-2*sizeof(u32)-sizeof(int)];
};

COMPAT_SYSCALL_DEFINE1(sysinfo, struct compat_sysinfo __user *, info)
{
	struct sysinfo s;

	do_sysinfo(&s);

	/* Check to see if any memory value is too large for 32-bit and scale
	 *  down if needed
	 */
	if ((s.totalram >> 32) || (s.totalswap >> 32)) {
		int bitcount = 0;

		while (s.mem_unit < PAGE_SIZE) {
			s.mem_unit <<= 1;
			bitcount++;
		}

		s.totalram >>= bitcount;
		s.freeram >>= bitcount;
		s.sharedram >>= bitcount;
		s.bufferram >>= bitcount;
		s.totalswap >>= bitcount;
		s.freeswap >>= bitcount;
		s.totalhigh >>= bitcount;
		s.freehigh >>= bitcount;
	}

	if (!access_ok(VERIFY_WRITE, info, sizeof(struct compat_sysinfo)) ||
	    __put_user(s.uptime, &info->uptime) ||
	    __put_user(s.loads[0], &info->loads[0]) ||
	    __put_user(s.loads[1], &info->loads[1]) ||
	    __put_user(s.loads[2], &info->loads[2]) ||
	    __put_user(s.totalram, &info->totalram) ||
	    __put_user(s.freeram, &info->freeram) ||
	    __put_user(s.sharedram, &info->sharedram) ||
	    __put_user(s.bufferram, &info->bufferram) ||
	    __put_user(s.totalswap, &info->totalswap) ||
	    __put_user(s.freeswap, &info->freeswap) ||
	    __put_user(s.procs, &info->procs) ||
	    __put_user(s.totalhigh, &info->totalhigh) ||
	    __put_user(s.freehigh, &info->freehigh) ||
	    __put_user(s.mem_unit, &info->mem_unit))
		return -EFAULT;

	return 0;
}
#endif /* CONFIG_COMPAT */<|MERGE_RESOLUTION|>--- conflicted
+++ resolved
@@ -1870,32 +1870,6 @@
 		set_dumpable(me->mm, arg2);
 		break;
 
-<<<<<<< HEAD
-		case PR_GET_SECCOMP:
-			error = prctl_get_seccomp();
-			break;
-		case PR_SET_SECCOMP:
-			error = prctl_set_seccomp(arg2, (char __user *)arg3);
-			break;
-		case PR_GET_TSC:
-			error = GET_TSC_CTL(arg2);
-			break;
-		case PR_SET_TSC:
-			error = SET_TSC_CTL(arg2);
-			break;
-		case PR_TASK_PERF_EVENTS_DISABLE:
-			error = perf_event_task_disable();
-			break;
-		case PR_TASK_PERF_EVENTS_ENABLE:
-			error = perf_event_task_enable();
-			break;
-		case PR_GET_TIMERSLACK:
-			error = current->timer_slack_ns;
-			break;
-		case PR_SET_TIMERSLACK:
-			if (arg2 <= 0)
-				current->timer_slack_ns =
-=======
 	case PR_SET_UNALIGN:
 		error = SET_UNALIGN_CTL(me, arg2);
 		break;
@@ -1964,7 +1938,6 @@
 	case PR_SET_TIMERSLACK:
 		if (arg2 <= 0)
 			current->timer_slack_ns =
->>>>>>> 5c68732e
 					current->default_timer_slack_ns;
 		else
 			current->timer_slack_ns = arg2;
@@ -1990,16 +1963,6 @@
 			else
 				return -EINVAL;
 			break;
-		case PR_SET_NO_NEW_PRIVS:
-			if (arg2 != 1 || arg3 || arg4 || arg5)
-				return -EINVAL;
-
-			current->no_new_privs = 1;
-			break;
-		case PR_GET_NO_NEW_PRIVS:
-			if (arg2 || arg3 || arg4 || arg5)
-				return -EINVAL;
-			return current->no_new_privs ? 1 : 0;
 		default:
 			return -EINVAL;
 		}
