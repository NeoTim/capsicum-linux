/*
 * linux/kernel/seccomp.c
 *
 * Copyright 2004-2005  Andrea Arcangeli <andrea@cpushare.com>
 *
 * Copyright (C) 2012 Google, Inc.
 * Will Drewry <wad@chromium.org>
 *
 * This defines a simple but solid secure-computing facility.
 *
 * Mode 0x01 uses a fixed list of allowed system calls.
 * Mode 0x02 allows user-defined system call filters in the form
 *        of Berkeley Packet Filters/Linux Socket Filters.
 * Mode 0x04 allows the LSM to filter system calls.
 * If multiple modes are enabled, the most restrictive result is
 * used.
 */

#include <linux/atomic.h>
#include <linux/audit.h>
#include <linux/compat.h>
#include <linux/sched.h>
#include <linux/seccomp.h>
#include <linux/security.h>
#include <linux/slab.h>

/* #define SECCOMP_DEBUG 1 */

#ifdef CONFIG_SECCOMP_FILTER
#include <asm/syscall.h>
#include <linux/filter.h>
#include <linux/pid.h>
#include <linux/ptrace.h>
#include <linux/tracehook.h>
#include <linux/uaccess.h>
#include <linux/ftrace.h>

static long seccomp_set_mode(unsigned long mode, char * __user filter);

/**
 * struct seccomp_filter - container for seccomp BPF programs
 *
 * @usage: reference count to manage the object lifetime.
 *         get/put helpers should be used when accessing an instance
 *         outside of a lifetime-guarded section.  In general, this
 *         is only needed for handling filters shared across tasks.
 * @prev: points to a previously installed, or inherited, filter
 * @len: the number of instructions in the program
 * @insns: the BPF program instructions to evaluate
 *
 * seccomp_filter objects are organized in a tree linked via the @prev
 * pointer.  For any task, it appears to be a singly-linked list starting
 * with current->seccomp.filter, the most recently attached or inherited filter.
 * However, multiple filters may share a @prev node, by way of fork(), which
 * results in a unidirectional tree existing in memory.  This is similar to
 * how namespaces work.
 *
 * seccomp_filter objects should never be modified after being attached
 * to a task_struct (other than @usage).
 */
struct seccomp_filter {
	atomic_t usage;
	struct seccomp_filter *prev;
	unsigned short len;  /* Instruction count */
	struct sock_filter_int insnsi[];
};

/* Limit any path through the tree to 256KB worth of instructions. */
#define MAX_INSNS_PER_PATH ((1 << 18) / sizeof(struct sock_filter))

/*
 * Endianness is explicitly ignored and left for BPF program authors to manage
 * as per the specific architecture.
 */
static void populate_seccomp_data(struct seccomp_data *sd)
{
	struct task_struct *task = current;
	struct pt_regs *regs = task_pt_regs(task);
	unsigned long args[6];

	sd->nr = syscall_get_nr(task, regs);
	sd->arch = syscall_get_arch();
	syscall_get_arguments(task, regs, 0, 6, args);
	sd->args[0] = args[0];
	sd->args[1] = args[1];
	sd->args[2] = args[2];
	sd->args[3] = args[3];
	sd->args[4] = args[4];
	sd->args[5] = args[5];
	sd->instruction_pointer = KSTK_EIP(task);
}

/**
 *	seccomp_check_filter - verify seccomp filter code
 *	@filter: filter to verify
 *	@flen: length of filter
 *
 * Takes a previously checked filter (by sk_chk_filter) and
 * redirects all filter code that loads struct sk_buff data
 * and related data through seccomp_bpf_load.  It also
 * enforces length and alignment checking of those loads.
 *
 * Returns 0 if the rule set is legal or -EINVAL if not.
 */
static int seccomp_check_filter(struct sock_filter *filter, unsigned int flen)
{
	int pc;
	for (pc = 0; pc < flen; pc++) {
		struct sock_filter *ftest = &filter[pc];
		u16 code = ftest->code;
		u32 k = ftest->k;

		switch (code) {
		case BPF_S_LD_W_ABS:
			ftest->code = BPF_LDX | BPF_W | BPF_ABS;
			/* 32-bit aligned and not out of bounds. */
			if (k >= sizeof(struct seccomp_data) || k & 3)
				return -EINVAL;
			continue;
		case BPF_S_LD_W_LEN:
			ftest->code = BPF_LD | BPF_IMM;
			ftest->k = sizeof(struct seccomp_data);
			continue;
		case BPF_S_LDX_W_LEN:
			ftest->code = BPF_LDX | BPF_IMM;
			ftest->k = sizeof(struct seccomp_data);
			continue;
		/* Explicitly include allowed calls. */
		case BPF_S_RET_K:
		case BPF_S_RET_A:
		case BPF_S_ALU_ADD_K:
		case BPF_S_ALU_ADD_X:
		case BPF_S_ALU_SUB_K:
		case BPF_S_ALU_SUB_X:
		case BPF_S_ALU_MUL_K:
		case BPF_S_ALU_MUL_X:
		case BPF_S_ALU_DIV_X:
		case BPF_S_ALU_AND_K:
		case BPF_S_ALU_AND_X:
		case BPF_S_ALU_OR_K:
		case BPF_S_ALU_OR_X:
		case BPF_S_ALU_XOR_K:
		case BPF_S_ALU_XOR_X:
		case BPF_S_ALU_LSH_K:
		case BPF_S_ALU_LSH_X:
		case BPF_S_ALU_RSH_K:
		case BPF_S_ALU_RSH_X:
		case BPF_S_ALU_NEG:
		case BPF_S_LD_IMM:
		case BPF_S_LDX_IMM:
		case BPF_S_MISC_TAX:
		case BPF_S_MISC_TXA:
		case BPF_S_ALU_DIV_K:
		case BPF_S_LD_MEM:
		case BPF_S_LDX_MEM:
		case BPF_S_ST:
		case BPF_S_STX:
		case BPF_S_JMP_JA:
		case BPF_S_JMP_JEQ_K:
		case BPF_S_JMP_JEQ_X:
		case BPF_S_JMP_JGE_K:
		case BPF_S_JMP_JGE_X:
		case BPF_S_JMP_JGT_K:
		case BPF_S_JMP_JGT_X:
		case BPF_S_JMP_JSET_K:
		case BPF_S_JMP_JSET_X:
			sk_decode_filter(ftest, ftest);
			continue;
		default:
			return -EINVAL;
		}
	}
	return 0;
}

/**
 * seccomp_run_filters - evaluates all seccomp filters against @syscall
 * @syscall: number of the current system call
 *
 * Returns valid seccomp BPF response codes.
 */
static u32 seccomp_run_filters(int syscall)
{
<<<<<<< HEAD
	struct seccomp_filter *f = ACCESS_ONCE(current->seccomp.filter);
=======
	struct seccomp_filter *f;
	struct seccomp_data sd;
>>>>>>> 1860e379
	u32 ret = SECCOMP_RET_ALLOW;

	/* Ensure unexpected behavior doesn't result in failing open. */
	if (WARN_ON(f == NULL))
		return SECCOMP_RET_KILL;

	populate_seccomp_data(&sd);

	/*
	 * All filters in the list are evaluated and the lowest BPF return
	 * value always takes priority (ignoring the DATA).
	 */
<<<<<<< HEAD
	for (; f; f = ACCESS_ONCE(f->prev)) {
		u32 cur_ret = sk_run_filter(NULL, f->insns);
=======
	for (f = current->seccomp.filter; f; f = f->prev) {
		u32 cur_ret = sk_run_filter_int_seccomp(&sd, f->insnsi);
>>>>>>> 1860e379
		if ((cur_ret & SECCOMP_RET_ACTION) < (ret & SECCOMP_RET_ACTION))
			ret = cur_ret;
	}
	return ret;
}

/*
 * Check whether the task has CAP_SYS_ADMIN in its namespace or is running with
 * no_new_privs.
 */
static inline bool seccomp_has_no_new_privs(void)
{
	return task_no_new_privs(current) ||
	       (security_capable_noaudit(current_cred(), current_user_ns(),
					CAP_SYS_ADMIN) == 0);
}

/* Returns 1 if the candidate is an ancestor. */
static int is_ancestor(struct seccomp_filter *candidate,
		       struct seccomp_filter *child)
{
	/* NULL is the root ancestor. */
	if (candidate == NULL)
		return 1;
	for (; child; child = child->prev)
		if (child == candidate)
			return 1;
	return 0;
}

/* Expects locking and sync suitability to have been done already. */
static void seccomp_sync_thread_filter(struct task_struct *caller,
				       struct task_struct *thread)
{
	/* Get a task reference for the new leaf node. */
	get_seccomp_filter(caller);
	/*
	 * Drop the task reference to the shared ancestor since
	 * current's path will hold a reference.  (This also
	 * allows a put before the assignment.)
	 */
	put_seccomp_filter(thread);
	thread->seccomp.filter = caller->seccomp.filter;
	/* Opt the other thread into seccomp if needed.
	 * As threads are considered to be trust-realm
	 * equivalent (see ptrace_may_access), it is safe to
	 * allow one thread to transition the other.
	 */
	if (!(thread->seccomp.mode & SECCOMP_MODE_FILTER)) {
		thread->seccomp.mode |= SECCOMP_MODE_FILTER;
		/*
		 * Don't let an unprivileged task work around
		 * the no_new_privs restriction by creating
		 * a thread that sets it up, enters seccomp,
		 * then dies.
		 */
		if (task_no_new_privs(caller))
			task_set_no_new_privs(thread);
		set_tsk_thread_flag(thread, TIF_SECCOMP);
	}
}

/**
 * seccomp_act_sync_threads_filter: sets all threads to use current's filter
 *
 * Returns 0 on success, -ve on error, or the pid of a thread which was
 * either not in the correct seccomp mode or it did not have an ancestral
 * seccomp filter.
 */
static pid_t seccomp_act_sync_threads_filter(void)
{
	struct task_struct *thread, *caller;
	unsigned long tflags;
	pid_t failed = 0;

	if (!(current->seccomp.mode & SECCOMP_MODE_FILTER))
		return -EACCES;

	write_lock_irqsave(&tasklist_lock, tflags);
	thread = caller = current;
	while_each_thread(caller, thread) {
		unsigned long irqflags;
		seccomp_lock(thread, &irqflags);
		/*
		 * Validate thread being eligible for synchronization.
		 */
		if (thread->seccomp.mode == SECCOMP_MODE_DISABLED ||
		    ((thread->seccomp.mode & SECCOMP_MODE_FILTER) &&
		     is_ancestor(thread->seccomp.filter,
				 caller->seccomp.filter))) {
			seccomp_sync_thread_filter(caller, thread);
		} else {
			/* Keep the last sibling that failed to return. */
			failed = task_pid_vnr(thread);
			/* If the pid cannot be resolved, then return -ESRCH */
			if (failed == 0)
				failed = -ESRCH;
		}
		seccomp_unlock(thread, irqflags);
	}
	write_unlock_irqrestore(&tasklist_lock, tflags);
	return failed;
}

#ifdef CONFIG_SECCOMP_LSM
/* Expects locking to have been done already. */
static void seccomp_sync_thread_lsm(struct task_struct *caller,
				    struct task_struct *thread)
{
	/* Opt the other thread into seccomp if needed.
	 * As threads are considered to be trust-realm
	 * equivalent (see ptrace_may_access), it is safe to
	 * allow one thread to transition the other.
	 */
	if (!(thread->seccomp.mode & SECCOMP_MODE_LSM)) {
		thread->seccomp.mode |= SECCOMP_MODE_LSM;
		/*
		 * Don't let an unprivileged task work around
		 * the no_new_privs restriction by creating
		 * a thread that sets it up, enters seccomp,
		 * then dies.
		 */
		if (task_no_new_privs(caller))
			task_set_no_new_privs(thread);
		set_tsk_thread_flag(thread, TIF_SECCOMP);
	}
}

/**
 * seccomp_act_sync_threads_lsm: sets all threads to use current's LSM mode
 *
 * Returns 0 on success, -ve on error.
 */
static long seccomp_act_sync_threads_lsm(void)
{
	unsigned long tflags;
	struct task_struct *thread, *caller;

	if (!(current->seccomp.mode & SECCOMP_MODE_LSM))
		return -EACCES;

	write_lock_irqsave(&tasklist_lock, tflags);
	thread = caller = current;
	while_each_thread(caller, thread) {
		unsigned long irqflags;
		seccomp_lock(thread, &irqflags);
		seccomp_sync_thread_lsm(caller, thread);
		seccomp_unlock(thread, irqflags);
	}
	write_unlock_irqrestore(&tasklist_lock, tflags);
	return 0;
}
#endif

/**
 * seccomp_prepare_filter: Prepares a seccomp filter for use.
 * @fprog: BPF program to install
 *
 * Returns filter on success or an ERR_PTR on failure.
 */
static struct seccomp_filter *seccomp_prepare_filter(struct sock_fprog *fprog)
{
	struct seccomp_filter *filter;
	unsigned long fp_size = fprog->len * sizeof(struct sock_filter);
<<<<<<< HEAD
=======
	unsigned long total_insns = fprog->len;
	struct sock_filter *fp;
	int new_len;
>>>>>>> 1860e379
	long ret;

	if (fprog->len == 0 || fprog->len > BPF_MAXINSNS)
		return ERR_PTR(-EINVAL);

	/*
	 * Installing a seccomp filter requires that the task have
	 * CAP_SYS_ADMIN in its namespace or be running with no_new_privs.
	 * This avoids scenarios where unprivileged tasks can affect the
	 * behavior of privileged children.
	 */
	if (!seccomp_has_no_new_privs())
		return ERR_PTR(-EACCES);

<<<<<<< HEAD
	/* Allocate a new seccomp_filter */
	filter = kzalloc(sizeof(struct seccomp_filter) + fp_size,
			 GFP_KERNEL|__GFP_NOWARN);
	if (!filter)
		return ERR_PTR(-ENOMEM);
	atomic_set(&filter->usage, 1);
	filter->len = fprog->len;
=======
	fp = kzalloc(fp_size, GFP_KERNEL|__GFP_NOWARN);
	if (!fp)
		return -ENOMEM;
>>>>>>> 1860e379

	/* Copy the instructions from fprog. */
	ret = -EFAULT;
	if (copy_from_user(fp, fprog->filter, fp_size))
		goto free_prog;

	/* Check and rewrite the fprog via the skb checker */
	ret = sk_chk_filter(fp, fprog->len);
	if (ret)
		goto free_prog;

	/* Check and rewrite the fprog for seccomp use */
	ret = seccomp_check_filter(fp, fprog->len);
	if (ret)
		goto free_prog;

	/* Convert 'sock_filter' insns to 'sock_filter_int' insns */
	ret = sk_convert_filter(fp, fprog->len, NULL, &new_len);
	if (ret)
		goto free_prog;

	/* Allocate a new seccomp_filter */
	ret = -ENOMEM;
	filter = kzalloc(sizeof(struct seccomp_filter) +
			 sizeof(struct sock_filter_int) * new_len,
			 GFP_KERNEL|__GFP_NOWARN);
	if (!filter)
		goto free_prog;

	ret = sk_convert_filter(fp, fprog->len, filter->insnsi, &new_len);
	if (ret)
		goto free_filter;
	kfree(fp);

	atomic_set(&filter->usage, 1);
	filter->len = new_len;

<<<<<<< HEAD
	return filter;

fail:
	kfree(filter);
	return ERR_PTR(ret);
=======
	/*
	 * If there is an existing filter, make it the prev and don't drop its
	 * task reference.
	 */
	filter->prev = current->seccomp.filter;
	current->seccomp.filter = filter;
	return 0;

free_filter:
	kfree(filter);
free_prog:
	kfree(fp);
	return ret;
>>>>>>> 1860e379
}


/**
 * seccomp_prepare_user_filter - prepares a user-supplied sock_fprog
 * @user_filter: pointer to the user data containing a sock_fprog.
 *
<<<<<<< HEAD
+ * Returns filter on success and ERR_PTR otherwise.
*/
static
struct seccomp_filter *seccomp_prepare_user_filter(char __user *user_filter)
=======
 * Returns 0 on success and non-zero otherwise.
 */
static long seccomp_attach_user_filter(char __user *user_filter)
>>>>>>> 1860e379
{
	struct sock_fprog fprog;
	struct seccomp_filter *filter = ERR_PTR(-EFAULT);

#ifdef CONFIG_COMPAT
	if (is_compat_task()) {
		struct compat_sock_fprog fprog32;
		if (copy_from_user(&fprog32, user_filter, sizeof(fprog32)))
			goto out;
		fprog.len = fprog32.len;
		fprog.filter = compat_ptr(fprog32.filter);
	} else /* falls through to the if below. */
#endif
	if (copy_from_user(&fprog, user_filter, sizeof(fprog)))
		goto out;
	filter = seccomp_prepare_filter(&fprog);
out:
	return filter;
}

/**
 * _seccomp_attach_filter: validated and attach filter
 * @filter: seccomp filter to add to the current process
 *
 * Caller must be holding the seccomp lock.
 *
 * Returns 0 on success, -ve on error.
 */
static long _seccomp_attach_filter(struct seccomp_filter *filter)
{
	unsigned long total_insns;
	struct seccomp_filter *walker;

	BUG_ON(!spin_is_locked(&current->seccomp.lock));

	/* Validate resulting filter length. */
	total_insns = filter->len;
	for (walker = current->seccomp.filter; walker; walker = filter->prev)
		total_insns += walker->len + 4;  /* include a 4 instr penalty */
	if (total_insns > MAX_INSNS_PER_PATH)
		return -ENOMEM;

	/*
	 * If there is an existing filter, make it the prev and don't drop its
	 * task reference.
	 */
	filter->prev = current->seccomp.filter;
	current->seccomp.filter = filter;

	return 0;
}

/**
 * seccomp_act_filter: attach filter with additional flags
 * @flags:  flags from SECCOMP_FILTER_* to change behavior
 * @filter: struct sock_fprog for use with SECCOMP_MODE_FILTER
 *
 * Return 0 on success, -ve on error, or thread pid that caused failures.
 */
static long seccomp_act_filter(unsigned long flags, char * __user filter)
{
	long ret;

	/* Only SECCOMP_FILTER_TSYNC is recognized. */
	if ((flags & ~(SECCOMP_FILTER_TSYNC)) != 0)
		return -EINVAL;

	ret = seccomp_set_mode(SECCOMP_MODE_FILTER, filter);
	if (ret)
		return ret;

	if (flags & SECCOMP_FILTER_TSYNC)
		return seccomp_act_sync_threads_filter();

	return 0;
}

#ifdef CONFIG_SECCOMP_LSM
/**
 * seccomp_act_lsm: enable LSM mode with additional flags
 * @flags:  flags from SECCOMP_LSM_* to change behavior
 *
 * Return 0 on success, -ve on error.
 */
static long seccomp_act_lsm(unsigned long flags)
{
	long ret;

	/* Only SECCOMP_LSM_TSYNC is recognized. */
	if ((flags & ~(SECCOMP_LSM_TSYNC)) != 0)
		return -EINVAL;

	ret = seccomp_set_mode(SECCOMP_MODE_LSM, NULL);
	if (ret)
		return ret;

	if (flags & SECCOMP_LSM_TSYNC)
		return seccomp_act_sync_threads_lsm();

	return 0;
}
#endif

/**
 * seccomp_extended_action: performs the specific action
 * @action: the enum of the action to perform.
 *
 * Returns 0 on success. On failure, it returns != 0, or EINVAL on an
 * invalid action.
 */
static long seccomp_extended_action(int action, unsigned long arg1,
				    unsigned long arg2)
{
	switch (action) {
	case SECCOMP_EXT_ACT_FILTER:
		return seccomp_act_filter(arg1, (char * __user)arg2);
	case SECCOMP_EXT_ACT_TSYNC:
		/* arg1 and arg2 are currently unused. */
		if (arg1 || arg2)
			return -EINVAL;
		return seccomp_act_sync_threads_filter();
#ifdef CONFIG_SECCOMP_LSM
	case SECCOMP_EXT_ACT_LSM:
		/* arg2 is currently unused. */
		if (arg2)
			return -EINVAL;
		return seccomp_act_lsm(arg1);
	case SECCOMP_EXT_ACT_TSYNC_LSM:
		/* arg1 and arg2 are currently unused. */
		if (arg1 || arg2)
			return -EINVAL;
		return seccomp_act_sync_threads_lsm();
#endif
	default:
		break;
	}
	return -EINVAL;
}

/* get_seccomp_filter - increments the reference count of the filter on @tsk */
void get_seccomp_filter(struct task_struct *tsk)
{
	struct seccomp_filter *orig = ACCESS_ONCE(tsk->seccomp.filter);
	if (!orig)
		return;
	/* Reference count is bounded by the number of total processes. */
	atomic_inc(&orig->usage);
}

/* put_seccomp_filter - decrements the ref count of tsk->seccomp.filter */
void put_seccomp_filter(struct task_struct *tsk)
{
	struct seccomp_filter *orig = tsk->seccomp.filter;
	/* Clean up single-reference branches iteratively. */
	while (orig && atomic_dec_and_test(&orig->usage)) {
		struct seccomp_filter *freeme = orig;
		orig = ACCESS_ONCE(orig->prev);
		kfree(freeme);
	}
}

/**
 * seccomp_send_sigsys - signals the task to allow in-process syscall emulation
 * @syscall: syscall number to send to userland
 * @reason: filter-supplied reason code to send to userland (via si_errno)
 *
 * Forces a SIGSYS with a code of SYS_SECCOMP and related sigsys info.
 */
static void seccomp_send_sigsys(int syscall, int reason)
{
	struct siginfo info;
	memset(&info, 0, sizeof(info));
	info.si_signo = SIGSYS;
	info.si_code = SYS_SECCOMP;
	info.si_call_addr = (void __user *)KSTK_EIP(current);
	info.si_errno = reason;
	info.si_arch = syscall_get_arch();
	info.si_syscall = syscall;
	force_sig_info(SIGSYS, &info, current);
}

/**
 * prctl_seccomp_ext: exposed extension behaviors for seccomp
 * @cmd: the type of extension being called
 * @arg[123]: the arguments for the extension
 *
 * Returns == 0 on success and != 0 on failure.
 * Invalid arguments return -EINVAL.
 */
long prctl_seccomp_ext(unsigned long type, unsigned long arg1,
		       unsigned long arg2, unsigned long arg3)
{
	if (type != SECCOMP_EXT_ACT)
		return -EINVAL;
	/* For action extensions, arg1 is the identifier. */
	return seccomp_extended_action(arg1, arg2, arg3);
}
#endif	/* CONFIG_SECCOMP_FILTER */

/*
 * Secure computing mode 0x01 allows only read/write/exit/sigreturn.
 * To be fully secure this must be combined with rlimit
 * to limit the stack allocations too.
 */
static int mode1_syscalls[] = {
	__NR_seccomp_read, __NR_seccomp_write, __NR_seccomp_exit, __NR_seccomp_sigreturn,
	0, /* null terminated */
};

#ifdef CONFIG_COMPAT
static int mode1_syscalls_32[] = {
	__NR_seccomp_read_32, __NR_seccomp_write_32, __NR_seccomp_exit_32, __NR_seccomp_sigreturn_32,
	0, /* null terminated */
};
#endif

static u32 secure_computing_mode1(int this_syscall)
{
	int *syscall = mode1_syscalls;
#ifdef CONFIG_COMPAT
	if (is_compat_task())
		syscall = mode1_syscalls_32;
#endif
	do {
		if (*syscall == this_syscall)
			return SECCOMP_RET_ALLOW;
	} while (*++syscall);
	return SECCOMP_RET_KILL;
}

#ifdef CONFIG_SECCOMP_LSM
static u32 secure_computing_lsm(int this_syscall)
{
	unsigned long args[6];
	struct pt_regs *regs = task_pt_regs(current);
	int arch = syscall_get_arch(current, regs);
	syscall_get_arguments(current, regs, 0, 6, args);
	return security_intercept_syscall(arch, this_syscall, args);
}
#endif

int __secure_computing(int this_syscall)
{
	int modeset = current->seccomp.mode;
	int mode;
	int exit_sig = 0;
	u32 ret = SECCOMP_RET_ALLOW;
	u32 cur_ret;
	int data;
	struct pt_regs *regs = task_pt_regs(current);

	for (mode = 0x01; (mode & SECCOMP_MODE_VALID); mode <<= 1) {
		if (!(modeset & mode))
			continue;
		switch (mode) {
		case SECCOMP_MODE_STRICT:
			cur_ret = secure_computing_mode1(this_syscall);
			exit_sig = SIGKILL;
			break;
#ifdef CONFIG_SECCOMP_FILTER
		case SECCOMP_MODE_FILTER:
			cur_ret = seccomp_run_filters(this_syscall);
			break;
#endif
#ifdef CONFIG_SECCOMP_LSM
		case SECCOMP_MODE_LSM:
			cur_ret = secure_computing_lsm(this_syscall);
			break;
#endif
		default:
			BUG();
		}
		if ((cur_ret & SECCOMP_RET_ACTION) < (ret & SECCOMP_RET_ACTION))
			ret = cur_ret;
	}

	data = ret & SECCOMP_RET_DATA;
	ret &= SECCOMP_RET_ACTION;
	switch (ret) {
#if defined(CONFIG_SECCOMP_FILTER) || defined(CONFIG_SECCOMP_LSM)
	case SECCOMP_RET_ERRNO:
		/* Set the low-order 16-bits as a errno. */
		syscall_set_return_value(current, regs, -data, 0);
		goto skip;
	case SECCOMP_RET_TRAP:
		/* Show the handler the original registers. */
		syscall_rollback(current, regs);
		/* Let the filter pass back 16 bits of data. */
		seccomp_send_sigsys(this_syscall, data);
		goto skip;
	case SECCOMP_RET_TRACE:
		/* Skip these calls if there is no tracer. */
		if (!ptrace_event_enabled(current, PTRACE_EVENT_SECCOMP)) {
			syscall_set_return_value(current, regs, -ENOSYS, 0);
			goto skip;
		}
		/* Allow the BPF to provide the event message */
		ptrace_event(PTRACE_EVENT_SECCOMP, data);
		/*
		 * The delivery of a fatal signal during event
		 * notification may silently skip tracer notification.
		 * Terminating the task now avoids executing a system
		 * call that may not be intended.
		 */
		if (fatal_signal_pending(current))
			break;
		if (syscall_get_nr(current, regs) < 0)
			goto skip;  /* Explicit request to skip. */
		return 0;
#endif
	case SECCOMP_RET_ALLOW:
		return 0;
	case SECCOMP_RET_KILL:
	default:
		break;
	}
	if (!exit_sig)
		exit_sig = SIGSYS;

#ifdef SECCOMP_DEBUG
	dump_stack();
#endif
	audit_seccomp(this_syscall, exit_sig, ret);
	do_exit(exit_sig);
skip:
	audit_seccomp(this_syscall, exit_sig, ret);
	return -1;
}

long prctl_get_seccomp(void)
{
	return current->seccomp.mode;
}

/**
 * seccomp_set_mode: internal function for setting seccomp mode
 * @seccomp_mode: requested mode to use
 * @filter: optional struct sock_fprog for use with SECCOMP_MODE_FILTER
 *
 * This function may be called repeatedly with a @seccomp_mode of
 * SECCOMP_MODE_FILTER to install additional filters.  Every filter
 * successfully installed will be evaluated (in reverse order) for each system
 * call the task makes.
 *
 * Once current->seccomp.mode is non-zero, it may not be changed.
 *
 * Returns 0 on success or -EINVAL on failure.
 */
static long seccomp_set_mode(unsigned long seccomp_mode, char __user *filter)
{
	struct seccomp_filter *prepared = NULL;
	unsigned long irqflags;
	long ret = -EINVAL;

#ifdef CONFIG_SECCOMP_FILTER
	/* Prepare the new filter outside of the seccomp lock. */
	if (seccomp_mode & SECCOMP_MODE_FILTER) {
		prepared = seccomp_prepare_user_filter(filter);
		if (IS_ERR(prepared))
			return PTR_ERR(prepared);
	}
#endif
#ifdef CONFIG_SECCOMP_LSM
	/*
	 * Check for no-new-privs outside of the seccomp lock (as
	 * it may alloc credentials under the covers).
	 */
	if (seccomp_mode & SECCOMP_MODE_LSM) {
		if (!seccomp_has_no_new_privs())
			return -EACCES;
	}
#endif

	seccomp_lock(current, &irqflags);

	switch (seccomp_mode) {
	case SECCOMP_MODE_STRICT:
		ret = 0;
#ifdef TIF_NOTSC
		disable_TSC();
#endif
		break;
#ifdef CONFIG_SECCOMP_FILTER
	case SECCOMP_MODE_FILTER:
		ret = _seccomp_attach_filter(prepared);
		if (ret)
			goto out;
		/* Do not free the successfully attached filter. */
		prepared = NULL;
		break;
#endif
#ifdef CONFIG_SECCOMP_LSM
	case SECCOMP_MODE_LSM:
		ret = 0;
		break;
#endif
	default:
		goto out;
	}

	current->seccomp.mode |= seccomp_mode;
	set_thread_flag(TIF_SECCOMP);
out:
	seccomp_unlock(current, irqflags);
	kfree(prepared);
	return ret;
}

/**
 * prctl_set_seccomp: configures current->seccomp.mode
 * @seccomp_mode: requested mode to use; only a single bit should be set
 * @filter: optional struct sock_fprog for use with SECCOMP_MODE_FILTER
 *
 * Returns 0 on success or -EINVAL on failure.
 */
long prctl_set_seccomp(unsigned long seccomp_mode, char __user *filter)
{
	long ret;

	ret = seccomp_set_mode(seccomp_mode, filter);
	return ret;
}<|MERGE_RESOLUTION|>--- conflicted
+++ resolved
@@ -181,12 +181,8 @@
  */
 static u32 seccomp_run_filters(int syscall)
 {
-<<<<<<< HEAD
 	struct seccomp_filter *f = ACCESS_ONCE(current->seccomp.filter);
-=======
-	struct seccomp_filter *f;
 	struct seccomp_data sd;
->>>>>>> 1860e379
 	u32 ret = SECCOMP_RET_ALLOW;
 
 	/* Ensure unexpected behavior doesn't result in failing open. */
@@ -199,13 +195,8 @@
 	 * All filters in the list are evaluated and the lowest BPF return
 	 * value always takes priority (ignoring the DATA).
 	 */
-<<<<<<< HEAD
 	for (; f; f = ACCESS_ONCE(f->prev)) {
-		u32 cur_ret = sk_run_filter(NULL, f->insns);
-=======
-	for (f = current->seccomp.filter; f; f = f->prev) {
 		u32 cur_ret = sk_run_filter_int_seccomp(&sd, f->insnsi);
->>>>>>> 1860e379
 		if ((cur_ret & SECCOMP_RET_ACTION) < (ret & SECCOMP_RET_ACTION))
 			ret = cur_ret;
 	}
@@ -370,12 +361,8 @@
 {
 	struct seccomp_filter *filter;
 	unsigned long fp_size = fprog->len * sizeof(struct sock_filter);
-<<<<<<< HEAD
-=======
-	unsigned long total_insns = fprog->len;
 	struct sock_filter *fp;
 	int new_len;
->>>>>>> 1860e379
 	long ret;
 
 	if (fprog->len == 0 || fprog->len > BPF_MAXINSNS)
@@ -390,19 +377,9 @@
 	if (!seccomp_has_no_new_privs())
 		return ERR_PTR(-EACCES);
 
-<<<<<<< HEAD
-	/* Allocate a new seccomp_filter */
-	filter = kzalloc(sizeof(struct seccomp_filter) + fp_size,
-			 GFP_KERNEL|__GFP_NOWARN);
-	if (!filter)
-		return ERR_PTR(-ENOMEM);
-	atomic_set(&filter->usage, 1);
-	filter->len = fprog->len;
-=======
 	fp = kzalloc(fp_size, GFP_KERNEL|__GFP_NOWARN);
 	if (!fp)
-		return -ENOMEM;
->>>>>>> 1860e379
+		return ERR_PTR(-ENOMEM);
 
 	/* Copy the instructions from fprog. */
 	ret = -EFAULT;
@@ -440,44 +417,23 @@
 	atomic_set(&filter->usage, 1);
 	filter->len = new_len;
 
-<<<<<<< HEAD
 	return filter;
-
-fail:
-	kfree(filter);
-	return ERR_PTR(ret);
-=======
-	/*
-	 * If there is an existing filter, make it the prev and don't drop its
-	 * task reference.
-	 */
-	filter->prev = current->seccomp.filter;
-	current->seccomp.filter = filter;
-	return 0;
 
 free_filter:
 	kfree(filter);
 free_prog:
 	kfree(fp);
-	return ret;
->>>>>>> 1860e379
-}
-
+	return ERR_PTR(ret);
+}
 
 /**
  * seccomp_prepare_user_filter - prepares a user-supplied sock_fprog
  * @user_filter: pointer to the user data containing a sock_fprog.
  *
-<<<<<<< HEAD
 + * Returns filter on success and ERR_PTR otherwise.
 */
-static
-struct seccomp_filter *seccomp_prepare_user_filter(char __user *user_filter)
-=======
- * Returns 0 on success and non-zero otherwise.
- */
-static long seccomp_attach_user_filter(char __user *user_filter)
->>>>>>> 1860e379
+static struct seccomp_filter *
+seccomp_prepare_user_filter(char __user *user_filter)
 {
 	struct sock_fprog fprog;
 	struct seccomp_filter *filter = ERR_PTR(-EFAULT);
@@ -713,7 +669,7 @@
 {
 	unsigned long args[6];
 	struct pt_regs *regs = task_pt_regs(current);
-	int arch = syscall_get_arch(current, regs);
+	int arch = syscall_get_arch();
 	syscall_get_arguments(current, regs, 0, 6, args);
 	return security_intercept_syscall(arch, this_syscall, args);
 }
