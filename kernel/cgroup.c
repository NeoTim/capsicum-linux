--- conflicted
+++ resolved
@@ -3878,205 +3878,6 @@
 	deactivate_super(sb);
 }
 
-<<<<<<< HEAD
-/*
- * Unregister event and free resources.
- *
- * Gets called from workqueue.
- */
-static void cgroup_event_remove(struct work_struct *work)
-{
-	struct cgroup_event *event = container_of(work, struct cgroup_event,
-			remove);
-	struct cgroup_subsys_state *css = event->css;
-
-	remove_wait_queue(event->wqh, &event->wait);
-
-	event->cft->unregister_event(css, event->cft, event->eventfd);
-
-	/* Notify userspace the event is going away. */
-	eventfd_signal(event->eventfd, 1);
-
-	eventfd_ctx_put(event->eventfd);
-	kfree(event);
-	css_put(css);
-}
-
-/*
- * Gets called on POLLHUP on eventfd when user closes it.
- *
- * Called with wqh->lock held and interrupts disabled.
- */
-static int cgroup_event_wake(wait_queue_t *wait, unsigned mode,
-		int sync, void *key)
-{
-	struct cgroup_event *event = container_of(wait,
-			struct cgroup_event, wait);
-	struct cgroup *cgrp = event->css->cgroup;
-	unsigned long flags = (unsigned long)key;
-
-	if (flags & POLLHUP) {
-		/*
-		 * If the event has been detached at cgroup removal, we
-		 * can simply return knowing the other side will cleanup
-		 * for us.
-		 *
-		 * We can't race against event freeing since the other
-		 * side will require wqh->lock via remove_wait_queue(),
-		 * which we hold.
-		 */
-		spin_lock(&cgrp->event_list_lock);
-		if (!list_empty(&event->list)) {
-			list_del_init(&event->list);
-			/*
-			 * We are in atomic context, but cgroup_event_remove()
-			 * may sleep, so we have to call it in workqueue.
-			 */
-			schedule_work(&event->remove);
-		}
-		spin_unlock(&cgrp->event_list_lock);
-	}
-
-	return 0;
-}
-
-static void cgroup_event_ptable_queue_proc(struct file *file,
-		wait_queue_head_t *wqh, poll_table *pt)
-{
-	struct cgroup_event *event = container_of(pt,
-			struct cgroup_event, pt);
-
-	event->wqh = wqh;
-	add_wait_queue(wqh, &event->wait);
-}
-
-/*
- * Parse input and register new cgroup event handler.
- *
- * Input must be in format '<event_fd> <control_fd> <args>'.
- * Interpretation of args is defined by control file implementation.
- */
-static int cgroup_write_event_control(struct cgroup_subsys_state *dummy_css,
-				      struct cftype *cft, const char *buffer)
-{
-	struct cgroup *cgrp = dummy_css->cgroup;
-	struct cgroup_event *event;
-	struct cgroup_subsys_state *cfile_css;
-	unsigned int efd, cfd;
-	struct fd efile;
-	struct fd cfile;
-	char *endp;
-	int ret;
-
-	efd = simple_strtoul(buffer, &endp, 10);
-	if (*endp != ' ')
-		return -EINVAL;
-	buffer = endp + 1;
-
-	cfd = simple_strtoul(buffer, &endp, 10);
-	if ((*endp != ' ') && (*endp != '\0'))
-		return -EINVAL;
-	buffer = endp + 1;
-
-	event = kzalloc(sizeof(*event), GFP_KERNEL);
-	if (!event)
-		return -ENOMEM;
-
-	INIT_LIST_HEAD(&event->list);
-	init_poll_funcptr(&event->pt, cgroup_event_ptable_queue_proc);
-	init_waitqueue_func_entry(&event->wait, cgroup_event_wake);
-	INIT_WORK(&event->remove, cgroup_event_remove);
-
-	efile = fdgetr(efd, CAP_WRITE);
-	if (!efile.file) {
-		ret = -EBADF;
-		goto out_kfree;
-	}
-
-	event->eventfd = eventfd_ctx_fileget(efile.file);
-	if (IS_ERR(event->eventfd)) {
-		ret = PTR_ERR(event->eventfd);
-		goto out_put_efile;
-	}
-
-	cfile = fdgetr(cfd, CAP_READ);
-	if (IS_ERR(cfile.file)) {
-		ret = PTR_ERR(cfile.file);
-		goto out_put_eventfd;
-	}
-
-	/* the process need read permission on control file */
-	/* AV: shouldn't we check that it's been opened for read instead? */
-	ret = inode_permission(file_inode(cfile.file), MAY_READ);
-	if (ret < 0)
-		goto out_put_cfile;
-
-	event->cft = __file_cft(cfile.file);
-	if (IS_ERR(event->cft)) {
-		ret = PTR_ERR(event->cft);
-		goto out_put_cfile;
-	}
-
-	if (!event->cft->ss) {
-		ret = -EBADF;
-		goto out_put_cfile;
-	}
-
-	/*
-	 * Determine the css of @cfile, verify it belongs to the same
-	 * cgroup as cgroup.event_control, and associate @event with it.
-	 * Remaining events are automatically removed on cgroup destruction
-	 * but the removal is asynchronous, so take an extra ref.
-	 */
-	rcu_read_lock();
-
-	ret = -EINVAL;
-	event->css = cgroup_css(cgrp, event->cft->ss);
-	cfile_css = css_from_dir(cfile.file->f_dentry->d_parent, event->cft->ss);
-	if (event->css && event->css == cfile_css && css_tryget(event->css))
-		ret = 0;
-
-	rcu_read_unlock();
-	if (ret)
-		goto out_put_cfile;
-
-	if (!event->cft->register_event || !event->cft->unregister_event) {
-		ret = -EINVAL;
-		goto out_put_css;
-	}
-
-	ret = event->cft->register_event(event->css, event->cft,
-			event->eventfd, buffer);
-	if (ret)
-		goto out_put_css;
-
-	efile.file->f_op->poll(efile.file, &event->pt);
-
-	spin_lock(&cgrp->event_list_lock);
-	list_add(&event->list, &cgrp->event_list);
-	spin_unlock(&cgrp->event_list_lock);
-
-	fdput(cfile);
-	fdput(efile);
-
-	return 0;
-
-out_put_css:
-	css_put(event->css);
-out_put_cfile:
-	fdput(cfile);
-out_put_eventfd:
-	eventfd_ctx_put(event->eventfd);
-out_put_efile:
-	fdput(efile);
-out_kfree:
-	kfree(event);
-
-	return ret;
-}
-
-=======
->>>>>>> 455c6fdb
 static u64 cgroup_clone_children_read(struct cgroup_subsys_state *css,
 				      struct cftype *cft)
 {
