/*
 * mm/mmap.c
 *
 * Written by obz.
 *
 * Address space accounting code	<alan@lxorguk.ukuu.org.uk>
 */

#define pr_fmt(fmt) KBUILD_MODNAME ": " fmt

#include <linux/kernel.h>
#include <linux/slab.h>
#include <linux/backing-dev.h>
#include <linux/mm.h>
#include <linux/vmacache.h>
#include <linux/shm.h>
#include <linux/mman.h>
#include <linux/pagemap.h>
#include <linux/swap.h>
#include <linux/syscalls.h>
#include <linux/capability.h>
#include <linux/init.h>
#include <linux/file.h>
#include <linux/fs.h>
#include <linux/personality.h>
#include <linux/security.h>
#include <linux/hugetlb.h>
#include <linux/profile.h>
#include <linux/export.h>
#include <linux/mount.h>
#include <linux/mempolicy.h>
#include <linux/rmap.h>
#include <linux/mmu_notifier.h>
#include <linux/mmdebug.h>
#include <linux/perf_event.h>
#include <linux/audit.h>
#include <linux/khugepaged.h>
#include <linux/uprobes.h>
#include <linux/rbtree_augmented.h>
#include <linux/sched/sysctl.h>
#include <linux/notifier.h>
#include <linux/memory.h>
#include <linux/printk.h>
#include <linux/userfaultfd_k.h>

#include <asm/uaccess.h>
#include <asm/cacheflush.h>
#include <asm/tlb.h>
#include <asm/mmu_context.h>

#include "internal.h"

#ifndef arch_mmap_check
#define arch_mmap_check(addr, len, flags)	(0)
#endif

#ifndef arch_rebalance_pgtables
#define arch_rebalance_pgtables(addr, len)		(addr)
#endif

static void unmap_region(struct mm_struct *mm,
		struct vm_area_struct *vma, struct vm_area_struct *prev,
		unsigned long start, unsigned long end);

/* description of effects of mapping type and prot in current implementation.
 * this is due to the limited x86 page protection hardware.  The expected
 * behavior is in parens:
 *
 * map_type	prot
 *		PROT_NONE	PROT_READ	PROT_WRITE	PROT_EXEC
 * MAP_SHARED	r: (no) no	r: (yes) yes	r: (no) yes	r: (no) yes
 *		w: (no) no	w: (no) no	w: (yes) yes	w: (no) no
 *		x: (no) no	x: (no) yes	x: (no) yes	x: (yes) yes
 *
 * MAP_PRIVATE	r: (no) no	r: (yes) yes	r: (no) yes	r: (no) yes
 *		w: (no) no	w: (no) no	w: (copy) copy	w: (no) no
 *		x: (no) no	x: (no) yes	x: (no) yes	x: (yes) yes
 *
 */
pgprot_t protection_map[16] = {
	__P000, __P001, __P010, __P011, __P100, __P101, __P110, __P111,
	__S000, __S001, __S010, __S011, __S100, __S101, __S110, __S111
};

pgprot_t vm_get_page_prot(unsigned long vm_flags)
{
	return __pgprot(pgprot_val(protection_map[vm_flags &
				(VM_READ|VM_WRITE|VM_EXEC|VM_SHARED)]) |
			pgprot_val(arch_vm_get_page_prot(vm_flags)));
}
EXPORT_SYMBOL(vm_get_page_prot);

static pgprot_t vm_pgprot_modify(pgprot_t oldprot, unsigned long vm_flags)
{
	return pgprot_modify(oldprot, vm_get_page_prot(vm_flags));
}

/* Update vma->vm_page_prot to reflect vma->vm_flags. */
void vma_set_page_prot(struct vm_area_struct *vma)
{
	unsigned long vm_flags = vma->vm_flags;

	vma->vm_page_prot = vm_pgprot_modify(vma->vm_page_prot, vm_flags);
	if (vma_wants_writenotify(vma)) {
		vm_flags &= ~VM_SHARED;
		vma->vm_page_prot = vm_pgprot_modify(vma->vm_page_prot,
						     vm_flags);
	}
}


int sysctl_overcommit_memory __read_mostly = OVERCOMMIT_GUESS;  /* heuristic overcommit */
int sysctl_overcommit_ratio __read_mostly = 50;	/* default is 50% */
unsigned long sysctl_overcommit_kbytes __read_mostly;
int sysctl_max_map_count __read_mostly = DEFAULT_MAX_MAP_COUNT;
unsigned long sysctl_user_reserve_kbytes __read_mostly = 1UL << 17; /* 128MB */
unsigned long sysctl_admin_reserve_kbytes __read_mostly = 1UL << 13; /* 8MB */
/*
 * Make sure vm_committed_as in one cacheline and not cacheline shared with
 * other variables. It can be updated by several CPUs frequently.
 */
struct percpu_counter vm_committed_as ____cacheline_aligned_in_smp;

/*
 * The global memory commitment made in the system can be a metric
 * that can be used to drive ballooning decisions when Linux is hosted
 * as a guest. On Hyper-V, the host implements a policy engine for dynamically
 * balancing memory across competing virtual machines that are hosted.
 * Several metrics drive this policy engine including the guest reported
 * memory commitment.
 */
unsigned long vm_memory_committed(void)
{
	return percpu_counter_read_positive(&vm_committed_as);
}
EXPORT_SYMBOL_GPL(vm_memory_committed);

/*
 * Check that a process has enough memory to allocate a new virtual
 * mapping. 0 means there is enough memory for the allocation to
 * succeed and -ENOMEM implies there is not.
 *
 * We currently support three overcommit policies, which are set via the
 * vm.overcommit_memory sysctl.  See Documentation/vm/overcommit-accounting
 *
 * Strict overcommit modes added 2002 Feb 26 by Alan Cox.
 * Additional code 2002 Jul 20 by Robert Love.
 *
 * cap_sys_admin is 1 if the process has admin privileges, 0 otherwise.
 *
 * Note this is a helper function intended to be used by LSMs which
 * wish to use this logic.
 */
int __vm_enough_memory(struct mm_struct *mm, long pages, int cap_sys_admin)
{
	long free, allowed, reserve;

	VM_WARN_ONCE(percpu_counter_read(&vm_committed_as) <
			-(s64)vm_committed_as_batch * num_online_cpus(),
			"memory commitment underflow");

	vm_acct_memory(pages);

	/*
	 * Sometimes we want to use more memory than we have
	 */
	if (sysctl_overcommit_memory == OVERCOMMIT_ALWAYS)
		return 0;

	if (sysctl_overcommit_memory == OVERCOMMIT_GUESS) {
		free = global_page_state(NR_FREE_PAGES);
		free += global_page_state(NR_FILE_PAGES);

		/*
		 * shmem pages shouldn't be counted as free in this
		 * case, they can't be purged, only swapped out, and
		 * that won't affect the overall amount of available
		 * memory in the system.
		 */
		free -= global_page_state(NR_SHMEM);

		free += get_nr_swap_pages();

		/*
		 * Any slabs which are created with the
		 * SLAB_RECLAIM_ACCOUNT flag claim to have contents
		 * which are reclaimable, under pressure.  The dentry
		 * cache and most inode caches should fall into this
		 */
		free += global_page_state(NR_SLAB_RECLAIMABLE);

		/*
		 * Leave reserved pages. The pages are not for anonymous pages.
		 */
		if (free <= totalreserve_pages)
			goto error;
		else
			free -= totalreserve_pages;

		/*
		 * Reserve some for root
		 */
		if (!cap_sys_admin)
			free -= sysctl_admin_reserve_kbytes >> (PAGE_SHIFT - 10);

		if (free > pages)
			return 0;

		goto error;
	}

	allowed = vm_commit_limit();
	/*
	 * Reserve some for root
	 */
	if (!cap_sys_admin)
		allowed -= sysctl_admin_reserve_kbytes >> (PAGE_SHIFT - 10);

	/*
	 * Don't let a single process grow so big a user can't recover
	 */
	if (mm) {
		reserve = sysctl_user_reserve_kbytes >> (PAGE_SHIFT - 10);
		allowed -= min_t(long, mm->total_vm / 32, reserve);
	}

	if (percpu_counter_read_positive(&vm_committed_as) < allowed)
		return 0;
error:
	vm_unacct_memory(pages);

	return -ENOMEM;
}

/*
 * Requires inode->i_mapping->i_mmap_rwsem
 */
static void __remove_shared_vm_struct(struct vm_area_struct *vma,
		struct file *file, struct address_space *mapping)
{
	if (vma->vm_flags & VM_DENYWRITE)
		atomic_inc(&file_inode(file)->i_writecount);
	if (vma->vm_flags & VM_SHARED)
		mapping_unmap_writable(mapping);

	flush_dcache_mmap_lock(mapping);
	vma_interval_tree_remove(vma, &mapping->i_mmap);
	flush_dcache_mmap_unlock(mapping);
}

/*
 * Unlink a file-based vm structure from its interval tree, to hide
 * vma from rmap and vmtruncate before freeing its page tables.
 */
void unlink_file_vma(struct vm_area_struct *vma)
{
	struct file *file = vma->vm_file;

	if (file) {
		struct address_space *mapping = file->f_mapping;
		i_mmap_lock_write(mapping);
		__remove_shared_vm_struct(vma, file, mapping);
		i_mmap_unlock_write(mapping);
	}
}

/*
 * Close a vm structure and free it, returning the next.
 */
static struct vm_area_struct *remove_vma(struct vm_area_struct *vma)
{
	struct vm_area_struct *next = vma->vm_next;

	might_sleep();
	if (vma->vm_ops && vma->vm_ops->close)
		vma->vm_ops->close(vma);
	if (vma->vm_file)
		fput(vma->vm_file);
	mpol_put(vma_policy(vma));
	kmem_cache_free(vm_area_cachep, vma);
	return next;
}

static unsigned long do_brk(unsigned long addr, unsigned long len);

SYSCALL_DEFINE1(brk, unsigned long, brk)
{
	unsigned long retval;
	unsigned long newbrk, oldbrk;
	struct mm_struct *mm = current->mm;
	unsigned long min_brk;
	bool populate;

	down_write(&mm->mmap_sem);

#ifdef CONFIG_COMPAT_BRK
	/*
	 * CONFIG_COMPAT_BRK can still be overridden by setting
	 * randomize_va_space to 2, which will still cause mm->start_brk
	 * to be arbitrarily shifted
	 */
	if (current->brk_randomized)
		min_brk = mm->start_brk;
	else
		min_brk = mm->end_data;
#else
	min_brk = mm->start_brk;
#endif
	if (brk < min_brk)
		goto out;

	/*
	 * Check against rlimit here. If this check is done later after the test
	 * of oldbrk with newbrk then it can escape the test and let the data
	 * segment grow beyond its set limit the in case where the limit is
	 * not page aligned -Ram Gupta
	 */
	if (check_data_rlimit(rlimit(RLIMIT_DATA), brk, mm->start_brk,
			      mm->end_data, mm->start_data))
		goto out;

	newbrk = PAGE_ALIGN(brk);
	oldbrk = PAGE_ALIGN(mm->brk);
	if (oldbrk == newbrk)
		goto set_brk;

	/* Always allow shrinking brk. */
	if (brk <= mm->brk) {
		if (!do_munmap(mm, newbrk, oldbrk-newbrk))
			goto set_brk;
		goto out;
	}

	/* Check against existing mmap mappings. */
	if (find_vma_intersection(mm, oldbrk, newbrk+PAGE_SIZE))
		goto out;

	/* Ok, looks good - let it rip. */
	if (do_brk(oldbrk, newbrk-oldbrk) != oldbrk)
		goto out;

set_brk:
	mm->brk = brk;
	populate = newbrk > oldbrk && (mm->def_flags & VM_LOCKED) != 0;
	up_write(&mm->mmap_sem);
	if (populate)
		mm_populate(oldbrk, newbrk - oldbrk);
	return brk;

out:
	retval = mm->brk;
	up_write(&mm->mmap_sem);
	return retval;
}

static long vma_compute_subtree_gap(struct vm_area_struct *vma)
{
	unsigned long max, subtree_gap;
	max = vma->vm_start;
	if (vma->vm_prev)
		max -= vma->vm_prev->vm_end;
	if (vma->vm_rb.rb_left) {
		subtree_gap = rb_entry(vma->vm_rb.rb_left,
				struct vm_area_struct, vm_rb)->rb_subtree_gap;
		if (subtree_gap > max)
			max = subtree_gap;
	}
	if (vma->vm_rb.rb_right) {
		subtree_gap = rb_entry(vma->vm_rb.rb_right,
				struct vm_area_struct, vm_rb)->rb_subtree_gap;
		if (subtree_gap > max)
			max = subtree_gap;
	}
	return max;
}

#ifdef CONFIG_DEBUG_VM_RB
static int browse_rb(struct rb_root *root)
{
	int i = 0, j, bug = 0;
	struct rb_node *nd, *pn = NULL;
	unsigned long prev = 0, pend = 0;

	for (nd = rb_first(root); nd; nd = rb_next(nd)) {
		struct vm_area_struct *vma;
		vma = rb_entry(nd, struct vm_area_struct, vm_rb);
		if (vma->vm_start < prev) {
			pr_emerg("vm_start %lx < prev %lx\n",
				  vma->vm_start, prev);
			bug = 1;
		}
		if (vma->vm_start < pend) {
			pr_emerg("vm_start %lx < pend %lx\n",
				  vma->vm_start, pend);
			bug = 1;
		}
		if (vma->vm_start > vma->vm_end) {
			pr_emerg("vm_start %lx > vm_end %lx\n",
				  vma->vm_start, vma->vm_end);
			bug = 1;
		}
		if (vma->rb_subtree_gap != vma_compute_subtree_gap(vma)) {
			pr_emerg("free gap %lx, correct %lx\n",
			       vma->rb_subtree_gap,
			       vma_compute_subtree_gap(vma));
			bug = 1;
		}
		i++;
		pn = nd;
		prev = vma->vm_start;
		pend = vma->vm_end;
	}
	j = 0;
	for (nd = pn; nd; nd = rb_prev(nd))
		j++;
	if (i != j) {
		pr_emerg("backwards %d, forwards %d\n", j, i);
		bug = 1;
	}
	return bug ? -1 : i;
}

static void validate_mm_rb(struct rb_root *root, struct vm_area_struct *ignore)
{
	struct rb_node *nd;

	for (nd = rb_first(root); nd; nd = rb_next(nd)) {
		struct vm_area_struct *vma;
		vma = rb_entry(nd, struct vm_area_struct, vm_rb);
		VM_BUG_ON_VMA(vma != ignore &&
			vma->rb_subtree_gap != vma_compute_subtree_gap(vma),
			vma);
	}
}

static void validate_mm(struct mm_struct *mm)
{
	int bug = 0;
	int i = 0;
	unsigned long highest_address = 0;
	struct vm_area_struct *vma = mm->mmap;

	while (vma) {
		struct anon_vma_chain *avc;

		vma_lock_anon_vma(vma);
		list_for_each_entry(avc, &vma->anon_vma_chain, same_vma)
			anon_vma_interval_tree_verify(avc);
		vma_unlock_anon_vma(vma);
		highest_address = vma->vm_end;
		vma = vma->vm_next;
		i++;
	}
	if (i != mm->map_count) {
		pr_emerg("map_count %d vm_next %d\n", mm->map_count, i);
		bug = 1;
	}
	if (highest_address != mm->highest_vm_end) {
		pr_emerg("mm->highest_vm_end %lx, found %lx\n",
			  mm->highest_vm_end, highest_address);
		bug = 1;
	}
	i = browse_rb(&mm->mm_rb);
	if (i != mm->map_count) {
		if (i != -1)
			pr_emerg("map_count %d rb %d\n", mm->map_count, i);
		bug = 1;
	}
	VM_BUG_ON_MM(bug, mm);
}
#else
#define validate_mm_rb(root, ignore) do { } while (0)
#define validate_mm(mm) do { } while (0)
#endif

RB_DECLARE_CALLBACKS(static, vma_gap_callbacks, struct vm_area_struct, vm_rb,
		     unsigned long, rb_subtree_gap, vma_compute_subtree_gap)

/*
 * Update augmented rbtree rb_subtree_gap values after vma->vm_start or
 * vma->vm_prev->vm_end values changed, without modifying the vma's position
 * in the rbtree.
 */
static void vma_gap_update(struct vm_area_struct *vma)
{
	/*
	 * As it turns out, RB_DECLARE_CALLBACKS() already created a callback
	 * function that does exacltly what we want.
	 */
	vma_gap_callbacks_propagate(&vma->vm_rb, NULL);
}

static inline void vma_rb_insert(struct vm_area_struct *vma,
				 struct rb_root *root)
{
	/* All rb_subtree_gap values must be consistent prior to insertion */
	validate_mm_rb(root, NULL);

	rb_insert_augmented(&vma->vm_rb, root, &vma_gap_callbacks);
}

static void vma_rb_erase(struct vm_area_struct *vma, struct rb_root *root)
{
	/*
	 * All rb_subtree_gap values must be consistent prior to erase,
	 * with the possible exception of the vma being erased.
	 */
	validate_mm_rb(root, vma);

	/*
	 * Note rb_erase_augmented is a fairly large inline function,
	 * so make sure we instantiate it only once with our desired
	 * augmented rbtree callbacks.
	 */
	rb_erase_augmented(&vma->vm_rb, root, &vma_gap_callbacks);
}

/*
 * vma has some anon_vma assigned, and is already inserted on that
 * anon_vma's interval trees.
 *
 * Before updating the vma's vm_start / vm_end / vm_pgoff fields, the
 * vma must be removed from the anon_vma's interval trees using
 * anon_vma_interval_tree_pre_update_vma().
 *
 * After the update, the vma will be reinserted using
 * anon_vma_interval_tree_post_update_vma().
 *
 * The entire update must be protected by exclusive mmap_sem and by
 * the root anon_vma's mutex.
 */
static inline void
anon_vma_interval_tree_pre_update_vma(struct vm_area_struct *vma)
{
	struct anon_vma_chain *avc;

	list_for_each_entry(avc, &vma->anon_vma_chain, same_vma)
		anon_vma_interval_tree_remove(avc, &avc->anon_vma->rb_root);
}

static inline void
anon_vma_interval_tree_post_update_vma(struct vm_area_struct *vma)
{
	struct anon_vma_chain *avc;

	list_for_each_entry(avc, &vma->anon_vma_chain, same_vma)
		anon_vma_interval_tree_insert(avc, &avc->anon_vma->rb_root);
}

static int find_vma_links(struct mm_struct *mm, unsigned long addr,
		unsigned long end, struct vm_area_struct **pprev,
		struct rb_node ***rb_link, struct rb_node **rb_parent)
{
	struct rb_node **__rb_link, *__rb_parent, *rb_prev;

	__rb_link = &mm->mm_rb.rb_node;
	rb_prev = __rb_parent = NULL;

	while (*__rb_link) {
		struct vm_area_struct *vma_tmp;

		__rb_parent = *__rb_link;
		vma_tmp = rb_entry(__rb_parent, struct vm_area_struct, vm_rb);

		if (vma_tmp->vm_end > addr) {
			/* Fail if an existing vma overlaps the area */
			if (vma_tmp->vm_start < end)
				return -ENOMEM;
			__rb_link = &__rb_parent->rb_left;
		} else {
			rb_prev = __rb_parent;
			__rb_link = &__rb_parent->rb_right;
		}
	}

	*pprev = NULL;
	if (rb_prev)
		*pprev = rb_entry(rb_prev, struct vm_area_struct, vm_rb);
	*rb_link = __rb_link;
	*rb_parent = __rb_parent;
	return 0;
}

static unsigned long count_vma_pages_range(struct mm_struct *mm,
		unsigned long addr, unsigned long end)
{
	unsigned long nr_pages = 0;
	struct vm_area_struct *vma;

	/* Find first overlaping mapping */
	vma = find_vma_intersection(mm, addr, end);
	if (!vma)
		return 0;

	nr_pages = (min(end, vma->vm_end) -
		max(addr, vma->vm_start)) >> PAGE_SHIFT;

	/* Iterate over the rest of the overlaps */
	for (vma = vma->vm_next; vma; vma = vma->vm_next) {
		unsigned long overlap_len;

		if (vma->vm_start > end)
			break;

		overlap_len = min(end, vma->vm_end) - vma->vm_start;
		nr_pages += overlap_len >> PAGE_SHIFT;
	}

	return nr_pages;
}

void __vma_link_rb(struct mm_struct *mm, struct vm_area_struct *vma,
		struct rb_node **rb_link, struct rb_node *rb_parent)
{
	/* Update tracking information for the gap following the new vma. */
	if (vma->vm_next)
		vma_gap_update(vma->vm_next);
	else
		mm->highest_vm_end = vma->vm_end;

	/*
	 * vma->vm_prev wasn't known when we followed the rbtree to find the
	 * correct insertion point for that vma. As a result, we could not
	 * update the vma vm_rb parents rb_subtree_gap values on the way down.
	 * So, we first insert the vma with a zero rb_subtree_gap value
	 * (to be consistent with what we did on the way down), and then
	 * immediately update the gap to the correct value. Finally we
	 * rebalance the rbtree after all augmented values have been set.
	 */
	rb_link_node(&vma->vm_rb, rb_parent, rb_link);
	vma->rb_subtree_gap = 0;
	vma_gap_update(vma);
	vma_rb_insert(vma, &mm->mm_rb);
}

static void __vma_link_file(struct vm_area_struct *vma)
{
	struct file *file;

	file = vma->vm_file;
	if (file) {
		struct address_space *mapping = file->f_mapping;

		if (vma->vm_flags & VM_DENYWRITE)
			atomic_dec(&file_inode(file)->i_writecount);
		if (vma->vm_flags & VM_SHARED)
			atomic_inc(&mapping->i_mmap_writable);

		flush_dcache_mmap_lock(mapping);
		vma_interval_tree_insert(vma, &mapping->i_mmap);
		flush_dcache_mmap_unlock(mapping);
	}
}

static void
__vma_link(struct mm_struct *mm, struct vm_area_struct *vma,
	struct vm_area_struct *prev, struct rb_node **rb_link,
	struct rb_node *rb_parent)
{
	__vma_link_list(mm, vma, prev, rb_parent);
	__vma_link_rb(mm, vma, rb_link, rb_parent);
}

static void vma_link(struct mm_struct *mm, struct vm_area_struct *vma,
			struct vm_area_struct *prev, struct rb_node **rb_link,
			struct rb_node *rb_parent)
{
	struct address_space *mapping = NULL;

	if (vma->vm_file) {
		mapping = vma->vm_file->f_mapping;
		i_mmap_lock_write(mapping);
	}

	__vma_link(mm, vma, prev, rb_link, rb_parent);
	__vma_link_file(vma);

	if (mapping)
		i_mmap_unlock_write(mapping);

	mm->map_count++;
	validate_mm(mm);
}

/*
 * Helper for vma_adjust() in the split_vma insert case: insert a vma into the
 * mm's list and rbtree.  It has already been inserted into the interval tree.
 */
static void __insert_vm_struct(struct mm_struct *mm, struct vm_area_struct *vma)
{
	struct vm_area_struct *prev;
	struct rb_node **rb_link, *rb_parent;

	if (find_vma_links(mm, vma->vm_start, vma->vm_end,
			   &prev, &rb_link, &rb_parent))
		BUG();
	__vma_link(mm, vma, prev, rb_link, rb_parent);
	mm->map_count++;
}

static inline void
__vma_unlink(struct mm_struct *mm, struct vm_area_struct *vma,
		struct vm_area_struct *prev)
{
	struct vm_area_struct *next;

	vma_rb_erase(vma, &mm->mm_rb);
	prev->vm_next = next = vma->vm_next;
	if (next)
		next->vm_prev = prev;

	/* Kill the cache */
	vmacache_invalidate(mm);
}

/*
 * We cannot adjust vm_start, vm_end, vm_pgoff fields of a vma that
 * is already present in an i_mmap tree without adjusting the tree.
 * The following helper function should be used when such adjustments
 * are necessary.  The "insert" vma (if any) is to be inserted
 * before we drop the necessary locks.
 */
int vma_adjust(struct vm_area_struct *vma, unsigned long start,
	unsigned long end, pgoff_t pgoff, struct vm_area_struct *insert)
{
	struct mm_struct *mm = vma->vm_mm;
	struct vm_area_struct *next = vma->vm_next;
	struct vm_area_struct *importer = NULL;
	struct address_space *mapping = NULL;
	struct rb_root *root = NULL;
	struct anon_vma *anon_vma = NULL;
	struct file *file = vma->vm_file;
	bool start_changed = false, end_changed = false;
	long adjust_next = 0;
	int remove_next = 0;

	if (next && !insert) {
		struct vm_area_struct *exporter = NULL;

		if (end >= next->vm_end) {
			/*
			 * vma expands, overlapping all the next, and
			 * perhaps the one after too (mprotect case 6).
			 */
again:			remove_next = 1 + (end > next->vm_end);
			end = next->vm_end;
			exporter = next;
			importer = vma;
		} else if (end > next->vm_start) {
			/*
			 * vma expands, overlapping part of the next:
			 * mprotect case 5 shifting the boundary up.
			 */
			adjust_next = (end - next->vm_start) >> PAGE_SHIFT;
			exporter = next;
			importer = vma;
		} else if (end < vma->vm_end) {
			/*
			 * vma shrinks, and !insert tells it's not
			 * split_vma inserting another: so it must be
			 * mprotect case 4 shifting the boundary down.
			 */
			adjust_next = -((vma->vm_end - end) >> PAGE_SHIFT);
			exporter = vma;
			importer = next;
		}

		/*
		 * Easily overlooked: when mprotect shifts the boundary,
		 * make sure the expanding vma has anon_vma set if the
		 * shrinking vma had, to cover any anon pages imported.
		 */
		if (exporter && exporter->anon_vma && !importer->anon_vma) {
			int error;

			importer->anon_vma = exporter->anon_vma;
			error = anon_vma_clone(importer, exporter);
			if (error)
				return error;
		}
	}

	if (file) {
		mapping = file->f_mapping;
		root = &mapping->i_mmap;
		uprobe_munmap(vma, vma->vm_start, vma->vm_end);

		if (adjust_next)
			uprobe_munmap(next, next->vm_start, next->vm_end);

		i_mmap_lock_write(mapping);
		if (insert) {
			/*
			 * Put into interval tree now, so instantiated pages
			 * are visible to arm/parisc __flush_dcache_page
			 * throughout; but we cannot insert into address
			 * space until vma start or end is updated.
			 */
			__vma_link_file(insert);
		}
	}

	vma_adjust_trans_huge(vma, start, end, adjust_next);

	anon_vma = vma->anon_vma;
	if (!anon_vma && adjust_next)
		anon_vma = next->anon_vma;
	if (anon_vma) {
		VM_BUG_ON_VMA(adjust_next && next->anon_vma &&
			  anon_vma != next->anon_vma, next);
		anon_vma_lock_write(anon_vma);
		anon_vma_interval_tree_pre_update_vma(vma);
		if (adjust_next)
			anon_vma_interval_tree_pre_update_vma(next);
	}

	if (root) {
		flush_dcache_mmap_lock(mapping);
		vma_interval_tree_remove(vma, root);
		if (adjust_next)
			vma_interval_tree_remove(next, root);
	}

	if (start != vma->vm_start) {
		vma->vm_start = start;
		start_changed = true;
	}
	if (end != vma->vm_end) {
		vma->vm_end = end;
		end_changed = true;
	}
	vma->vm_pgoff = pgoff;
	if (adjust_next) {
		next->vm_start += adjust_next << PAGE_SHIFT;
		next->vm_pgoff += adjust_next;
	}

	if (root) {
		if (adjust_next)
			vma_interval_tree_insert(next, root);
		vma_interval_tree_insert(vma, root);
		flush_dcache_mmap_unlock(mapping);
	}

	if (remove_next) {
		/*
		 * vma_merge has merged next into vma, and needs
		 * us to remove next before dropping the locks.
		 */
		__vma_unlink(mm, next, vma);
		if (file)
			__remove_shared_vm_struct(next, file, mapping);
	} else if (insert) {
		/*
		 * split_vma has split insert from vma, and needs
		 * us to insert it before dropping the locks
		 * (it may either follow vma or precede it).
		 */
		__insert_vm_struct(mm, insert);
	} else {
		if (start_changed)
			vma_gap_update(vma);
		if (end_changed) {
			if (!next)
				mm->highest_vm_end = end;
			else if (!adjust_next)
				vma_gap_update(next);
		}
	}

	if (anon_vma) {
		anon_vma_interval_tree_post_update_vma(vma);
		if (adjust_next)
			anon_vma_interval_tree_post_update_vma(next);
		anon_vma_unlock_write(anon_vma);
	}
	if (mapping)
		i_mmap_unlock_write(mapping);

	if (root) {
		uprobe_mmap(vma);

		if (adjust_next)
			uprobe_mmap(next);
	}

	if (remove_next) {
		if (file) {
			uprobe_munmap(next, next->vm_start, next->vm_end);
			fput(file);
		}
		if (next->anon_vma)
			anon_vma_merge(vma, next);
		mm->map_count--;
		mpol_put(vma_policy(next));
		kmem_cache_free(vm_area_cachep, next);
		/*
		 * In mprotect's case 6 (see comments on vma_merge),
		 * we must remove another next too. It would clutter
		 * up the code too much to do both in one go.
		 */
		next = vma->vm_next;
		if (remove_next == 2)
			goto again;
		else if (next)
			vma_gap_update(next);
		else
			mm->highest_vm_end = end;
	}
	if (insert && file)
		uprobe_mmap(insert);

	validate_mm(mm);

	return 0;
}

/*
 * If the vma has a ->close operation then the driver probably needs to release
 * per-vma resources, so we don't attempt to merge those.
 */
static inline int is_mergeable_vma(struct vm_area_struct *vma,
				struct file *file, unsigned long vm_flags,
				struct vm_userfaultfd_ctx vm_userfaultfd_ctx)
{
	/*
	 * VM_SOFTDIRTY should not prevent from VMA merging, if we
	 * match the flags but dirty bit -- the caller should mark
	 * merged VMA as dirty. If dirty bit won't be excluded from
	 * comparison, we increase pressue on the memory system forcing
	 * the kernel to generate new VMAs when old one could be
	 * extended instead.
	 */
	if ((vma->vm_flags ^ vm_flags) & ~VM_SOFTDIRTY)
		return 0;
	if (vma->vm_file != file)
		return 0;
	if (vma->vm_ops && vma->vm_ops->close)
		return 0;
	if (!is_mergeable_vm_userfaultfd_ctx(vma, vm_userfaultfd_ctx))
		return 0;
	return 1;
}

static inline int is_mergeable_anon_vma(struct anon_vma *anon_vma1,
					struct anon_vma *anon_vma2,
					struct vm_area_struct *vma)
{
	/*
	 * The list_is_singular() test is to avoid merging VMA cloned from
	 * parents. This can improve scalability caused by anon_vma lock.
	 */
	if ((!anon_vma1 || !anon_vma2) && (!vma ||
		list_is_singular(&vma->anon_vma_chain)))
		return 1;
	return anon_vma1 == anon_vma2;
}

/*
 * Return true if we can merge this (vm_flags,anon_vma,file,vm_pgoff)
 * in front of (at a lower virtual address and file offset than) the vma.
 *
 * We cannot merge two vmas if they have differently assigned (non-NULL)
 * anon_vmas, nor if same anon_vma is assigned but offsets incompatible.
 *
 * We don't check here for the merged mmap wrapping around the end of pagecache
 * indices (16TB on ia32) because do_mmap_pgoff() does not permit mmap's which
 * wrap, nor mmaps which cover the final page at index -1UL.
 */
static int
can_vma_merge_before(struct vm_area_struct *vma, unsigned long vm_flags,
		     struct anon_vma *anon_vma, struct file *file,
		     pgoff_t vm_pgoff,
		     struct vm_userfaultfd_ctx vm_userfaultfd_ctx)
{
	if (is_mergeable_vma(vma, file, vm_flags, vm_userfaultfd_ctx) &&
	    is_mergeable_anon_vma(anon_vma, vma->anon_vma, vma)) {
		if (vma->vm_pgoff == vm_pgoff)
			return 1;
	}
	return 0;
}

/*
 * Return true if we can merge this (vm_flags,anon_vma,file,vm_pgoff)
 * beyond (at a higher virtual address and file offset than) the vma.
 *
 * We cannot merge two vmas if they have differently assigned (non-NULL)
 * anon_vmas, nor if same anon_vma is assigned but offsets incompatible.
 */
static int
can_vma_merge_after(struct vm_area_struct *vma, unsigned long vm_flags,
		    struct anon_vma *anon_vma, struct file *file,
		    pgoff_t vm_pgoff,
		    struct vm_userfaultfd_ctx vm_userfaultfd_ctx)
{
	if (is_mergeable_vma(vma, file, vm_flags, vm_userfaultfd_ctx) &&
	    is_mergeable_anon_vma(anon_vma, vma->anon_vma, vma)) {
		pgoff_t vm_pglen;
		vm_pglen = vma_pages(vma);
		if (vma->vm_pgoff + vm_pglen == vm_pgoff)
			return 1;
	}
	return 0;
}

/*
 * Given a mapping request (addr,end,vm_flags,file,pgoff), figure out
 * whether that can be merged with its predecessor or its successor.
 * Or both (it neatly fills a hole).
 *
 * In most cases - when called for mmap, brk or mremap - [addr,end) is
 * certain not to be mapped by the time vma_merge is called; but when
 * called for mprotect, it is certain to be already mapped (either at
 * an offset within prev, or at the start of next), and the flags of
 * this area are about to be changed to vm_flags - and the no-change
 * case has already been eliminated.
 *
 * The following mprotect cases have to be considered, where AAAA is
 * the area passed down from mprotect_fixup, never extending beyond one
 * vma, PPPPPP is the prev vma specified, and NNNNNN the next vma after:
 *
 *     AAAA             AAAA                AAAA          AAAA
 *    PPPPPPNNNNNN    PPPPPPNNNNNN    PPPPPPNNNNNN    PPPPNNNNXXXX
 *    cannot merge    might become    might become    might become
 *                    PPNNNNNNNNNN    PPPPPPPPPPNN    PPPPPPPPPPPP 6 or
 *    mmap, brk or    case 4 below    case 5 below    PPPPPPPPXXXX 7 or
 *    mremap move:                                    PPPPNNNNNNNN 8
 *        AAAA
 *    PPPP    NNNN    PPPPPPPPPPPP    PPPPPPPPNNNN    PPPPNNNNNNNN
 *    might become    case 1 below    case 2 below    case 3 below
 *
 * Odd one out? Case 8, because it extends NNNN but needs flags of XXXX:
 * mprotect_fixup updates vm_flags & vm_page_prot on successful return.
 */
struct vm_area_struct *vma_merge(struct mm_struct *mm,
			struct vm_area_struct *prev, unsigned long addr,
			unsigned long end, unsigned long vm_flags,
			struct anon_vma *anon_vma, struct file *file,
			pgoff_t pgoff, struct mempolicy *policy,
			struct vm_userfaultfd_ctx vm_userfaultfd_ctx)
{
	pgoff_t pglen = (end - addr) >> PAGE_SHIFT;
	struct vm_area_struct *area, *next;
	int err;

	/*
	 * We later require that vma->vm_flags == vm_flags,
	 * so this tests vma->vm_flags & VM_SPECIAL, too.
	 */
	if (vm_flags & VM_SPECIAL)
		return NULL;

	if (prev)
		next = prev->vm_next;
	else
		next = mm->mmap;
	area = next;
	if (next && next->vm_end == end)		/* cases 6, 7, 8 */
		next = next->vm_next;

	/*
	 * Can it merge with the predecessor?
	 */
	if (prev && prev->vm_end == addr &&
			mpol_equal(vma_policy(prev), policy) &&
			can_vma_merge_after(prev, vm_flags,
					    anon_vma, file, pgoff,
					    vm_userfaultfd_ctx)) {
		/*
		 * OK, it can.  Can we now merge in the successor as well?
		 */
		if (next && end == next->vm_start &&
				mpol_equal(policy, vma_policy(next)) &&
				can_vma_merge_before(next, vm_flags,
						     anon_vma, file,
						     pgoff+pglen,
						     vm_userfaultfd_ctx) &&
				is_mergeable_anon_vma(prev->anon_vma,
						      next->anon_vma, NULL)) {
							/* cases 1, 6 */
			err = vma_adjust(prev, prev->vm_start,
				next->vm_end, prev->vm_pgoff, NULL);
		} else					/* cases 2, 5, 7 */
			err = vma_adjust(prev, prev->vm_start,
				end, prev->vm_pgoff, NULL);
		if (err)
			return NULL;
		khugepaged_enter_vma_merge(prev, vm_flags);
		return prev;
	}

	/*
	 * Can this new request be merged in front of next?
	 */
	if (next && end == next->vm_start &&
			mpol_equal(policy, vma_policy(next)) &&
			can_vma_merge_before(next, vm_flags,
					     anon_vma, file, pgoff+pglen,
					     vm_userfaultfd_ctx)) {
		if (prev && addr < prev->vm_end)	/* case 4 */
			err = vma_adjust(prev, prev->vm_start,
				addr, prev->vm_pgoff, NULL);
		else					/* cases 3, 8 */
			err = vma_adjust(area, addr, next->vm_end,
				next->vm_pgoff - pglen, NULL);
		if (err)
			return NULL;
		khugepaged_enter_vma_merge(area, vm_flags);
		return area;
	}

	return NULL;
}

/*
 * Rough compatbility check to quickly see if it's even worth looking
 * at sharing an anon_vma.
 *
 * They need to have the same vm_file, and the flags can only differ
 * in things that mprotect may change.
 *
 * NOTE! The fact that we share an anon_vma doesn't _have_ to mean that
 * we can merge the two vma's. For example, we refuse to merge a vma if
 * there is a vm_ops->close() function, because that indicates that the
 * driver is doing some kind of reference counting. But that doesn't
 * really matter for the anon_vma sharing case.
 */
static int anon_vma_compatible(struct vm_area_struct *a, struct vm_area_struct *b)
{
	return a->vm_end == b->vm_start &&
		mpol_equal(vma_policy(a), vma_policy(b)) &&
		a->vm_file == b->vm_file &&
		!((a->vm_flags ^ b->vm_flags) & ~(VM_READ|VM_WRITE|VM_EXEC|VM_SOFTDIRTY)) &&
		b->vm_pgoff == a->vm_pgoff + ((b->vm_start - a->vm_start) >> PAGE_SHIFT);
}

/*
 * Do some basic sanity checking to see if we can re-use the anon_vma
 * from 'old'. The 'a'/'b' vma's are in VM order - one of them will be
 * the same as 'old', the other will be the new one that is trying
 * to share the anon_vma.
 *
 * NOTE! This runs with mm_sem held for reading, so it is possible that
 * the anon_vma of 'old' is concurrently in the process of being set up
 * by another page fault trying to merge _that_. But that's ok: if it
 * is being set up, that automatically means that it will be a singleton
 * acceptable for merging, so we can do all of this optimistically. But
 * we do that READ_ONCE() to make sure that we never re-load the pointer.
 *
 * IOW: that the "list_is_singular()" test on the anon_vma_chain only
 * matters for the 'stable anon_vma' case (ie the thing we want to avoid
 * is to return an anon_vma that is "complex" due to having gone through
 * a fork).
 *
 * We also make sure that the two vma's are compatible (adjacent,
 * and with the same memory policies). That's all stable, even with just
 * a read lock on the mm_sem.
 */
static struct anon_vma *reusable_anon_vma(struct vm_area_struct *old, struct vm_area_struct *a, struct vm_area_struct *b)
{
	if (anon_vma_compatible(a, b)) {
		struct anon_vma *anon_vma = READ_ONCE(old->anon_vma);

		if (anon_vma && list_is_singular(&old->anon_vma_chain))
			return anon_vma;
	}
	return NULL;
}

/*
 * find_mergeable_anon_vma is used by anon_vma_prepare, to check
 * neighbouring vmas for a suitable anon_vma, before it goes off
 * to allocate a new anon_vma.  It checks because a repetitive
 * sequence of mprotects and faults may otherwise lead to distinct
 * anon_vmas being allocated, preventing vma merge in subsequent
 * mprotect.
 */
struct anon_vma *find_mergeable_anon_vma(struct vm_area_struct *vma)
{
	struct anon_vma *anon_vma;
	struct vm_area_struct *near;

	near = vma->vm_next;
	if (!near)
		goto try_prev;

	anon_vma = reusable_anon_vma(near, vma, near);
	if (anon_vma)
		return anon_vma;
try_prev:
	near = vma->vm_prev;
	if (!near)
		goto none;

	anon_vma = reusable_anon_vma(near, near, vma);
	if (anon_vma)
		return anon_vma;
none:
	/*
	 * There's no absolute need to look only at touching neighbours:
	 * we could search further afield for "compatible" anon_vmas.
	 * But it would probably just be a waste of time searching,
	 * or lead to too many vmas hanging off the same anon_vma.
	 * We're trying to allow mprotect remerging later on,
	 * not trying to minimize memory used for anon_vmas.
	 */
	return NULL;
}

#ifdef CONFIG_PROC_FS
void vm_stat_account(struct mm_struct *mm, unsigned long flags,
						struct file *file, long pages)
{
	const unsigned long stack_flags
		= VM_STACK_FLAGS & (VM_GROWSUP|VM_GROWSDOWN);

	mm->total_vm += pages;

	if (file) {
		mm->shared_vm += pages;
		if ((flags & (VM_EXEC|VM_WRITE)) == VM_EXEC)
			mm->exec_vm += pages;
	} else if (flags & stack_flags)
		mm->stack_vm += pages;
}
#endif /* CONFIG_PROC_FS */

/*
 * If a hint addr is less than mmap_min_addr change hint to be as
 * low as possible but still greater than mmap_min_addr
 */
static inline unsigned long round_hint_to_min(unsigned long hint)
{
	hint &= PAGE_MASK;
	if (((void *)hint != NULL) &&
	    (hint < mmap_min_addr))
		return PAGE_ALIGN(mmap_min_addr);
	return hint;
}

static inline int mlock_future_check(struct mm_struct *mm,
				     unsigned long flags,
				     unsigned long len)
{
	unsigned long locked, lock_limit;

	/*  mlock MCL_FUTURE? */
	if (flags & VM_LOCKED) {
		locked = len >> PAGE_SHIFT;
		locked += mm->locked_vm;
		lock_limit = rlimit(RLIMIT_MEMLOCK);
		lock_limit >>= PAGE_SHIFT;
		if (locked > lock_limit && !capable(CAP_IPC_LOCK))
			return -EAGAIN;
	}
	return 0;
}

/*
 * The caller must hold down_write(&current->mm->mmap_sem).
 */
unsigned long do_mmap(struct file *file, unsigned long addr,
			unsigned long len, unsigned long prot,
			unsigned long flags, vm_flags_t vm_flags,
			unsigned long pgoff, unsigned long *populate)
{
	struct mm_struct *mm = current->mm;

	*populate = 0;

	if (!len)
		return -EINVAL;

	/*
	 * Does the application expect PROT_READ to imply PROT_EXEC?
	 *
	 * (the exception is when the underlying filesystem is noexec
	 *  mounted, in which case we dont add PROT_EXEC.)
	 */
	if ((prot & PROT_READ) && (current->personality & READ_IMPLIES_EXEC))
		if (!(file && path_noexec(&file->f_path)))
			prot |= PROT_EXEC;

	if (!(flags & MAP_FIXED))
		addr = round_hint_to_min(addr);

	/* Careful about overflows.. */
	len = PAGE_ALIGN(len);
	if (!len)
		return -ENOMEM;

	/* offset overflow? */
	if ((pgoff + (len >> PAGE_SHIFT)) < pgoff)
		return -EOVERFLOW;

	/* Too many mappings? */
	if (mm->map_count > sysctl_max_map_count)
		return -ENOMEM;

	/* Obtain the address to map to. we verify (or select) it and ensure
	 * that it represents a valid section of the address space.
	 */
	addr = get_unmapped_area(file, addr, len, pgoff, flags);
	if (offset_in_page(addr))
		return addr;

	/* Do simple checking here so the lower-level routines won't have
	 * to. we assume access permissions have been handled by the open
	 * of the memory object, so we don't do any here.
	 */
	vm_flags |= calc_vm_prot_bits(prot) | calc_vm_flag_bits(flags) |
			mm->def_flags | VM_MAYREAD | VM_MAYWRITE | VM_MAYEXEC;

	if (flags & MAP_LOCKED)
		if (!can_do_mlock())
			return -EPERM;

	if (mlock_future_check(mm, vm_flags, len))
		return -EAGAIN;

	if (file) {
		struct inode *inode = file_inode(file);

		switch (flags & MAP_TYPE) {
		case MAP_SHARED:
			if ((prot&PROT_WRITE) && !(file->f_mode&FMODE_WRITE))
				return -EACCES;

			/*
			 * Make sure we don't allow writing to an append-only
			 * file..
			 */
			if (IS_APPEND(inode) && (file->f_mode & FMODE_WRITE))
				return -EACCES;

			/*
			 * Make sure there are no mandatory locks on the file.
			 */
			if (locks_verify_locked(file))
				return -EAGAIN;

			vm_flags |= VM_SHARED | VM_MAYSHARE;
			if (!(file->f_mode & FMODE_WRITE))
				vm_flags &= ~(VM_MAYWRITE | VM_SHARED);

			/* fall through */
		case MAP_PRIVATE:
			if (!(file->f_mode & FMODE_READ))
				return -EACCES;
			if (path_noexec(&file->f_path)) {
				if (vm_flags & VM_EXEC)
					return -EPERM;
				vm_flags &= ~VM_MAYEXEC;
			}

			if (!file->f_op->mmap)
				return -ENODEV;
			if (vm_flags & (VM_GROWSDOWN|VM_GROWSUP))
				return -EINVAL;
			break;

		default:
			return -EINVAL;
		}
	} else {
		switch (flags & MAP_TYPE) {
		case MAP_SHARED:
			if (vm_flags & (VM_GROWSDOWN|VM_GROWSUP))
				return -EINVAL;
			/*
			 * Ignore pgoff.
			 */
			pgoff = 0;
			vm_flags |= VM_SHARED | VM_MAYSHARE;
			break;
		case MAP_PRIVATE:
			/*
			 * Set pgoff according to addr for anon_vma.
			 */
			pgoff = addr >> PAGE_SHIFT;
			break;
		default:
			return -EINVAL;
		}
	}

	/*
	 * Set 'VM_NORESERVE' if we should not account for the
	 * memory use of this mapping.
	 */
	if (flags & MAP_NORESERVE) {
		/* We honor MAP_NORESERVE if allowed to overcommit */
		if (sysctl_overcommit_memory != OVERCOMMIT_NEVER)
			vm_flags |= VM_NORESERVE;

		/* hugetlb applies strict overcommit unless MAP_NORESERVE */
		if (file && is_file_hugepages(file))
			vm_flags |= VM_NORESERVE;
	}

	addr = mmap_region(file, addr, len, vm_flags, pgoff);
	if (!IS_ERR_VALUE(addr) &&
	    ((vm_flags & VM_LOCKED) ||
	     (flags & (MAP_POPULATE | MAP_NONBLOCK)) == MAP_POPULATE))
		*populate = len;
	return addr;
}

SYSCALL_DEFINE6(mmap_pgoff, unsigned long, addr, unsigned long, len,
		unsigned long, prot, unsigned long, flags,
		unsigned long, fd, unsigned long, pgoff)
{
	struct file *file = NULL;
	unsigned long retval;

	if (!(flags & MAP_ANONYMOUS)) {
		struct capsicum_rights rights;
		audit_mmap_fd(fd, flags);
<<<<<<< HEAD
		file = fget_rights(fd, mmap_rights(&rights, prot, flags));
		if (IS_ERR(file)) {
			retval = PTR_ERR(file);
			goto out;
		}
=======
		file = fget(fd);
		if (!file)
			return -EBADF;
>>>>>>> 1ec21837
		if (is_file_hugepages(file))
			len = ALIGN(len, huge_page_size(hstate_file(file)));
		retval = -EINVAL;
		if (unlikely(flags & MAP_HUGETLB && !is_file_hugepages(file)))
			goto out_fput;
	} else if (flags & MAP_HUGETLB) {
		struct user_struct *user = NULL;
		struct hstate *hs;

		hs = hstate_sizelog((flags >> MAP_HUGE_SHIFT) & SHM_HUGE_MASK);
		if (!hs)
			return -EINVAL;

		len = ALIGN(len, huge_page_size(hs));
		/*
		 * VM_NORESERVE is used because the reservations will be
		 * taken when vm_ops->mmap() is called
		 * A dummy user value is used because we are not locking
		 * memory so no accounting is necessary
		 */
		file = hugetlb_file_setup(HUGETLB_ANON_FILE, len,
				VM_NORESERVE,
				&user, HUGETLB_ANONHUGE_INODE,
				(flags >> MAP_HUGE_SHIFT) & MAP_HUGE_MASK);
		if (IS_ERR(file))
			return PTR_ERR(file);
	}

	flags &= ~(MAP_EXECUTABLE | MAP_DENYWRITE);

	retval = vm_mmap_pgoff(file, addr, len, prot, flags, pgoff);
out_fput:
	if (file)
		fput(file);
	return retval;
}

#ifdef __ARCH_WANT_SYS_OLD_MMAP
struct mmap_arg_struct {
	unsigned long addr;
	unsigned long len;
	unsigned long prot;
	unsigned long flags;
	unsigned long fd;
	unsigned long offset;
};

SYSCALL_DEFINE1(old_mmap, struct mmap_arg_struct __user *, arg)
{
	struct mmap_arg_struct a;

	if (copy_from_user(&a, arg, sizeof(a)))
		return -EFAULT;
	if (offset_in_page(a.offset))
		return -EINVAL;

	return sys_mmap_pgoff(a.addr, a.len, a.prot, a.flags, a.fd,
			      a.offset >> PAGE_SHIFT);
}
#endif /* __ARCH_WANT_SYS_OLD_MMAP */

/*
 * Some shared mappigns will want the pages marked read-only
 * to track write events. If so, we'll downgrade vm_page_prot
 * to the private version (using protection_map[] without the
 * VM_SHARED bit).
 */
int vma_wants_writenotify(struct vm_area_struct *vma)
{
	vm_flags_t vm_flags = vma->vm_flags;
	const struct vm_operations_struct *vm_ops = vma->vm_ops;

	/* If it was private or non-writable, the write bit is already clear */
	if ((vm_flags & (VM_WRITE|VM_SHARED)) != ((VM_WRITE|VM_SHARED)))
		return 0;

	/* The backer wishes to know when pages are first written to? */
	if (vm_ops && (vm_ops->page_mkwrite || vm_ops->pfn_mkwrite))
		return 1;

	/* The open routine did something to the protections that pgprot_modify
	 * won't preserve? */
	if (pgprot_val(vma->vm_page_prot) !=
	    pgprot_val(vm_pgprot_modify(vma->vm_page_prot, vm_flags)))
		return 0;

	/* Do we need to track softdirty? */
	if (IS_ENABLED(CONFIG_MEM_SOFT_DIRTY) && !(vm_flags & VM_SOFTDIRTY))
		return 1;

	/* Specialty mapping? */
	if (vm_flags & VM_PFNMAP)
		return 0;

	/* Can the mapping track the dirty pages? */
	return vma->vm_file && vma->vm_file->f_mapping &&
		mapping_cap_account_dirty(vma->vm_file->f_mapping);
}

/*
 * We account for memory if it's a private writeable mapping,
 * not hugepages and VM_NORESERVE wasn't set.
 */
static inline int accountable_mapping(struct file *file, vm_flags_t vm_flags)
{
	/*
	 * hugetlb has its own accounting separate from the core VM
	 * VM_HUGETLB may not be set yet so we cannot check for that flag.
	 */
	if (file && is_file_hugepages(file))
		return 0;

	return (vm_flags & (VM_NORESERVE | VM_SHARED | VM_WRITE)) == VM_WRITE;
}

unsigned long mmap_region(struct file *file, unsigned long addr,
		unsigned long len, vm_flags_t vm_flags, unsigned long pgoff)
{
	struct mm_struct *mm = current->mm;
	struct vm_area_struct *vma, *prev;
	int error;
	struct rb_node **rb_link, *rb_parent;
	unsigned long charged = 0;

	/* Check against address space limit. */
	if (!may_expand_vm(mm, len >> PAGE_SHIFT)) {
		unsigned long nr_pages;

		/*
		 * MAP_FIXED may remove pages of mappings that intersects with
		 * requested mapping. Account for the pages it would unmap.
		 */
		if (!(vm_flags & MAP_FIXED))
			return -ENOMEM;

		nr_pages = count_vma_pages_range(mm, addr, addr + len);

		if (!may_expand_vm(mm, (len >> PAGE_SHIFT) - nr_pages))
			return -ENOMEM;
	}

	/* Clear old maps */
	while (find_vma_links(mm, addr, addr + len, &prev, &rb_link,
			      &rb_parent)) {
		if (do_munmap(mm, addr, len))
			return -ENOMEM;
	}

	/*
	 * Private writable mapping: check memory availability
	 */
	if (accountable_mapping(file, vm_flags)) {
		charged = len >> PAGE_SHIFT;
		if (security_vm_enough_memory_mm(mm, charged))
			return -ENOMEM;
		vm_flags |= VM_ACCOUNT;
	}

	/*
	 * Can we just expand an old mapping?
	 */
	vma = vma_merge(mm, prev, addr, addr + len, vm_flags,
			NULL, file, pgoff, NULL, NULL_VM_UFFD_CTX);
	if (vma)
		goto out;

	/*
	 * Determine the object being mapped and call the appropriate
	 * specific mapper. the address has already been validated, but
	 * not unmapped, but the maps are removed from the list.
	 */
	vma = kmem_cache_zalloc(vm_area_cachep, GFP_KERNEL);
	if (!vma) {
		error = -ENOMEM;
		goto unacct_error;
	}

	vma->vm_mm = mm;
	vma->vm_start = addr;
	vma->vm_end = addr + len;
	vma->vm_flags = vm_flags;
	vma->vm_page_prot = vm_get_page_prot(vm_flags);
	vma->vm_pgoff = pgoff;
	INIT_LIST_HEAD(&vma->anon_vma_chain);

	if (file) {
		if (vm_flags & VM_DENYWRITE) {
			error = deny_write_access(file);
			if (error)
				goto free_vma;
		}
		if (vm_flags & VM_SHARED) {
			error = mapping_map_writable(file->f_mapping);
			if (error)
				goto allow_write_and_free_vma;
		}

		/* ->mmap() can change vma->vm_file, but must guarantee that
		 * vma_link() below can deny write-access if VM_DENYWRITE is set
		 * and map writably if VM_SHARED is set. This usually means the
		 * new file must not have been exposed to user-space, yet.
		 */
		vma->vm_file = get_file(file);
		error = file->f_op->mmap(file, vma);
		if (error)
			goto unmap_and_free_vma;

		/* Can addr have changed??
		 *
		 * Answer: Yes, several device drivers can do it in their
		 *         f_op->mmap method. -DaveM
		 * Bug: If addr is changed, prev, rb_link, rb_parent should
		 *      be updated for vma_link()
		 */
		WARN_ON_ONCE(addr != vma->vm_start);

		addr = vma->vm_start;
		vm_flags = vma->vm_flags;
	} else if (vm_flags & VM_SHARED) {
		error = shmem_zero_setup(vma);
		if (error)
			goto free_vma;
	}

	vma_link(mm, vma, prev, rb_link, rb_parent);
	/* Once vma denies write, undo our temporary denial count */
	if (file) {
		if (vm_flags & VM_SHARED)
			mapping_unmap_writable(file->f_mapping);
		if (vm_flags & VM_DENYWRITE)
			allow_write_access(file);
	}
	file = vma->vm_file;
out:
	perf_event_mmap(vma);

	vm_stat_account(mm, vm_flags, file, len >> PAGE_SHIFT);
	if (vm_flags & VM_LOCKED) {
		if (!((vm_flags & VM_SPECIAL) || is_vm_hugetlb_page(vma) ||
					vma == get_gate_vma(current->mm)))
			mm->locked_vm += (len >> PAGE_SHIFT);
		else
			vma->vm_flags &= VM_LOCKED_CLEAR_MASK;
	}

	if (file)
		uprobe_mmap(vma);

	/*
	 * New (or expanded) vma always get soft dirty status.
	 * Otherwise user-space soft-dirty page tracker won't
	 * be able to distinguish situation when vma area unmapped,
	 * then new mapped in-place (which must be aimed as
	 * a completely new data area).
	 */
	vma->vm_flags |= VM_SOFTDIRTY;

	vma_set_page_prot(vma);

	return addr;

unmap_and_free_vma:
	vma->vm_file = NULL;
	fput(file);

	/* Undo any partial mapping done by a device driver. */
	unmap_region(mm, vma, prev, vma->vm_start, vma->vm_end);
	charged = 0;
	if (vm_flags & VM_SHARED)
		mapping_unmap_writable(file->f_mapping);
allow_write_and_free_vma:
	if (vm_flags & VM_DENYWRITE)
		allow_write_access(file);
free_vma:
	kmem_cache_free(vm_area_cachep, vma);
unacct_error:
	if (charged)
		vm_unacct_memory(charged);
	return error;
}

unsigned long unmapped_area(struct vm_unmapped_area_info *info)
{
	/*
	 * We implement the search by looking for an rbtree node that
	 * immediately follows a suitable gap. That is,
	 * - gap_start = vma->vm_prev->vm_end <= info->high_limit - length;
	 * - gap_end   = vma->vm_start        >= info->low_limit  + length;
	 * - gap_end - gap_start >= length
	 */

	struct mm_struct *mm = current->mm;
	struct vm_area_struct *vma;
	unsigned long length, low_limit, high_limit, gap_start, gap_end;

	/* Adjust search length to account for worst case alignment overhead */
	length = info->length + info->align_mask;
	if (length < info->length)
		return -ENOMEM;

	/* Adjust search limits by the desired length */
	if (info->high_limit < length)
		return -ENOMEM;
	high_limit = info->high_limit - length;

	if (info->low_limit > high_limit)
		return -ENOMEM;
	low_limit = info->low_limit + length;

	/* Check if rbtree root looks promising */
	if (RB_EMPTY_ROOT(&mm->mm_rb))
		goto check_highest;
	vma = rb_entry(mm->mm_rb.rb_node, struct vm_area_struct, vm_rb);
	if (vma->rb_subtree_gap < length)
		goto check_highest;

	while (true) {
		/* Visit left subtree if it looks promising */
		gap_end = vma->vm_start;
		if (gap_end >= low_limit && vma->vm_rb.rb_left) {
			struct vm_area_struct *left =
				rb_entry(vma->vm_rb.rb_left,
					 struct vm_area_struct, vm_rb);
			if (left->rb_subtree_gap >= length) {
				vma = left;
				continue;
			}
		}

		gap_start = vma->vm_prev ? vma->vm_prev->vm_end : 0;
check_current:
		/* Check if current node has a suitable gap */
		if (gap_start > high_limit)
			return -ENOMEM;
		if (gap_end >= low_limit && gap_end - gap_start >= length)
			goto found;

		/* Visit right subtree if it looks promising */
		if (vma->vm_rb.rb_right) {
			struct vm_area_struct *right =
				rb_entry(vma->vm_rb.rb_right,
					 struct vm_area_struct, vm_rb);
			if (right->rb_subtree_gap >= length) {
				vma = right;
				continue;
			}
		}

		/* Go back up the rbtree to find next candidate node */
		while (true) {
			struct rb_node *prev = &vma->vm_rb;
			if (!rb_parent(prev))
				goto check_highest;
			vma = rb_entry(rb_parent(prev),
				       struct vm_area_struct, vm_rb);
			if (prev == vma->vm_rb.rb_left) {
				gap_start = vma->vm_prev->vm_end;
				gap_end = vma->vm_start;
				goto check_current;
			}
		}
	}

check_highest:
	/* Check highest gap, which does not precede any rbtree node */
	gap_start = mm->highest_vm_end;
	gap_end = ULONG_MAX;  /* Only for VM_BUG_ON below */
	if (gap_start > high_limit)
		return -ENOMEM;

found:
	/* We found a suitable gap. Clip it with the original low_limit. */
	if (gap_start < info->low_limit)
		gap_start = info->low_limit;

	/* Adjust gap address to the desired alignment */
	gap_start += (info->align_offset - gap_start) & info->align_mask;

	VM_BUG_ON(gap_start + info->length > info->high_limit);
	VM_BUG_ON(gap_start + info->length > gap_end);
	return gap_start;
}

unsigned long unmapped_area_topdown(struct vm_unmapped_area_info *info)
{
	struct mm_struct *mm = current->mm;
	struct vm_area_struct *vma;
	unsigned long length, low_limit, high_limit, gap_start, gap_end;

	/* Adjust search length to account for worst case alignment overhead */
	length = info->length + info->align_mask;
	if (length < info->length)
		return -ENOMEM;

	/*
	 * Adjust search limits by the desired length.
	 * See implementation comment at top of unmapped_area().
	 */
	gap_end = info->high_limit;
	if (gap_end < length)
		return -ENOMEM;
	high_limit = gap_end - length;

	if (info->low_limit > high_limit)
		return -ENOMEM;
	low_limit = info->low_limit + length;

	/* Check highest gap, which does not precede any rbtree node */
	gap_start = mm->highest_vm_end;
	if (gap_start <= high_limit)
		goto found_highest;

	/* Check if rbtree root looks promising */
	if (RB_EMPTY_ROOT(&mm->mm_rb))
		return -ENOMEM;
	vma = rb_entry(mm->mm_rb.rb_node, struct vm_area_struct, vm_rb);
	if (vma->rb_subtree_gap < length)
		return -ENOMEM;

	while (true) {
		/* Visit right subtree if it looks promising */
		gap_start = vma->vm_prev ? vma->vm_prev->vm_end : 0;
		if (gap_start <= high_limit && vma->vm_rb.rb_right) {
			struct vm_area_struct *right =
				rb_entry(vma->vm_rb.rb_right,
					 struct vm_area_struct, vm_rb);
			if (right->rb_subtree_gap >= length) {
				vma = right;
				continue;
			}
		}

check_current:
		/* Check if current node has a suitable gap */
		gap_end = vma->vm_start;
		if (gap_end < low_limit)
			return -ENOMEM;
		if (gap_start <= high_limit && gap_end - gap_start >= length)
			goto found;

		/* Visit left subtree if it looks promising */
		if (vma->vm_rb.rb_left) {
			struct vm_area_struct *left =
				rb_entry(vma->vm_rb.rb_left,
					 struct vm_area_struct, vm_rb);
			if (left->rb_subtree_gap >= length) {
				vma = left;
				continue;
			}
		}

		/* Go back up the rbtree to find next candidate node */
		while (true) {
			struct rb_node *prev = &vma->vm_rb;
			if (!rb_parent(prev))
				return -ENOMEM;
			vma = rb_entry(rb_parent(prev),
				       struct vm_area_struct, vm_rb);
			if (prev == vma->vm_rb.rb_right) {
				gap_start = vma->vm_prev ?
					vma->vm_prev->vm_end : 0;
				goto check_current;
			}
		}
	}

found:
	/* We found a suitable gap. Clip it with the original high_limit. */
	if (gap_end > info->high_limit)
		gap_end = info->high_limit;

found_highest:
	/* Compute highest gap address at the desired alignment */
	gap_end -= info->length;
	gap_end -= (gap_end - info->align_offset) & info->align_mask;

	VM_BUG_ON(gap_end < info->low_limit);
	VM_BUG_ON(gap_end < gap_start);
	return gap_end;
}

/* Get an address range which is currently unmapped.
 * For shmat() with addr=0.
 *
 * Ugly calling convention alert:
 * Return value with the low bits set means error value,
 * ie
 *	if (ret & ~PAGE_MASK)
 *		error = ret;
 *
 * This function "knows" that -ENOMEM has the bits set.
 */
#ifndef HAVE_ARCH_UNMAPPED_AREA
unsigned long
arch_get_unmapped_area(struct file *filp, unsigned long addr,
		unsigned long len, unsigned long pgoff, unsigned long flags)
{
	struct mm_struct *mm = current->mm;
	struct vm_area_struct *vma;
	struct vm_unmapped_area_info info;

	if (len > TASK_SIZE - mmap_min_addr)
		return -ENOMEM;

	if (flags & MAP_FIXED)
		return addr;

	if (addr) {
		addr = PAGE_ALIGN(addr);
		vma = find_vma(mm, addr);
		if (TASK_SIZE - len >= addr && addr >= mmap_min_addr &&
		    (!vma || addr + len <= vma->vm_start))
			return addr;
	}

	info.flags = 0;
	info.length = len;
	info.low_limit = mm->mmap_base;
	info.high_limit = TASK_SIZE;
	info.align_mask = 0;
	return vm_unmapped_area(&info);
}
#endif

/*
 * This mmap-allocator allocates new areas top-down from below the
 * stack's low limit (the base):
 */
#ifndef HAVE_ARCH_UNMAPPED_AREA_TOPDOWN
unsigned long
arch_get_unmapped_area_topdown(struct file *filp, const unsigned long addr0,
			  const unsigned long len, const unsigned long pgoff,
			  const unsigned long flags)
{
	struct vm_area_struct *vma;
	struct mm_struct *mm = current->mm;
	unsigned long addr = addr0;
	struct vm_unmapped_area_info info;

	/* requested length too big for entire address space */
	if (len > TASK_SIZE - mmap_min_addr)
		return -ENOMEM;

	if (flags & MAP_FIXED)
		return addr;

	/* requesting a specific address */
	if (addr) {
		addr = PAGE_ALIGN(addr);
		vma = find_vma(mm, addr);
		if (TASK_SIZE - len >= addr && addr >= mmap_min_addr &&
				(!vma || addr + len <= vma->vm_start))
			return addr;
	}

	info.flags = VM_UNMAPPED_AREA_TOPDOWN;
	info.length = len;
	info.low_limit = max(PAGE_SIZE, mmap_min_addr);
	info.high_limit = mm->mmap_base;
	info.align_mask = 0;
	addr = vm_unmapped_area(&info);

	/*
	 * A failed mmap() very likely causes application failure,
	 * so fall back to the bottom-up function here. This scenario
	 * can happen with large stack limits and large mmap()
	 * allocations.
	 */
	if (offset_in_page(addr)) {
		VM_BUG_ON(addr != -ENOMEM);
		info.flags = 0;
		info.low_limit = TASK_UNMAPPED_BASE;
		info.high_limit = TASK_SIZE;
		addr = vm_unmapped_area(&info);
	}

	return addr;
}
#endif

unsigned long
get_unmapped_area(struct file *file, unsigned long addr, unsigned long len,
		unsigned long pgoff, unsigned long flags)
{
	unsigned long (*get_area)(struct file *, unsigned long,
				  unsigned long, unsigned long, unsigned long);

	unsigned long error = arch_mmap_check(addr, len, flags);
	if (error)
		return error;

	/* Careful about overflows.. */
	if (len > TASK_SIZE)
		return -ENOMEM;

	get_area = current->mm->get_unmapped_area;
	if (file && file->f_op->get_unmapped_area)
		get_area = file->f_op->get_unmapped_area;
	addr = get_area(file, addr, len, pgoff, flags);
	if (IS_ERR_VALUE(addr))
		return addr;

	if (addr > TASK_SIZE - len)
		return -ENOMEM;
	if (offset_in_page(addr))
		return -EINVAL;

	addr = arch_rebalance_pgtables(addr, len);
	error = security_mmap_addr(addr);
	return error ? error : addr;
}

EXPORT_SYMBOL(get_unmapped_area);

/* Look up the first VMA which satisfies  addr < vm_end,  NULL if none. */
struct vm_area_struct *find_vma(struct mm_struct *mm, unsigned long addr)
{
	struct rb_node *rb_node;
	struct vm_area_struct *vma;

	/* Check the cache first. */
	vma = vmacache_find(mm, addr);
	if (likely(vma))
		return vma;

	rb_node = mm->mm_rb.rb_node;

	while (rb_node) {
		struct vm_area_struct *tmp;

		tmp = rb_entry(rb_node, struct vm_area_struct, vm_rb);

		if (tmp->vm_end > addr) {
			vma = tmp;
			if (tmp->vm_start <= addr)
				break;
			rb_node = rb_node->rb_left;
		} else
			rb_node = rb_node->rb_right;
	}

	if (vma)
		vmacache_update(addr, vma);
	return vma;
}

EXPORT_SYMBOL(find_vma);

/*
 * Same as find_vma, but also return a pointer to the previous VMA in *pprev.
 */
struct vm_area_struct *
find_vma_prev(struct mm_struct *mm, unsigned long addr,
			struct vm_area_struct **pprev)
{
	struct vm_area_struct *vma;

	vma = find_vma(mm, addr);
	if (vma) {
		*pprev = vma->vm_prev;
	} else {
		struct rb_node *rb_node = mm->mm_rb.rb_node;
		*pprev = NULL;
		while (rb_node) {
			*pprev = rb_entry(rb_node, struct vm_area_struct, vm_rb);
			rb_node = rb_node->rb_right;
		}
	}
	return vma;
}

/*
 * Verify that the stack growth is acceptable and
 * update accounting. This is shared with both the
 * grow-up and grow-down cases.
 */
static int acct_stack_growth(struct vm_area_struct *vma, unsigned long size, unsigned long grow)
{
	struct mm_struct *mm = vma->vm_mm;
	struct rlimit *rlim = current->signal->rlim;
	unsigned long new_start, actual_size;

	/* address space limit tests */
	if (!may_expand_vm(mm, grow))
		return -ENOMEM;

	/* Stack limit test */
	actual_size = size;
	if (size && (vma->vm_flags & (VM_GROWSUP | VM_GROWSDOWN)))
		actual_size -= PAGE_SIZE;
	if (actual_size > READ_ONCE(rlim[RLIMIT_STACK].rlim_cur))
		return -ENOMEM;

	/* mlock limit tests */
	if (vma->vm_flags & VM_LOCKED) {
		unsigned long locked;
		unsigned long limit;
		locked = mm->locked_vm + grow;
		limit = READ_ONCE(rlim[RLIMIT_MEMLOCK].rlim_cur);
		limit >>= PAGE_SHIFT;
		if (locked > limit && !capable(CAP_IPC_LOCK))
			return -ENOMEM;
	}

	/* Check to ensure the stack will not grow into a hugetlb-only region */
	new_start = (vma->vm_flags & VM_GROWSUP) ? vma->vm_start :
			vma->vm_end - size;
	if (is_hugepage_only_range(vma->vm_mm, new_start, size))
		return -EFAULT;

	/*
	 * Overcommit..  This must be the final test, as it will
	 * update security statistics.
	 */
	if (security_vm_enough_memory_mm(mm, grow))
		return -ENOMEM;

	return 0;
}

#if defined(CONFIG_STACK_GROWSUP) || defined(CONFIG_IA64)
/*
 * PA-RISC uses this for its stack; IA64 for its Register Backing Store.
 * vma is the last one with address > vma->vm_end.  Have to extend vma.
 */
int expand_upwards(struct vm_area_struct *vma, unsigned long address)
{
	struct mm_struct *mm = vma->vm_mm;
	int error;

	if (!(vma->vm_flags & VM_GROWSUP))
		return -EFAULT;

	/*
	 * We must make sure the anon_vma is allocated
	 * so that the anon_vma locking is not a noop.
	 */
	if (unlikely(anon_vma_prepare(vma)))
		return -ENOMEM;
	vma_lock_anon_vma(vma);

	/*
	 * vma->vm_start/vm_end cannot change under us because the caller
	 * is required to hold the mmap_sem in read mode.  We need the
	 * anon_vma lock to serialize against concurrent expand_stacks.
	 * Also guard against wrapping around to address 0.
	 */
	if (address < PAGE_ALIGN(address+4))
		address = PAGE_ALIGN(address+4);
	else {
		vma_unlock_anon_vma(vma);
		return -ENOMEM;
	}
	error = 0;

	/* Somebody else might have raced and expanded it already */
	if (address > vma->vm_end) {
		unsigned long size, grow;

		size = address - vma->vm_start;
		grow = (address - vma->vm_end) >> PAGE_SHIFT;

		error = -ENOMEM;
		if (vma->vm_pgoff + (size >> PAGE_SHIFT) >= vma->vm_pgoff) {
			error = acct_stack_growth(vma, size, grow);
			if (!error) {
				/*
				 * vma_gap_update() doesn't support concurrent
				 * updates, but we only hold a shared mmap_sem
				 * lock here, so we need to protect against
				 * concurrent vma expansions.
				 * vma_lock_anon_vma() doesn't help here, as
				 * we don't guarantee that all growable vmas
				 * in a mm share the same root anon vma.
				 * So, we reuse mm->page_table_lock to guard
				 * against concurrent vma expansions.
				 */
				spin_lock(&mm->page_table_lock);
				if (vma->vm_flags & VM_LOCKED)
					mm->locked_vm += grow;
				vm_stat_account(mm, vma->vm_flags,
						vma->vm_file, grow);
				anon_vma_interval_tree_pre_update_vma(vma);
				vma->vm_end = address;
				anon_vma_interval_tree_post_update_vma(vma);
				if (vma->vm_next)
					vma_gap_update(vma->vm_next);
				else
					mm->highest_vm_end = address;
				spin_unlock(&mm->page_table_lock);

				perf_event_mmap(vma);
			}
		}
	}
	vma_unlock_anon_vma(vma);
	khugepaged_enter_vma_merge(vma, vma->vm_flags);
	validate_mm(mm);
	return error;
}
#endif /* CONFIG_STACK_GROWSUP || CONFIG_IA64 */

/*
 * vma is the first one with address < vma->vm_start.  Have to extend vma.
 */
int expand_downwards(struct vm_area_struct *vma,
				   unsigned long address)
{
	struct mm_struct *mm = vma->vm_mm;
	int error;

	/*
	 * We must make sure the anon_vma is allocated
	 * so that the anon_vma locking is not a noop.
	 */
	if (unlikely(anon_vma_prepare(vma)))
		return -ENOMEM;

	address &= PAGE_MASK;
	error = security_mmap_addr(address);
	if (error)
		return error;

	vma_lock_anon_vma(vma);

	/*
	 * vma->vm_start/vm_end cannot change under us because the caller
	 * is required to hold the mmap_sem in read mode.  We need the
	 * anon_vma lock to serialize against concurrent expand_stacks.
	 */

	/* Somebody else might have raced and expanded it already */
	if (address < vma->vm_start) {
		unsigned long size, grow;

		size = vma->vm_end - address;
		grow = (vma->vm_start - address) >> PAGE_SHIFT;

		error = -ENOMEM;
		if (grow <= vma->vm_pgoff) {
			error = acct_stack_growth(vma, size, grow);
			if (!error) {
				/*
				 * vma_gap_update() doesn't support concurrent
				 * updates, but we only hold a shared mmap_sem
				 * lock here, so we need to protect against
				 * concurrent vma expansions.
				 * vma_lock_anon_vma() doesn't help here, as
				 * we don't guarantee that all growable vmas
				 * in a mm share the same root anon vma.
				 * So, we reuse mm->page_table_lock to guard
				 * against concurrent vma expansions.
				 */
				spin_lock(&mm->page_table_lock);
				if (vma->vm_flags & VM_LOCKED)
					mm->locked_vm += grow;
				vm_stat_account(mm, vma->vm_flags,
						vma->vm_file, grow);
				anon_vma_interval_tree_pre_update_vma(vma);
				vma->vm_start = address;
				vma->vm_pgoff -= grow;
				anon_vma_interval_tree_post_update_vma(vma);
				vma_gap_update(vma);
				spin_unlock(&mm->page_table_lock);

				perf_event_mmap(vma);
			}
		}
	}
	vma_unlock_anon_vma(vma);
	khugepaged_enter_vma_merge(vma, vma->vm_flags);
	validate_mm(mm);
	return error;
}

/*
 * Note how expand_stack() refuses to expand the stack all the way to
 * abut the next virtual mapping, *unless* that mapping itself is also
 * a stack mapping. We want to leave room for a guard page, after all
 * (the guard page itself is not added here, that is done by the
 * actual page faulting logic)
 *
 * This matches the behavior of the guard page logic (see mm/memory.c:
 * check_stack_guard_page()), which only allows the guard page to be
 * removed under these circumstances.
 */
#ifdef CONFIG_STACK_GROWSUP
int expand_stack(struct vm_area_struct *vma, unsigned long address)
{
	struct vm_area_struct *next;

	address &= PAGE_MASK;
	next = vma->vm_next;
	if (next && next->vm_start == address + PAGE_SIZE) {
		if (!(next->vm_flags & VM_GROWSUP))
			return -ENOMEM;
	}
	return expand_upwards(vma, address);
}

struct vm_area_struct *
find_extend_vma(struct mm_struct *mm, unsigned long addr)
{
	struct vm_area_struct *vma, *prev;

	addr &= PAGE_MASK;
	vma = find_vma_prev(mm, addr, &prev);
	if (vma && (vma->vm_start <= addr))
		return vma;
	if (!prev || expand_stack(prev, addr))
		return NULL;
	if (prev->vm_flags & VM_LOCKED)
		populate_vma_page_range(prev, addr, prev->vm_end, NULL);
	return prev;
}
#else
int expand_stack(struct vm_area_struct *vma, unsigned long address)
{
	struct vm_area_struct *prev;

	address &= PAGE_MASK;
	prev = vma->vm_prev;
	if (prev && prev->vm_end == address) {
		if (!(prev->vm_flags & VM_GROWSDOWN))
			return -ENOMEM;
	}
	return expand_downwards(vma, address);
}

struct vm_area_struct *
find_extend_vma(struct mm_struct *mm, unsigned long addr)
{
	struct vm_area_struct *vma;
	unsigned long start;

	addr &= PAGE_MASK;
	vma = find_vma(mm, addr);
	if (!vma)
		return NULL;
	if (vma->vm_start <= addr)
		return vma;
	if (!(vma->vm_flags & VM_GROWSDOWN))
		return NULL;
	start = vma->vm_start;
	if (expand_stack(vma, addr))
		return NULL;
	if (vma->vm_flags & VM_LOCKED)
		populate_vma_page_range(vma, addr, start, NULL);
	return vma;
}
#endif

EXPORT_SYMBOL_GPL(find_extend_vma);

/*
 * Ok - we have the memory areas we should free on the vma list,
 * so release them, and do the vma updates.
 *
 * Called with the mm semaphore held.
 */
static void remove_vma_list(struct mm_struct *mm, struct vm_area_struct *vma)
{
	unsigned long nr_accounted = 0;

	/* Update high watermark before we lower total_vm */
	update_hiwater_vm(mm);
	do {
		long nrpages = vma_pages(vma);

		if (vma->vm_flags & VM_ACCOUNT)
			nr_accounted += nrpages;
		vm_stat_account(mm, vma->vm_flags, vma->vm_file, -nrpages);
		vma = remove_vma(vma);
	} while (vma);
	vm_unacct_memory(nr_accounted);
	validate_mm(mm);
}

/*
 * Get rid of page table information in the indicated region.
 *
 * Called with the mm semaphore held.
 */
static void unmap_region(struct mm_struct *mm,
		struct vm_area_struct *vma, struct vm_area_struct *prev,
		unsigned long start, unsigned long end)
{
	struct vm_area_struct *next = prev ? prev->vm_next : mm->mmap;
	struct mmu_gather tlb;

	lru_add_drain();
	tlb_gather_mmu(&tlb, mm, start, end);
	update_hiwater_rss(mm);
	unmap_vmas(&tlb, vma, start, end);
	free_pgtables(&tlb, vma, prev ? prev->vm_end : FIRST_USER_ADDRESS,
				 next ? next->vm_start : USER_PGTABLES_CEILING);
	tlb_finish_mmu(&tlb, start, end);
}

/*
 * Create a list of vma's touched by the unmap, removing them from the mm's
 * vma list as we go..
 */
static void
detach_vmas_to_be_unmapped(struct mm_struct *mm, struct vm_area_struct *vma,
	struct vm_area_struct *prev, unsigned long end)
{
	struct vm_area_struct **insertion_point;
	struct vm_area_struct *tail_vma = NULL;

	insertion_point = (prev ? &prev->vm_next : &mm->mmap);
	vma->vm_prev = NULL;
	do {
		vma_rb_erase(vma, &mm->mm_rb);
		mm->map_count--;
		tail_vma = vma;
		vma = vma->vm_next;
	} while (vma && vma->vm_start < end);
	*insertion_point = vma;
	if (vma) {
		vma->vm_prev = prev;
		vma_gap_update(vma);
	} else
		mm->highest_vm_end = prev ? prev->vm_end : 0;
	tail_vma->vm_next = NULL;

	/* Kill the cache */
	vmacache_invalidate(mm);
}

/*
 * __split_vma() bypasses sysctl_max_map_count checking.  We use this on the
 * munmap path where it doesn't make sense to fail.
 */
static int __split_vma(struct mm_struct *mm, struct vm_area_struct *vma,
	      unsigned long addr, int new_below)
{
	struct vm_area_struct *new;
	int err;

	if (is_vm_hugetlb_page(vma) && (addr &
					~(huge_page_mask(hstate_vma(vma)))))
		return -EINVAL;

	new = kmem_cache_alloc(vm_area_cachep, GFP_KERNEL);
	if (!new)
		return -ENOMEM;

	/* most fields are the same, copy all, and then fixup */
	*new = *vma;

	INIT_LIST_HEAD(&new->anon_vma_chain);

	if (new_below)
		new->vm_end = addr;
	else {
		new->vm_start = addr;
		new->vm_pgoff += ((addr - vma->vm_start) >> PAGE_SHIFT);
	}

	err = vma_dup_policy(vma, new);
	if (err)
		goto out_free_vma;

	err = anon_vma_clone(new, vma);
	if (err)
		goto out_free_mpol;

	if (new->vm_file)
		get_file(new->vm_file);

	if (new->vm_ops && new->vm_ops->open)
		new->vm_ops->open(new);

	if (new_below)
		err = vma_adjust(vma, addr, vma->vm_end, vma->vm_pgoff +
			((addr - new->vm_start) >> PAGE_SHIFT), new);
	else
		err = vma_adjust(vma, vma->vm_start, addr, vma->vm_pgoff, new);

	/* Success. */
	if (!err)
		return 0;

	/* Clean everything up if vma_adjust failed. */
	if (new->vm_ops && new->vm_ops->close)
		new->vm_ops->close(new);
	if (new->vm_file)
		fput(new->vm_file);
	unlink_anon_vmas(new);
 out_free_mpol:
	mpol_put(vma_policy(new));
 out_free_vma:
	kmem_cache_free(vm_area_cachep, new);
	return err;
}

/*
 * Split a vma into two pieces at address 'addr', a new vma is allocated
 * either for the first part or the tail.
 */
int split_vma(struct mm_struct *mm, struct vm_area_struct *vma,
	      unsigned long addr, int new_below)
{
	if (mm->map_count >= sysctl_max_map_count)
		return -ENOMEM;

	return __split_vma(mm, vma, addr, new_below);
}

/* Munmap is split into 2 main parts -- this part which finds
 * what needs doing, and the areas themselves, which do the
 * work.  This now handles partial unmappings.
 * Jeremy Fitzhardinge <jeremy@goop.org>
 */
int do_munmap(struct mm_struct *mm, unsigned long start, size_t len)
{
	unsigned long end;
	struct vm_area_struct *vma, *prev, *last;

	if ((offset_in_page(start)) || start > TASK_SIZE || len > TASK_SIZE-start)
		return -EINVAL;

	len = PAGE_ALIGN(len);
	if (len == 0)
		return -EINVAL;

	/* Find the first overlapping VMA */
	vma = find_vma(mm, start);
	if (!vma)
		return 0;
	prev = vma->vm_prev;
	/* we have  start < vma->vm_end  */

	/* if it doesn't overlap, we have nothing.. */
	end = start + len;
	if (vma->vm_start >= end)
		return 0;

	/*
	 * If we need to split any vma, do it now to save pain later.
	 *
	 * Note: mremap's move_vma VM_ACCOUNT handling assumes a partially
	 * unmapped vm_area_struct will remain in use: so lower split_vma
	 * places tmp vma above, and higher split_vma places tmp vma below.
	 */
	if (start > vma->vm_start) {
		int error;

		/*
		 * Make sure that map_count on return from munmap() will
		 * not exceed its limit; but let map_count go just above
		 * its limit temporarily, to help free resources as expected.
		 */
		if (end < vma->vm_end && mm->map_count >= sysctl_max_map_count)
			return -ENOMEM;

		error = __split_vma(mm, vma, start, 0);
		if (error)
			return error;
		prev = vma;
	}

	/* Does it split the last one? */
	last = find_vma(mm, end);
	if (last && end > last->vm_start) {
		int error = __split_vma(mm, last, end, 1);
		if (error)
			return error;
	}
	vma = prev ? prev->vm_next : mm->mmap;

	/*
	 * unlock any mlock()ed ranges before detaching vmas
	 */
	if (mm->locked_vm) {
		struct vm_area_struct *tmp = vma;
		while (tmp && tmp->vm_start < end) {
			if (tmp->vm_flags & VM_LOCKED) {
				mm->locked_vm -= vma_pages(tmp);
				munlock_vma_pages_all(tmp);
			}
			tmp = tmp->vm_next;
		}
	}

	/*
	 * Remove the vma's, and unmap the actual pages
	 */
	detach_vmas_to_be_unmapped(mm, vma, prev, end);
	unmap_region(mm, vma, prev, start, end);

	arch_unmap(mm, vma, start, end);

	/* Fix up all other VM information */
	remove_vma_list(mm, vma);

	return 0;
}

int vm_munmap(unsigned long start, size_t len)
{
	int ret;
	struct mm_struct *mm = current->mm;

	down_write(&mm->mmap_sem);
	ret = do_munmap(mm, start, len);
	up_write(&mm->mmap_sem);
	return ret;
}
EXPORT_SYMBOL(vm_munmap);

SYSCALL_DEFINE2(munmap, unsigned long, addr, size_t, len)
{
	profile_munmap(addr);
	return vm_munmap(addr, len);
}


/*
 * Emulation of deprecated remap_file_pages() syscall.
 */
SYSCALL_DEFINE5(remap_file_pages, unsigned long, start, unsigned long, size,
		unsigned long, prot, unsigned long, pgoff, unsigned long, flags)
{

	struct mm_struct *mm = current->mm;
	struct vm_area_struct *vma;
	unsigned long populate = 0;
	unsigned long ret = -EINVAL;
	struct file *file;

	pr_warn_once("%s (%d) uses deprecated remap_file_pages() syscall. "
			"See Documentation/vm/remap_file_pages.txt.\n",
			current->comm, current->pid);

	if (prot)
		return ret;
	start = start & PAGE_MASK;
	size = size & PAGE_MASK;

	if (start + size <= start)
		return ret;

	/* Does pgoff wrap? */
	if (pgoff + (size >> PAGE_SHIFT) < pgoff)
		return ret;

	down_write(&mm->mmap_sem);
	vma = find_vma(mm, start);

	if (!vma || !(vma->vm_flags & VM_SHARED))
		goto out;

	if (start < vma->vm_start || start + size > vma->vm_end)
		goto out;

	if (pgoff == linear_page_index(vma, start)) {
		ret = 0;
		goto out;
	}

	prot |= vma->vm_flags & VM_READ ? PROT_READ : 0;
	prot |= vma->vm_flags & VM_WRITE ? PROT_WRITE : 0;
	prot |= vma->vm_flags & VM_EXEC ? PROT_EXEC : 0;

	flags &= MAP_NONBLOCK;
	flags |= MAP_SHARED | MAP_FIXED | MAP_POPULATE;
	if (vma->vm_flags & VM_LOCKED) {
		flags |= MAP_LOCKED;
		/* drop PG_Mlocked flag for over-mapped range */
		munlock_vma_pages_range(vma, start, start + size);
	}

	file = get_file(vma->vm_file);
	ret = do_mmap_pgoff(vma->vm_file, start, size,
			prot, flags, pgoff, &populate);
	fput(file);
out:
	up_write(&mm->mmap_sem);
	if (populate)
		mm_populate(ret, populate);
	if (!IS_ERR_VALUE(ret))
		ret = 0;
	return ret;
}

static inline void verify_mm_writelocked(struct mm_struct *mm)
{
#ifdef CONFIG_DEBUG_VM
	if (unlikely(down_read_trylock(&mm->mmap_sem))) {
		WARN_ON(1);
		up_read(&mm->mmap_sem);
	}
#endif
}

/*
 *  this is really a simplified "do_mmap".  it only handles
 *  anonymous maps.  eventually we may be able to do some
 *  brk-specific accounting here.
 */
static unsigned long do_brk(unsigned long addr, unsigned long len)
{
	struct mm_struct *mm = current->mm;
	struct vm_area_struct *vma, *prev;
	unsigned long flags;
	struct rb_node **rb_link, *rb_parent;
	pgoff_t pgoff = addr >> PAGE_SHIFT;
	int error;

	len = PAGE_ALIGN(len);
	if (!len)
		return addr;

	flags = VM_DATA_DEFAULT_FLAGS | VM_ACCOUNT | mm->def_flags;

	error = get_unmapped_area(NULL, addr, len, 0, MAP_FIXED);
	if (offset_in_page(error))
		return error;

	error = mlock_future_check(mm, mm->def_flags, len);
	if (error)
		return error;

	/*
	 * mm->mmap_sem is required to protect against another thread
	 * changing the mappings in case we sleep.
	 */
	verify_mm_writelocked(mm);

	/*
	 * Clear old maps.  this also does some error checking for us
	 */
	while (find_vma_links(mm, addr, addr + len, &prev, &rb_link,
			      &rb_parent)) {
		if (do_munmap(mm, addr, len))
			return -ENOMEM;
	}

	/* Check against address space limits *after* clearing old maps... */
	if (!may_expand_vm(mm, len >> PAGE_SHIFT))
		return -ENOMEM;

	if (mm->map_count > sysctl_max_map_count)
		return -ENOMEM;

	if (security_vm_enough_memory_mm(mm, len >> PAGE_SHIFT))
		return -ENOMEM;

	/* Can we just expand an old private anonymous mapping? */
	vma = vma_merge(mm, prev, addr, addr + len, flags,
			NULL, NULL, pgoff, NULL, NULL_VM_UFFD_CTX);
	if (vma)
		goto out;

	/*
	 * create a vma struct for an anonymous mapping
	 */
	vma = kmem_cache_zalloc(vm_area_cachep, GFP_KERNEL);
	if (!vma) {
		vm_unacct_memory(len >> PAGE_SHIFT);
		return -ENOMEM;
	}

	INIT_LIST_HEAD(&vma->anon_vma_chain);
	vma->vm_mm = mm;
	vma->vm_start = addr;
	vma->vm_end = addr + len;
	vma->vm_pgoff = pgoff;
	vma->vm_flags = flags;
	vma->vm_page_prot = vm_get_page_prot(flags);
	vma_link(mm, vma, prev, rb_link, rb_parent);
out:
	perf_event_mmap(vma);
	mm->total_vm += len >> PAGE_SHIFT;
	if (flags & VM_LOCKED)
		mm->locked_vm += (len >> PAGE_SHIFT);
	vma->vm_flags |= VM_SOFTDIRTY;
	return addr;
}

unsigned long vm_brk(unsigned long addr, unsigned long len)
{
	struct mm_struct *mm = current->mm;
	unsigned long ret;
	bool populate;

	down_write(&mm->mmap_sem);
	ret = do_brk(addr, len);
	populate = ((mm->def_flags & VM_LOCKED) != 0);
	up_write(&mm->mmap_sem);
	if (populate)
		mm_populate(addr, len);
	return ret;
}
EXPORT_SYMBOL(vm_brk);

/* Release all mmaps. */
void exit_mmap(struct mm_struct *mm)
{
	struct mmu_gather tlb;
	struct vm_area_struct *vma;
	unsigned long nr_accounted = 0;

	/* mm's last user has gone, and its about to be pulled down */
	mmu_notifier_release(mm);

	if (mm->locked_vm) {
		vma = mm->mmap;
		while (vma) {
			if (vma->vm_flags & VM_LOCKED)
				munlock_vma_pages_all(vma);
			vma = vma->vm_next;
		}
	}

	arch_exit_mmap(mm);

	vma = mm->mmap;
	if (!vma)	/* Can happen if dup_mmap() received an OOM */
		return;

	lru_add_drain();
	flush_cache_mm(mm);
	tlb_gather_mmu(&tlb, mm, 0, -1);
	/* update_hiwater_rss(mm) here? but nobody should be looking */
	/* Use -1 here to ensure all VMAs in the mm are unmapped */
	unmap_vmas(&tlb, vma, 0, -1);

	free_pgtables(&tlb, vma, FIRST_USER_ADDRESS, USER_PGTABLES_CEILING);
	tlb_finish_mmu(&tlb, 0, -1);

	/*
	 * Walk the list again, actually closing and freeing it,
	 * with preemption enabled, without holding any MM locks.
	 */
	while (vma) {
		if (vma->vm_flags & VM_ACCOUNT)
			nr_accounted += vma_pages(vma);
		vma = remove_vma(vma);
	}
	vm_unacct_memory(nr_accounted);
}

/* Insert vm structure into process list sorted by address
 * and into the inode's i_mmap tree.  If vm_file is non-NULL
 * then i_mmap_rwsem is taken here.
 */
int insert_vm_struct(struct mm_struct *mm, struct vm_area_struct *vma)
{
	struct vm_area_struct *prev;
	struct rb_node **rb_link, *rb_parent;

	if (find_vma_links(mm, vma->vm_start, vma->vm_end,
			   &prev, &rb_link, &rb_parent))
		return -ENOMEM;
	if ((vma->vm_flags & VM_ACCOUNT) &&
	     security_vm_enough_memory_mm(mm, vma_pages(vma)))
		return -ENOMEM;

	/*
	 * The vm_pgoff of a purely anonymous vma should be irrelevant
	 * until its first write fault, when page's anon_vma and index
	 * are set.  But now set the vm_pgoff it will almost certainly
	 * end up with (unless mremap moves it elsewhere before that
	 * first wfault), so /proc/pid/maps tells a consistent story.
	 *
	 * By setting it to reflect the virtual start address of the
	 * vma, merges and splits can happen in a seamless way, just
	 * using the existing file pgoff checks and manipulations.
	 * Similarly in do_mmap_pgoff and in do_brk.
	 */
	if (vma_is_anonymous(vma)) {
		BUG_ON(vma->anon_vma);
		vma->vm_pgoff = vma->vm_start >> PAGE_SHIFT;
	}

	vma_link(mm, vma, prev, rb_link, rb_parent);
	return 0;
}

/*
 * Copy the vma structure to a new location in the same mm,
 * prior to moving page table entries, to effect an mremap move.
 */
struct vm_area_struct *copy_vma(struct vm_area_struct **vmap,
	unsigned long addr, unsigned long len, pgoff_t pgoff,
	bool *need_rmap_locks)
{
	struct vm_area_struct *vma = *vmap;
	unsigned long vma_start = vma->vm_start;
	struct mm_struct *mm = vma->vm_mm;
	struct vm_area_struct *new_vma, *prev;
	struct rb_node **rb_link, *rb_parent;
	bool faulted_in_anon_vma = true;

	/*
	 * If anonymous vma has not yet been faulted, update new pgoff
	 * to match new location, to increase its chance of merging.
	 */
	if (unlikely(vma_is_anonymous(vma) && !vma->anon_vma)) {
		pgoff = addr >> PAGE_SHIFT;
		faulted_in_anon_vma = false;
	}

	if (find_vma_links(mm, addr, addr + len, &prev, &rb_link, &rb_parent))
		return NULL;	/* should never get here */
	new_vma = vma_merge(mm, prev, addr, addr + len, vma->vm_flags,
			    vma->anon_vma, vma->vm_file, pgoff, vma_policy(vma),
			    vma->vm_userfaultfd_ctx);
	if (new_vma) {
		/*
		 * Source vma may have been merged into new_vma
		 */
		if (unlikely(vma_start >= new_vma->vm_start &&
			     vma_start < new_vma->vm_end)) {
			/*
			 * The only way we can get a vma_merge with
			 * self during an mremap is if the vma hasn't
			 * been faulted in yet and we were allowed to
			 * reset the dst vma->vm_pgoff to the
			 * destination address of the mremap to allow
			 * the merge to happen. mremap must change the
			 * vm_pgoff linearity between src and dst vmas
			 * (in turn preventing a vma_merge) to be
			 * safe. It is only safe to keep the vm_pgoff
			 * linear if there are no pages mapped yet.
			 */
			VM_BUG_ON_VMA(faulted_in_anon_vma, new_vma);
			*vmap = vma = new_vma;
		}
		*need_rmap_locks = (new_vma->vm_pgoff <= vma->vm_pgoff);
	} else {
		new_vma = kmem_cache_alloc(vm_area_cachep, GFP_KERNEL);
		if (!new_vma)
			goto out;
		*new_vma = *vma;
		new_vma->vm_start = addr;
		new_vma->vm_end = addr + len;
		new_vma->vm_pgoff = pgoff;
		if (vma_dup_policy(vma, new_vma))
			goto out_free_vma;
		INIT_LIST_HEAD(&new_vma->anon_vma_chain);
		if (anon_vma_clone(new_vma, vma))
			goto out_free_mempol;
		if (new_vma->vm_file)
			get_file(new_vma->vm_file);
		if (new_vma->vm_ops && new_vma->vm_ops->open)
			new_vma->vm_ops->open(new_vma);
		vma_link(mm, new_vma, prev, rb_link, rb_parent);
		*need_rmap_locks = false;
	}
	return new_vma;

out_free_mempol:
	mpol_put(vma_policy(new_vma));
out_free_vma:
	kmem_cache_free(vm_area_cachep, new_vma);
out:
	return NULL;
}

/*
 * Return true if the calling process may expand its vm space by the passed
 * number of pages
 */
int may_expand_vm(struct mm_struct *mm, unsigned long npages)
{
	unsigned long cur = mm->total_vm;	/* pages */
	unsigned long lim;

	lim = rlimit(RLIMIT_AS) >> PAGE_SHIFT;

	if (cur + npages > lim)
		return 0;
	return 1;
}

static int special_mapping_fault(struct vm_area_struct *vma,
				 struct vm_fault *vmf);

/*
 * Having a close hook prevents vma merging regardless of flags.
 */
static void special_mapping_close(struct vm_area_struct *vma)
{
}

static const char *special_mapping_name(struct vm_area_struct *vma)
{
	return ((struct vm_special_mapping *)vma->vm_private_data)->name;
}

static const struct vm_operations_struct special_mapping_vmops = {
	.close = special_mapping_close,
	.fault = special_mapping_fault,
	.name = special_mapping_name,
};

static const struct vm_operations_struct legacy_special_mapping_vmops = {
	.close = special_mapping_close,
	.fault = special_mapping_fault,
};

static int special_mapping_fault(struct vm_area_struct *vma,
				struct vm_fault *vmf)
{
	pgoff_t pgoff;
	struct page **pages;

	if (vma->vm_ops == &legacy_special_mapping_vmops)
		pages = vma->vm_private_data;
	else
		pages = ((struct vm_special_mapping *)vma->vm_private_data)->
			pages;

	for (pgoff = vmf->pgoff; pgoff && *pages; ++pages)
		pgoff--;

	if (*pages) {
		struct page *page = *pages;
		get_page(page);
		vmf->page = page;
		return 0;
	}

	return VM_FAULT_SIGBUS;
}

static struct vm_area_struct *__install_special_mapping(
	struct mm_struct *mm,
	unsigned long addr, unsigned long len,
	unsigned long vm_flags, void *priv,
	const struct vm_operations_struct *ops)
{
	int ret;
	struct vm_area_struct *vma;

	vma = kmem_cache_zalloc(vm_area_cachep, GFP_KERNEL);
	if (unlikely(vma == NULL))
		return ERR_PTR(-ENOMEM);

	INIT_LIST_HEAD(&vma->anon_vma_chain);
	vma->vm_mm = mm;
	vma->vm_start = addr;
	vma->vm_end = addr + len;

	vma->vm_flags = vm_flags | mm->def_flags | VM_DONTEXPAND | VM_SOFTDIRTY;
	vma->vm_page_prot = vm_get_page_prot(vma->vm_flags);

	vma->vm_ops = ops;
	vma->vm_private_data = priv;

	ret = insert_vm_struct(mm, vma);
	if (ret)
		goto out;

	mm->total_vm += len >> PAGE_SHIFT;

	perf_event_mmap(vma);

	return vma;

out:
	kmem_cache_free(vm_area_cachep, vma);
	return ERR_PTR(ret);
}

/*
 * Called with mm->mmap_sem held for writing.
 * Insert a new vma covering the given region, with the given flags.
 * Its pages are supplied by the given array of struct page *.
 * The array can be shorter than len >> PAGE_SHIFT if it's null-terminated.
 * The region past the last page supplied will always produce SIGBUS.
 * The array pointer and the pages it points to are assumed to stay alive
 * for as long as this mapping might exist.
 */
struct vm_area_struct *_install_special_mapping(
	struct mm_struct *mm,
	unsigned long addr, unsigned long len,
	unsigned long vm_flags, const struct vm_special_mapping *spec)
{
	return __install_special_mapping(mm, addr, len, vm_flags, (void *)spec,
					&special_mapping_vmops);
}

int install_special_mapping(struct mm_struct *mm,
			    unsigned long addr, unsigned long len,
			    unsigned long vm_flags, struct page **pages)
{
	struct vm_area_struct *vma = __install_special_mapping(
		mm, addr, len, vm_flags, (void *)pages,
		&legacy_special_mapping_vmops);

	return PTR_ERR_OR_ZERO(vma);
}

static DEFINE_MUTEX(mm_all_locks_mutex);

static void vm_lock_anon_vma(struct mm_struct *mm, struct anon_vma *anon_vma)
{
	if (!test_bit(0, (unsigned long *) &anon_vma->root->rb_root.rb_node)) {
		/*
		 * The LSB of head.next can't change from under us
		 * because we hold the mm_all_locks_mutex.
		 */
		down_write_nest_lock(&anon_vma->root->rwsem, &mm->mmap_sem);
		/*
		 * We can safely modify head.next after taking the
		 * anon_vma->root->rwsem. If some other vma in this mm shares
		 * the same anon_vma we won't take it again.
		 *
		 * No need of atomic instructions here, head.next
		 * can't change from under us thanks to the
		 * anon_vma->root->rwsem.
		 */
		if (__test_and_set_bit(0, (unsigned long *)
				       &anon_vma->root->rb_root.rb_node))
			BUG();
	}
}

static void vm_lock_mapping(struct mm_struct *mm, struct address_space *mapping)
{
	if (!test_bit(AS_MM_ALL_LOCKS, &mapping->flags)) {
		/*
		 * AS_MM_ALL_LOCKS can't change from under us because
		 * we hold the mm_all_locks_mutex.
		 *
		 * Operations on ->flags have to be atomic because
		 * even if AS_MM_ALL_LOCKS is stable thanks to the
		 * mm_all_locks_mutex, there may be other cpus
		 * changing other bitflags in parallel to us.
		 */
		if (test_and_set_bit(AS_MM_ALL_LOCKS, &mapping->flags))
			BUG();
		down_write_nest_lock(&mapping->i_mmap_rwsem, &mm->mmap_sem);
	}
}

/*
 * This operation locks against the VM for all pte/vma/mm related
 * operations that could ever happen on a certain mm. This includes
 * vmtruncate, try_to_unmap, and all page faults.
 *
 * The caller must take the mmap_sem in write mode before calling
 * mm_take_all_locks(). The caller isn't allowed to release the
 * mmap_sem until mm_drop_all_locks() returns.
 *
 * mmap_sem in write mode is required in order to block all operations
 * that could modify pagetables and free pages without need of
 * altering the vma layout. It's also needed in write mode to avoid new
 * anon_vmas to be associated with existing vmas.
 *
 * A single task can't take more than one mm_take_all_locks() in a row
 * or it would deadlock.
 *
 * The LSB in anon_vma->rb_root.rb_node and the AS_MM_ALL_LOCKS bitflag in
 * mapping->flags avoid to take the same lock twice, if more than one
 * vma in this mm is backed by the same anon_vma or address_space.
 *
 * We can take all the locks in random order because the VM code
 * taking i_mmap_rwsem or anon_vma->rwsem outside the mmap_sem never
 * takes more than one of them in a row. Secondly we're protected
 * against a concurrent mm_take_all_locks() by the mm_all_locks_mutex.
 *
 * mm_take_all_locks() and mm_drop_all_locks are expensive operations
 * that may have to take thousand of locks.
 *
 * mm_take_all_locks() can fail if it's interrupted by signals.
 */
int mm_take_all_locks(struct mm_struct *mm)
{
	struct vm_area_struct *vma;
	struct anon_vma_chain *avc;

	BUG_ON(down_read_trylock(&mm->mmap_sem));

	mutex_lock(&mm_all_locks_mutex);

	for (vma = mm->mmap; vma; vma = vma->vm_next) {
		if (signal_pending(current))
			goto out_unlock;
		if (vma->vm_file && vma->vm_file->f_mapping)
			vm_lock_mapping(mm, vma->vm_file->f_mapping);
	}

	for (vma = mm->mmap; vma; vma = vma->vm_next) {
		if (signal_pending(current))
			goto out_unlock;
		if (vma->anon_vma)
			list_for_each_entry(avc, &vma->anon_vma_chain, same_vma)
				vm_lock_anon_vma(mm, avc->anon_vma);
	}

	return 0;

out_unlock:
	mm_drop_all_locks(mm);
	return -EINTR;
}

static void vm_unlock_anon_vma(struct anon_vma *anon_vma)
{
	if (test_bit(0, (unsigned long *) &anon_vma->root->rb_root.rb_node)) {
		/*
		 * The LSB of head.next can't change to 0 from under
		 * us because we hold the mm_all_locks_mutex.
		 *
		 * We must however clear the bitflag before unlocking
		 * the vma so the users using the anon_vma->rb_root will
		 * never see our bitflag.
		 *
		 * No need of atomic instructions here, head.next
		 * can't change from under us until we release the
		 * anon_vma->root->rwsem.
		 */
		if (!__test_and_clear_bit(0, (unsigned long *)
					  &anon_vma->root->rb_root.rb_node))
			BUG();
		anon_vma_unlock_write(anon_vma);
	}
}

static void vm_unlock_mapping(struct address_space *mapping)
{
	if (test_bit(AS_MM_ALL_LOCKS, &mapping->flags)) {
		/*
		 * AS_MM_ALL_LOCKS can't change to 0 from under us
		 * because we hold the mm_all_locks_mutex.
		 */
		i_mmap_unlock_write(mapping);
		if (!test_and_clear_bit(AS_MM_ALL_LOCKS,
					&mapping->flags))
			BUG();
	}
}

/*
 * The mmap_sem cannot be released by the caller until
 * mm_drop_all_locks() returns.
 */
void mm_drop_all_locks(struct mm_struct *mm)
{
	struct vm_area_struct *vma;
	struct anon_vma_chain *avc;

	BUG_ON(down_read_trylock(&mm->mmap_sem));
	BUG_ON(!mutex_is_locked(&mm_all_locks_mutex));

	for (vma = mm->mmap; vma; vma = vma->vm_next) {
		if (vma->anon_vma)
			list_for_each_entry(avc, &vma->anon_vma_chain, same_vma)
				vm_unlock_anon_vma(avc->anon_vma);
		if (vma->vm_file && vma->vm_file->f_mapping)
			vm_unlock_mapping(vma->vm_file->f_mapping);
	}

	mutex_unlock(&mm_all_locks_mutex);
}

/*
 * initialise the VMA slab
 */
void __init mmap_init(void)
{
	int ret;

	ret = percpu_counter_init(&vm_committed_as, 0, GFP_KERNEL);
	VM_BUG_ON(ret);
}

/*
 * Initialise sysctl_user_reserve_kbytes.
 *
 * This is intended to prevent a user from starting a single memory hogging
 * process, such that they cannot recover (kill the hog) in OVERCOMMIT_NEVER
 * mode.
 *
 * The default value is min(3% of free memory, 128MB)
 * 128MB is enough to recover with sshd/login, bash, and top/kill.
 */
static int init_user_reserve(void)
{
	unsigned long free_kbytes;

	free_kbytes = global_page_state(NR_FREE_PAGES) << (PAGE_SHIFT - 10);

	sysctl_user_reserve_kbytes = min(free_kbytes / 32, 1UL << 17);
	return 0;
}
subsys_initcall(init_user_reserve);

/*
 * Initialise sysctl_admin_reserve_kbytes.
 *
 * The purpose of sysctl_admin_reserve_kbytes is to allow the sys admin
 * to log in and kill a memory hogging process.
 *
 * Systems with more than 256MB will reserve 8MB, enough to recover
 * with sshd, bash, and top in OVERCOMMIT_GUESS. Smaller systems will
 * only reserve 3% of free pages by default.
 */
static int init_admin_reserve(void)
{
	unsigned long free_kbytes;

	free_kbytes = global_page_state(NR_FREE_PAGES) << (PAGE_SHIFT - 10);

	sysctl_admin_reserve_kbytes = min(free_kbytes / 32, 1UL << 13);
	return 0;
}
subsys_initcall(init_admin_reserve);

/*
 * Reinititalise user and admin reserves if memory is added or removed.
 *
 * The default user reserve max is 128MB, and the default max for the
 * admin reserve is 8MB. These are usually, but not always, enough to
 * enable recovery from a memory hogging process using login/sshd, a shell,
 * and tools like top. It may make sense to increase or even disable the
 * reserve depending on the existence of swap or variations in the recovery
 * tools. So, the admin may have changed them.
 *
 * If memory is added and the reserves have been eliminated or increased above
 * the default max, then we'll trust the admin.
 *
 * If memory is removed and there isn't enough free memory, then we
 * need to reset the reserves.
 *
 * Otherwise keep the reserve set by the admin.
 */
static int reserve_mem_notifier(struct notifier_block *nb,
			     unsigned long action, void *data)
{
	unsigned long tmp, free_kbytes;

	switch (action) {
	case MEM_ONLINE:
		/* Default max is 128MB. Leave alone if modified by operator. */
		tmp = sysctl_user_reserve_kbytes;
		if (0 < tmp && tmp < (1UL << 17))
			init_user_reserve();

		/* Default max is 8MB.  Leave alone if modified by operator. */
		tmp = sysctl_admin_reserve_kbytes;
		if (0 < tmp && tmp < (1UL << 13))
			init_admin_reserve();

		break;
	case MEM_OFFLINE:
		free_kbytes = global_page_state(NR_FREE_PAGES) << (PAGE_SHIFT - 10);

		if (sysctl_user_reserve_kbytes > free_kbytes) {
			init_user_reserve();
			pr_info("vm.user_reserve_kbytes reset to %lu\n",
				sysctl_user_reserve_kbytes);
		}

		if (sysctl_admin_reserve_kbytes > free_kbytes) {
			init_admin_reserve();
			pr_info("vm.admin_reserve_kbytes reset to %lu\n",
				sysctl_admin_reserve_kbytes);
		}
		break;
	default:
		break;
	}
	return NOTIFY_OK;
}

static struct notifier_block reserve_mem_nb = {
	.notifier_call = reserve_mem_notifier,
};

static int __meminit init_reserve_notifier(void)
{
	if (register_hotmemory_notifier(&reserve_mem_nb))
		pr_err("Failed registering memory add/remove notifier for admin reserve\n");

	return 0;
}
subsys_initcall(init_reserve_notifier);<|MERGE_RESOLUTION|>--- conflicted
+++ resolved
@@ -1417,17 +1417,9 @@
 	if (!(flags & MAP_ANONYMOUS)) {
 		struct capsicum_rights rights;
 		audit_mmap_fd(fd, flags);
-<<<<<<< HEAD
 		file = fget_rights(fd, mmap_rights(&rights, prot, flags));
-		if (IS_ERR(file)) {
-			retval = PTR_ERR(file);
-			goto out;
-		}
-=======
-		file = fget(fd);
-		if (!file)
-			return -EBADF;
->>>>>>> 1ec21837
+		if (IS_ERR(file))
+			return PTR_ERR(file);
 		if (is_file_hugepages(file))
 			len = ALIGN(len, huge_page_size(hstate_file(file)));
 		retval = -EINVAL;
