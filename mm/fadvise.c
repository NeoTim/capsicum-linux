/*
 * mm/fadvise.c
 *
 * Copyright (C) 2002, Linus Torvalds
 *
 * 11Jan2003	Andrew Morton
 *		Initial version.
 */

#include <linux/kernel.h>
#include <linux/file.h>
#include <linux/fs.h>
#include <linux/mm.h>
#include <linux/pagemap.h>
#include <linux/backing-dev.h>
#include <linux/pagevec.h>
#include <linux/fadvise.h>
#include <linux/writeback.h>
#include <linux/syscalls.h>
#include <linux/swap.h>

#include <asm/unistd.h>

/*
 * POSIX_FADV_WILLNEED could set PG_Referenced, and POSIX_FADV_NOREUSE could
 * deactivate the pages and clear PG_Referenced.
 */
SYSCALL_DEFINE4(fadvise64_64, int, fd, loff_t, offset, loff_t, len, int, advice)
{
<<<<<<< HEAD
	struct fd f;
=======
	struct fd f = fdget(fd);
	struct inode *inode;
>>>>>>> c517d838
	struct address_space *mapping;
	struct backing_dev_info *bdi;
	loff_t endbyte;			/* inclusive */
	pgoff_t start_index;
	pgoff_t end_index;
	unsigned long nrpages;
	int ret = 0;

	f = fdgetr(fd, CAP_LIST_END);
	if (IS_ERR(f.file))
		return PTR_ERR(f.file);

	inode = file_inode(f.file);
	if (S_ISFIFO(inode->i_mode)) {
		ret = -ESPIPE;
		goto out;
	}

	mapping = f.file->f_mapping;
	if (!mapping || len < 0) {
		ret = -EINVAL;
		goto out;
	}

	if (IS_DAX(inode)) {
		switch (advice) {
		case POSIX_FADV_NORMAL:
		case POSIX_FADV_RANDOM:
		case POSIX_FADV_SEQUENTIAL:
		case POSIX_FADV_WILLNEED:
		case POSIX_FADV_NOREUSE:
		case POSIX_FADV_DONTNEED:
			/* no bad return value, but ignore advice */
			break;
		default:
			ret = -EINVAL;
		}
		goto out;
	}

	/* Careful about overflows. Len == 0 means "as much as possible" */
	endbyte = offset + len;
	if (!len || endbyte < len)
		endbyte = -1;
	else
		endbyte--;		/* inclusive */

	bdi = inode_to_bdi(mapping->host);

	switch (advice) {
	case POSIX_FADV_NORMAL:
		f.file->f_ra.ra_pages = bdi->ra_pages;
		spin_lock(&f.file->f_lock);
		f.file->f_mode &= ~FMODE_RANDOM;
		spin_unlock(&f.file->f_lock);
		break;
	case POSIX_FADV_RANDOM:
		spin_lock(&f.file->f_lock);
		f.file->f_mode |= FMODE_RANDOM;
		spin_unlock(&f.file->f_lock);
		break;
	case POSIX_FADV_SEQUENTIAL:
		f.file->f_ra.ra_pages = bdi->ra_pages * 2;
		spin_lock(&f.file->f_lock);
		f.file->f_mode &= ~FMODE_RANDOM;
		spin_unlock(&f.file->f_lock);
		break;
	case POSIX_FADV_WILLNEED:
		/* First and last PARTIAL page! */
		start_index = offset >> PAGE_CACHE_SHIFT;
		end_index = endbyte >> PAGE_CACHE_SHIFT;

		/* Careful about overflow on the "+1" */
		nrpages = end_index - start_index + 1;
		if (!nrpages)
			nrpages = ~0UL;

		/*
		 * Ignore return value because fadvise() shall return
		 * success even if filesystem can't retrieve a hint,
		 */
		force_page_cache_readahead(mapping, f.file, start_index,
					   nrpages);
		break;
	case POSIX_FADV_NOREUSE:
		break;
	case POSIX_FADV_DONTNEED:
		if (!bdi_write_congested(bdi))
			__filemap_fdatawrite_range(mapping, offset, endbyte,
						   WB_SYNC_NONE);

		/*
		 * First and last FULL page! Partial pages are deliberately
		 * preserved on the expectation that it is better to preserve
		 * needed memory than to discard unneeded memory.
		 */
		start_index = (offset+(PAGE_CACHE_SIZE-1)) >> PAGE_CACHE_SHIFT;
		end_index = (endbyte >> PAGE_CACHE_SHIFT);

		if (end_index >= start_index) {
			unsigned long count = invalidate_mapping_pages(mapping,
						start_index, end_index);

			/*
			 * If fewer pages were invalidated than expected then
			 * it is possible that some of the pages were on
			 * a per-cpu pagevec for a remote CPU. Drain all
			 * pagevecs and try again.
			 */
			if (count < (end_index - start_index + 1)) {
				lru_add_drain_all();
				invalidate_mapping_pages(mapping, start_index,
						end_index);
			}
		}
		break;
	default:
		ret = -EINVAL;
	}
out:
	fdput(f);
	return ret;
}

#ifdef __ARCH_WANT_SYS_FADVISE64

SYSCALL_DEFINE4(fadvise64, int, fd, loff_t, offset, size_t, len, int, advice)
{
	return sys_fadvise64_64(fd, offset, len, advice);
}

#endif<|MERGE_RESOLUTION|>--- conflicted
+++ resolved
@@ -27,12 +27,8 @@
  */
 SYSCALL_DEFINE4(fadvise64_64, int, fd, loff_t, offset, loff_t, len, int, advice)
 {
-<<<<<<< HEAD
 	struct fd f;
-=======
-	struct fd f = fdget(fd);
 	struct inode *inode;
->>>>>>> c517d838
 	struct address_space *mapping;
 	struct backing_dev_info *bdi;
 	loff_t endbyte;			/* inclusive */
