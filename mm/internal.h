/* internal.h: mm/ internal definitions
 *
 * Copyright (C) 2004 Red Hat, Inc. All Rights Reserved.
 * Written by David Howells (dhowells@redhat.com)
 *
 * This program is free software; you can redistribute it and/or
 * modify it under the terms of the GNU General Public License
 * as published by the Free Software Foundation; either version
 * 2 of the License, or (at your option) any later version.
 */
#ifndef __MM_INTERNAL_H
#define __MM_INTERNAL_H

#include <linux/fs.h>
#include <linux/mm.h>
#include <linux/pagemap.h>
<<<<<<< HEAD
#include <linux/mman.h>
#include <linux/capsicum.h>
=======
#include <linux/tracepoint-defs.h>
>>>>>>> 9735a227

/*
 * The set of flags that only affect watermark checking and reclaim
 * behaviour. This is used by the MM to obey the caller constraints
 * about IO, FS and watermark checking while ignoring placement
 * hints such as HIGHMEM usage.
 */
#define GFP_RECLAIM_MASK (__GFP_RECLAIM|__GFP_HIGH|__GFP_IO|__GFP_FS|\
			__GFP_NOWARN|__GFP_REPEAT|__GFP_NOFAIL|\
			__GFP_NORETRY|__GFP_MEMALLOC|__GFP_NOMEMALLOC)

/* The GFP flags allowed during early boot */
#define GFP_BOOT_MASK (__GFP_BITS_MASK & ~(__GFP_RECLAIM|__GFP_IO|__GFP_FS))

/* Control allocation cpuset and node placement constraints */
#define GFP_CONSTRAINT_MASK (__GFP_HARDWALL|__GFP_THISNODE)

/* Do not use these with a slab allocator */
#define GFP_SLAB_BUG_MASK (__GFP_DMA32|__GFP_HIGHMEM|~__GFP_BITS_MASK)

void free_pgtables(struct mmu_gather *tlb, struct vm_area_struct *start_vma,
		unsigned long floor, unsigned long ceiling);

void unmap_page_range(struct mmu_gather *tlb,
			     struct vm_area_struct *vma,
			     unsigned long addr, unsigned long end,
			     struct zap_details *details);

extern int __do_page_cache_readahead(struct address_space *mapping,
		struct file *filp, pgoff_t offset, unsigned long nr_to_read,
		unsigned long lookahead_size);

/*
 * Submit IO for the read-ahead request in file_ra_state.
 */
static inline unsigned long ra_submit(struct file_ra_state *ra,
		struct address_space *mapping, struct file *filp)
{
	return __do_page_cache_readahead(mapping, filp,
					ra->start, ra->size, ra->async_size);
}

/*
 * Turn a non-refcounted page (->_count == 0) into refcounted with
 * a count of one.
 */
static inline void set_page_refcounted(struct page *page)
{
	VM_BUG_ON_PAGE(PageTail(page), page);
	VM_BUG_ON_PAGE(page_ref_count(page), page);
	set_page_count(page, 1);
}

static inline struct capsicum_rights *
mmap_rights(struct capsicum_rights *rights,
	    unsigned long prot,
	    unsigned long flags)
{
#ifdef CONFIG_SECURITY_CAPSICUM
	cap_rights_init(rights, CAP_MMAP);
	if (prot & PROT_READ)
		cap_rights_set(rights, CAP_MMAP_R);
	if ((flags & MAP_SHARED) && (prot & PROT_WRITE))
		cap_rights_set(rights, CAP_MMAP_W);
	if (prot & PROT_EXEC)
		cap_rights_set(rights, CAP_MMAP_X);
#endif
	return rights;
}

extern unsigned long highest_memmap_pfn;

/*
 * in mm/vmscan.c:
 */
extern int isolate_lru_page(struct page *page);
extern void putback_lru_page(struct page *page);
extern bool zone_reclaimable(struct zone *zone);

/*
 * in mm/rmap.c:
 */
extern pmd_t *mm_find_pmd(struct mm_struct *mm, unsigned long address);

/*
 * in mm/page_alloc.c
 */

/*
 * Structure for holding the mostly immutable allocation parameters passed
 * between functions involved in allocations, including the alloc_pages*
 * family of functions.
 *
 * nodemask, migratetype and high_zoneidx are initialized only once in
 * __alloc_pages_nodemask() and then never change.
 *
 * zonelist, preferred_zone and classzone_idx are set first in
 * __alloc_pages_nodemask() for the fast path, and might be later changed
 * in __alloc_pages_slowpath(). All other functions pass the whole strucure
 * by a const pointer.
 */
struct alloc_context {
	struct zonelist *zonelist;
	nodemask_t *nodemask;
	struct zone *preferred_zone;
	int classzone_idx;
	int migratetype;
	enum zone_type high_zoneidx;
	bool spread_dirty_pages;
};

/*
 * Locate the struct page for both the matching buddy in our
 * pair (buddy1) and the combined O(n+1) page they form (page).
 *
 * 1) Any buddy B1 will have an order O twin B2 which satisfies
 * the following equation:
 *     B2 = B1 ^ (1 << O)
 * For example, if the starting buddy (buddy2) is #8 its order
 * 1 buddy is #10:
 *     B2 = 8 ^ (1 << 1) = 8 ^ 2 = 10
 *
 * 2) Any buddy B will have an order O+1 parent P which
 * satisfies the following equation:
 *     P = B & ~(1 << O)
 *
 * Assumption: *_mem_map is contiguous at least up to MAX_ORDER
 */
static inline unsigned long
__find_buddy_index(unsigned long page_idx, unsigned int order)
{
	return page_idx ^ (1 << order);
}

extern struct page *__pageblock_pfn_to_page(unsigned long start_pfn,
				unsigned long end_pfn, struct zone *zone);

static inline struct page *pageblock_pfn_to_page(unsigned long start_pfn,
				unsigned long end_pfn, struct zone *zone)
{
	if (zone->contiguous)
		return pfn_to_page(start_pfn);

	return __pageblock_pfn_to_page(start_pfn, end_pfn, zone);
}

extern int __isolate_free_page(struct page *page, unsigned int order);
extern void __free_pages_bootmem(struct page *page, unsigned long pfn,
					unsigned int order);
extern void prep_compound_page(struct page *page, unsigned int order);
extern int user_min_free_kbytes;

#if defined CONFIG_COMPACTION || defined CONFIG_CMA

/*
 * in mm/compaction.c
 */
/*
 * compact_control is used to track pages being migrated and the free pages
 * they are being migrated to during memory compaction. The free_pfn starts
 * at the end of a zone and migrate_pfn begins at the start. Movable pages
 * are moved to the end of a zone during a compaction run and the run
 * completes when free_pfn <= migrate_pfn
 */
struct compact_control {
	struct list_head freepages;	/* List of free pages to migrate to */
	struct list_head migratepages;	/* List of pages being migrated */
	unsigned long nr_freepages;	/* Number of isolated free pages */
	unsigned long nr_migratepages;	/* Number of pages to migrate */
	unsigned long free_pfn;		/* isolate_freepages search base */
	unsigned long migrate_pfn;	/* isolate_migratepages search base */
	unsigned long last_migrated_pfn;/* Not yet flushed page being freed */
	enum migrate_mode mode;		/* Async or sync migration mode */
	bool ignore_skip_hint;		/* Scan blocks even if marked skip */
	bool direct_compaction;		/* False from kcompactd or /proc/... */
	int order;			/* order a direct compactor needs */
	const gfp_t gfp_mask;		/* gfp mask of a direct compactor */
	const int alloc_flags;		/* alloc flags of a direct compactor */
	const int classzone_idx;	/* zone index of a direct compactor */
	struct zone *zone;
	int contended;			/* Signal need_sched() or lock
					 * contention detected during
					 * compaction
					 */
};

unsigned long
isolate_freepages_range(struct compact_control *cc,
			unsigned long start_pfn, unsigned long end_pfn);
unsigned long
isolate_migratepages_range(struct compact_control *cc,
			   unsigned long low_pfn, unsigned long end_pfn);
int find_suitable_fallback(struct free_area *area, unsigned int order,
			int migratetype, bool only_stealable, bool *can_steal);

#endif

/*
 * This function returns the order of a free page in the buddy system. In
 * general, page_zone(page)->lock must be held by the caller to prevent the
 * page from being allocated in parallel and returning garbage as the order.
 * If a caller does not hold page_zone(page)->lock, it must guarantee that the
 * page cannot be allocated or merged in parallel. Alternatively, it must
 * handle invalid values gracefully, and use page_order_unsafe() below.
 */
static inline unsigned int page_order(struct page *page)
{
	/* PageBuddy() must be checked by the caller */
	return page_private(page);
}

/*
 * Like page_order(), but for callers who cannot afford to hold the zone lock.
 * PageBuddy() should be checked first by the caller to minimize race window,
 * and invalid values must be handled gracefully.
 *
 * READ_ONCE is used so that if the caller assigns the result into a local
 * variable and e.g. tests it for valid range before using, the compiler cannot
 * decide to remove the variable and inline the page_private(page) multiple
 * times, potentially observing different values in the tests and the actual
 * use of the result.
 */
#define page_order_unsafe(page)		READ_ONCE(page_private(page))

static inline bool is_cow_mapping(vm_flags_t flags)
{
	return (flags & (VM_SHARED | VM_MAYWRITE)) == VM_MAYWRITE;
}

/*
 * These three helpers classifies VMAs for virtual memory accounting.
 */

/*
 * Executable code area - executable, not writable, not stack
 */
static inline bool is_exec_mapping(vm_flags_t flags)
{
	return (flags & (VM_EXEC | VM_WRITE | VM_STACK)) == VM_EXEC;
}

/*
 * Stack area - atomatically grows in one direction
 *
 * VM_GROWSUP / VM_GROWSDOWN VMAs are always private anonymous:
 * do_mmap() forbids all other combinations.
 */
static inline bool is_stack_mapping(vm_flags_t flags)
{
	return (flags & VM_STACK) == VM_STACK;
}

/*
 * Data area - private, writable, not stack
 */
static inline bool is_data_mapping(vm_flags_t flags)
{
	return (flags & (VM_WRITE | VM_SHARED | VM_STACK)) == VM_WRITE;
}

/* mm/util.c */
void __vma_link_list(struct mm_struct *mm, struct vm_area_struct *vma,
		struct vm_area_struct *prev, struct rb_node *rb_parent);

#ifdef CONFIG_MMU
extern long populate_vma_page_range(struct vm_area_struct *vma,
		unsigned long start, unsigned long end, int *nonblocking);
extern void munlock_vma_pages_range(struct vm_area_struct *vma,
			unsigned long start, unsigned long end);
static inline void munlock_vma_pages_all(struct vm_area_struct *vma)
{
	munlock_vma_pages_range(vma, vma->vm_start, vma->vm_end);
}

/*
 * must be called with vma's mmap_sem held for read or write, and page locked.
 */
extern void mlock_vma_page(struct page *page);
extern unsigned int munlock_vma_page(struct page *page);

/*
 * Clear the page's PageMlocked().  This can be useful in a situation where
 * we want to unconditionally remove a page from the pagecache -- e.g.,
 * on truncation or freeing.
 *
 * It is legal to call this function for any page, mlocked or not.
 * If called for a page that is still mapped by mlocked vmas, all we do
 * is revert to lazy LRU behaviour -- semantics are not broken.
 */
extern void clear_page_mlock(struct page *page);

/*
 * mlock_migrate_page - called only from migrate_misplaced_transhuge_page()
 * (because that does not go through the full procedure of migration ptes):
 * to migrate the Mlocked page flag; update statistics.
 */
static inline void mlock_migrate_page(struct page *newpage, struct page *page)
{
	if (TestClearPageMlocked(page)) {
		int nr_pages = hpage_nr_pages(page);

		/* Holding pmd lock, no change in irq context: __mod is safe */
		__mod_zone_page_state(page_zone(page), NR_MLOCK, -nr_pages);
		SetPageMlocked(newpage);
		__mod_zone_page_state(page_zone(newpage), NR_MLOCK, nr_pages);
	}
}

extern pmd_t maybe_pmd_mkwrite(pmd_t pmd, struct vm_area_struct *vma);

/*
 * At what user virtual address is page expected in @vma?
 */
static inline unsigned long
__vma_address(struct page *page, struct vm_area_struct *vma)
{
	pgoff_t pgoff = page_to_pgoff(page);
	return vma->vm_start + ((pgoff - vma->vm_pgoff) << PAGE_SHIFT);
}

static inline unsigned long
vma_address(struct page *page, struct vm_area_struct *vma)
{
	unsigned long address = __vma_address(page, vma);

	/* page should be within @vma mapping range */
	VM_BUG_ON_VMA(address < vma->vm_start || address >= vma->vm_end, vma);

	return address;
}

#else /* !CONFIG_MMU */
static inline void clear_page_mlock(struct page *page) { }
static inline void mlock_vma_page(struct page *page) { }
static inline void mlock_migrate_page(struct page *new, struct page *old) { }

#endif /* !CONFIG_MMU */

/*
 * Return the mem_map entry representing the 'offset' subpage within
 * the maximally aligned gigantic page 'base'.  Handle any discontiguity
 * in the mem_map at MAX_ORDER_NR_PAGES boundaries.
 */
static inline struct page *mem_map_offset(struct page *base, int offset)
{
	if (unlikely(offset >= MAX_ORDER_NR_PAGES))
		return nth_page(base, offset);
	return base + offset;
}

/*
 * Iterator over all subpages within the maximally aligned gigantic
 * page 'base'.  Handle any discontiguity in the mem_map.
 */
static inline struct page *mem_map_next(struct page *iter,
						struct page *base, int offset)
{
	if (unlikely((offset & (MAX_ORDER_NR_PAGES - 1)) == 0)) {
		unsigned long pfn = page_to_pfn(base) + offset;
		if (!pfn_valid(pfn))
			return NULL;
		return pfn_to_page(pfn);
	}
	return iter + 1;
}

/*
 * FLATMEM and DISCONTIGMEM configurations use alloc_bootmem_node,
 * so all functions starting at paging_init should be marked __init
 * in those cases. SPARSEMEM, however, allows for memory hotplug,
 * and alloc_bootmem_node is not used.
 */
#ifdef CONFIG_SPARSEMEM
#define __paginginit __meminit
#else
#define __paginginit __init
#endif

/* Memory initialisation debug and verification */
enum mminit_level {
	MMINIT_WARNING,
	MMINIT_VERIFY,
	MMINIT_TRACE
};

#ifdef CONFIG_DEBUG_MEMORY_INIT

extern int mminit_loglevel;

#define mminit_dprintk(level, prefix, fmt, arg...) \
do { \
	if (level < mminit_loglevel) { \
		if (level <= MMINIT_WARNING) \
			pr_warn("mminit::" prefix " " fmt, ##arg);	\
		else \
			printk(KERN_DEBUG "mminit::" prefix " " fmt, ##arg); \
	} \
} while (0)

extern void mminit_verify_pageflags_layout(void);
extern void mminit_verify_zonelist(void);
#else

static inline void mminit_dprintk(enum mminit_level level,
				const char *prefix, const char *fmt, ...)
{
}

static inline void mminit_verify_pageflags_layout(void)
{
}

static inline void mminit_verify_zonelist(void)
{
}
#endif /* CONFIG_DEBUG_MEMORY_INIT */

/* mminit_validate_memmodel_limits is independent of CONFIG_DEBUG_MEMORY_INIT */
#if defined(CONFIG_SPARSEMEM)
extern void mminit_validate_memmodel_limits(unsigned long *start_pfn,
				unsigned long *end_pfn);
#else
static inline void mminit_validate_memmodel_limits(unsigned long *start_pfn,
				unsigned long *end_pfn)
{
}
#endif /* CONFIG_SPARSEMEM */

#define ZONE_RECLAIM_NOSCAN	-2
#define ZONE_RECLAIM_FULL	-1
#define ZONE_RECLAIM_SOME	0
#define ZONE_RECLAIM_SUCCESS	1

extern int hwpoison_filter(struct page *p);

extern u32 hwpoison_filter_dev_major;
extern u32 hwpoison_filter_dev_minor;
extern u64 hwpoison_filter_flags_mask;
extern u64 hwpoison_filter_flags_value;
extern u64 hwpoison_filter_memcg;
extern u32 hwpoison_filter_enable;

extern unsigned long vm_mmap_pgoff(struct file *, unsigned long,
        unsigned long, unsigned long,
        unsigned long, unsigned long);

extern void set_pageblock_order(void);
unsigned long reclaim_clean_pages_from_list(struct zone *zone,
					    struct list_head *page_list);
/* The ALLOC_WMARK bits are used as an index to zone->watermark */
#define ALLOC_WMARK_MIN		WMARK_MIN
#define ALLOC_WMARK_LOW		WMARK_LOW
#define ALLOC_WMARK_HIGH	WMARK_HIGH
#define ALLOC_NO_WATERMARKS	0x04 /* don't check watermarks at all */

/* Mask to get the watermark bits */
#define ALLOC_WMARK_MASK	(ALLOC_NO_WATERMARKS-1)

#define ALLOC_HARDER		0x10 /* try to alloc harder */
#define ALLOC_HIGH		0x20 /* __GFP_HIGH set */
#define ALLOC_CPUSET		0x40 /* check for correct cpuset */
#define ALLOC_CMA		0x80 /* allow allocations from CMA areas */
#define ALLOC_FAIR		0x100 /* fair zone allocation */

enum ttu_flags;
struct tlbflush_unmap_batch;

#ifdef CONFIG_ARCH_WANT_BATCHED_UNMAP_TLB_FLUSH
void try_to_unmap_flush(void);
void try_to_unmap_flush_dirty(void);
#else
static inline void try_to_unmap_flush(void)
{
}
static inline void try_to_unmap_flush_dirty(void)
{
}

#endif /* CONFIG_ARCH_WANT_BATCHED_UNMAP_TLB_FLUSH */

extern const struct trace_print_flags pageflag_names[];
extern const struct trace_print_flags vmaflag_names[];
extern const struct trace_print_flags gfpflag_names[];

#endif	/* __MM_INTERNAL_H */<|MERGE_RESOLUTION|>--- conflicted
+++ resolved
@@ -14,12 +14,9 @@
 #include <linux/fs.h>
 #include <linux/mm.h>
 #include <linux/pagemap.h>
-<<<<<<< HEAD
+#include <linux/tracepoint-defs.h>
 #include <linux/mman.h>
 #include <linux/capsicum.h>
-=======
-#include <linux/tracepoint-defs.h>
->>>>>>> 9735a227
 
 /*
  * The set of flags that only affect watermark checking and reclaim
