/*
 * NET		An implementation of the SOCKET network access protocol.
 *
 * Version:	@(#)socket.c	1.1.93	18/02/95
 *
 * Authors:	Orest Zborowski, <obz@Kodak.COM>
 *		Ross Biro
 *		Fred N. van Kempen, <waltje@uWalt.NL.Mugnet.ORG>
 *
 * Fixes:
 *		Anonymous	:	NOTSOCK/BADF cleanup. Error fix in
 *					shutdown()
 *		Alan Cox	:	verify_area() fixes
 *		Alan Cox	:	Removed DDI
 *		Jonathan Kamens	:	SOCK_DGRAM reconnect bug
 *		Alan Cox	:	Moved a load of checks to the very
 *					top level.
 *		Alan Cox	:	Move address structures to/from user
 *					mode above the protocol layers.
 *		Rob Janssen	:	Allow 0 length sends.
 *		Alan Cox	:	Asynchronous I/O support (cribbed from the
 *					tty drivers).
 *		Niibe Yutaka	:	Asynchronous I/O for writes (4.4BSD style)
 *		Jeff Uphoff	:	Made max number of sockets command-line
 *					configurable.
 *		Matti Aarnio	:	Made the number of sockets dynamic,
 *					to be allocated when needed, and mr.
 *					Uphoff's max is used as max to be
 *					allowed to allocate.
 *		Linus		:	Argh. removed all the socket allocation
 *					altogether: it's in the inode now.
 *		Alan Cox	:	Made sock_alloc()/sock_release() public
 *					for NetROM and future kernel nfsd type
 *					stuff.
 *		Alan Cox	:	sendmsg/recvmsg basics.
 *		Tom Dyas	:	Export net symbols.
 *		Marcin Dalecki	:	Fixed problems with CONFIG_NET="n".
 *		Alan Cox	:	Added thread locking to sys_* calls
 *					for sockets. May have errors at the
 *					moment.
 *		Kevin Buhr	:	Fixed the dumb errors in the above.
 *		Andi Kleen	:	Some small cleanups, optimizations,
 *					and fixed a copy_from_user() bug.
 *		Tigran Aivazian	:	sys_send(args) calls sys_sendto(args, NULL, 0)
 *		Tigran Aivazian	:	Made listen(2) backlog sanity checks
 *					protocol-independent
 *
 *
 *		This program is free software; you can redistribute it and/or
 *		modify it under the terms of the GNU General Public License
 *		as published by the Free Software Foundation; either version
 *		2 of the License, or (at your option) any later version.
 *
 *
 *	This module is effectively the top level interface to the BSD socket
 *	paradigm.
 *
 *	Based upon Swansea University Computer Society NET3.039
 */

#include <linux/mm.h>
#include <linux/socket.h>
#include <linux/file.h>
#include <linux/net.h>
#include <linux/interrupt.h>
#include <linux/thread_info.h>
#include <linux/rcupdate.h>
#include <linux/netdevice.h>
#include <linux/proc_fs.h>
#include <linux/seq_file.h>
#include <linux/mutex.h>
#include <linux/if_bridge.h>
#include <linux/if_frad.h>
#include <linux/if_vlan.h>
#include <linux/ptp_classify.h>
#include <linux/init.h>
#include <linux/poll.h>
#include <linux/cache.h>
#include <linux/module.h>
#include <linux/highmem.h>
#include <linux/mount.h>
#include <linux/security.h>
#include <linux/syscalls.h>
#include <linux/compat.h>
#include <linux/kmod.h>
#include <linux/audit.h>
#include <linux/wireless.h>
#include <linux/nsproxy.h>
#include <linux/magic.h>
#include <linux/slab.h>
#include <linux/xattr.h>

#include <asm/uaccess.h>
#include <asm/unistd.h>

#include <net/compat.h>
#include <net/wext.h>
#include <net/cls_cgroup.h>
#include <net/sctp/sctp.h>

#include <net/sock.h>
#include <linux/netfilter.h>

#include <linux/if_tun.h>
#include <linux/ipv6_route.h>
#include <linux/route.h>
#include <linux/sockios.h>
#include <linux/atalk.h>
#include <net/busy_poll.h>
#include <linux/errqueue.h>

#ifdef CONFIG_NET_RX_BUSY_POLL
unsigned int sysctl_net_busy_read __read_mostly;
unsigned int sysctl_net_busy_poll __read_mostly;
#endif

static ssize_t sock_read_iter(struct kiocb *iocb, struct iov_iter *to);
static ssize_t sock_write_iter(struct kiocb *iocb, struct iov_iter *from);
static int sock_mmap(struct file *file, struct vm_area_struct *vma);

static int sock_close(struct inode *inode, struct file *file);
static unsigned int sock_poll(struct file *file,
			      struct poll_table_struct *wait);
static long sock_ioctl(struct file *file, unsigned int cmd, unsigned long arg);
#ifdef CONFIG_COMPAT
static long compat_sock_ioctl(struct file *file,
			      unsigned int cmd, unsigned long arg);
#endif
static int sock_fasync(int fd, struct file *filp, int on);
static ssize_t sock_sendpage(struct file *file, struct page *page,
			     int offset, size_t size, loff_t *ppos, int more);
static ssize_t sock_splice_read(struct file *file, loff_t *ppos,
				struct pipe_inode_info *pipe, size_t len,
				unsigned int flags);

/*
 *	Socket files have a set of 'special' operations as well as the generic file ones. These don't appear
 *	in the operation structures but are done directly via the socketcall() multiplexor.
 */

static const struct file_operations socket_file_ops = {
	.owner =	THIS_MODULE,
	.llseek =	no_llseek,
	.read_iter =	sock_read_iter,
	.write_iter =	sock_write_iter,
	.poll =		sock_poll,
	.unlocked_ioctl = sock_ioctl,
#ifdef CONFIG_COMPAT
	.compat_ioctl = compat_sock_ioctl,
#endif
	.mmap =		sock_mmap,
	.release =	sock_close,
	.fasync =	sock_fasync,
	.sendpage =	sock_sendpage,
	.splice_write = generic_splice_sendpage,
	.splice_read =	sock_splice_read,
};

/*
 *	The protocol list. Each protocol is registered in here.
 */

static DEFINE_SPINLOCK(net_family_lock);
static const struct net_proto_family __rcu *net_families[NPROTO] __read_mostly;

/*
 *	Statistics counters of the socket lists
 */

static DEFINE_PER_CPU(int, sockets_in_use);

/*
 * Support routines.
 * Move socket addresses back and forth across the kernel/user
 * divide and look after the messy bits.
 */

/**
 *	move_addr_to_kernel	-	copy a socket address into kernel space
 *	@uaddr: Address in user space
 *	@kaddr: Address in kernel space
 *	@ulen: Length in user space
 *
 *	The address is copied into kernel space. If the provided address is
 *	too long an error code of -EINVAL is returned. If the copy gives
 *	invalid addresses -EFAULT is returned. On a success 0 is returned.
 */

int move_addr_to_kernel(void __user *uaddr, int ulen, struct sockaddr_storage *kaddr)
{
	if (ulen < 0 || ulen > sizeof(struct sockaddr_storage))
		return -EINVAL;
	if (ulen == 0)
		return 0;
	if (copy_from_user(kaddr, uaddr, ulen))
		return -EFAULT;
	return audit_sockaddr(ulen, kaddr);
}

/**
 *	move_addr_to_user	-	copy an address to user space
 *	@kaddr: kernel space address
 *	@klen: length of address in kernel
 *	@uaddr: user space address
 *	@ulen: pointer to user length field
 *
 *	The value pointed to by ulen on entry is the buffer length available.
 *	This is overwritten with the buffer space used. -EINVAL is returned
 *	if an overlong buffer is specified or a negative buffer size. -EFAULT
 *	is returned if either the buffer or the length field are not
 *	accessible.
 *	After copying the data up to the limit the user specifies, the true
 *	length of the data is written over the length limit the user
 *	specified. Zero is returned for a success.
 */

static int move_addr_to_user(struct sockaddr_storage *kaddr, int klen,
			     void __user *uaddr, int __user *ulen)
{
	int err;
	int len;

	BUG_ON(klen > sizeof(struct sockaddr_storage));
	err = get_user(len, ulen);
	if (err)
		return err;
	if (len > klen)
		len = klen;
	if (len < 0)
		return -EINVAL;
	if (len) {
		if (audit_sockaddr(klen, kaddr))
			return -ENOMEM;
		if (copy_to_user(uaddr, kaddr, len))
			return -EFAULT;
	}
	/*
	 *      "fromlen shall refer to the value before truncation.."
	 *                      1003.1g
	 */
	return __put_user(klen, ulen);
}

static struct kmem_cache *sock_inode_cachep __read_mostly;

static struct inode *sock_alloc_inode(struct super_block *sb)
{
	struct socket_alloc *ei;
	struct socket_wq *wq;

	ei = kmem_cache_alloc(sock_inode_cachep, GFP_KERNEL);
	if (!ei)
		return NULL;
	wq = kmalloc(sizeof(*wq), GFP_KERNEL);
	if (!wq) {
		kmem_cache_free(sock_inode_cachep, ei);
		return NULL;
	}
	init_waitqueue_head(&wq->wait);
	wq->fasync_list = NULL;
	RCU_INIT_POINTER(ei->socket.wq, wq);

	ei->socket.state = SS_UNCONNECTED;
	ei->socket.flags = 0;
	ei->socket.ops = NULL;
	ei->socket.sk = NULL;
	ei->socket.file = NULL;

	return &ei->vfs_inode;
}

static void sock_destroy_inode(struct inode *inode)
{
	struct socket_alloc *ei;
	struct socket_wq *wq;

	ei = container_of(inode, struct socket_alloc, vfs_inode);
	wq = rcu_dereference_protected(ei->socket.wq, 1);
	kfree_rcu(wq, rcu);
	kmem_cache_free(sock_inode_cachep, ei);
}

static void init_once(void *foo)
{
	struct socket_alloc *ei = (struct socket_alloc *)foo;

	inode_init_once(&ei->vfs_inode);
}

static int init_inodecache(void)
{
	sock_inode_cachep = kmem_cache_create("sock_inode_cache",
					      sizeof(struct socket_alloc),
					      0,
					      (SLAB_HWCACHE_ALIGN |
					       SLAB_RECLAIM_ACCOUNT |
					       SLAB_MEM_SPREAD),
					      init_once);
	if (sock_inode_cachep == NULL)
		return -ENOMEM;
	return 0;
}

static const struct super_operations sockfs_ops = {
	.alloc_inode	= sock_alloc_inode,
	.destroy_inode	= sock_destroy_inode,
	.statfs		= simple_statfs,
};

/*
 * sockfs_dname() is called from d_path().
 */
static char *sockfs_dname(struct dentry *dentry, char *buffer, int buflen)
{
	return dynamic_dname(dentry, buffer, buflen, "socket:[%lu]",
				d_inode(dentry)->i_ino);
}

static const struct dentry_operations sockfs_dentry_operations = {
	.d_dname  = sockfs_dname,
};

static struct dentry *sockfs_mount(struct file_system_type *fs_type,
			 int flags, const char *dev_name, void *data)
{
	return mount_pseudo(fs_type, "socket:", &sockfs_ops,
		&sockfs_dentry_operations, SOCKFS_MAGIC);
}

static struct vfsmount *sock_mnt __read_mostly;

static struct file_system_type sock_fs_type = {
	.name =		"sockfs",
	.mount =	sockfs_mount,
	.kill_sb =	kill_anon_super,
};

/*
 *	Obtains the first available file descriptor and sets it up for use.
 *
 *	These functions create file structures and maps them to fd space
 *	of the current process. On success it returns file descriptor
 *	and file struct implicitly stored in sock->file.
 *	Note that another thread may close file descriptor before we return
 *	from this function. We use the fact that now we do not refer
 *	to socket after mapping. If one day we will need it, this
 *	function will increment ref. count on file by 1.
 *
 *	In any case returned fd MAY BE not valid!
 *	This race condition is unavoidable
 *	with shared fd spaces, we cannot solve it inside kernel,
 *	but we take care of internal coherence yet.
 */

struct file *sock_alloc_file(struct socket *sock, int flags, const char *dname)
{
	struct qstr name = { .name = "" };
	struct path path;
	struct file *file;

	if (dname) {
		name.name = dname;
		name.len = strlen(name.name);
	} else if (sock->sk) {
		name.name = sock->sk->sk_prot_creator->name;
		name.len = strlen(name.name);
	}
	path.dentry = d_alloc_pseudo(sock_mnt->mnt_sb, &name);
	if (unlikely(!path.dentry))
		return ERR_PTR(-ENOMEM);
	path.mnt = mntget(sock_mnt);

	d_instantiate(path.dentry, SOCK_INODE(sock));

	file = alloc_file(&path, FMODE_READ | FMODE_WRITE,
		  &socket_file_ops);
	if (unlikely(IS_ERR(file))) {
		/* drop dentry, keep inode */
		ihold(d_inode(path.dentry));
		path_put(&path);
		return file;
	}

	sock->file = file;
	file->f_flags = O_RDWR | (flags & O_NONBLOCK);
	file->private_data = sock;
	return file;
}
EXPORT_SYMBOL(sock_alloc_file);

static int sock_map_fd(struct socket *sock, int flags)
{
	struct file *newfile;
	int fd = get_unused_fd_flags(flags);
	if (unlikely(fd < 0))
		return fd;

	newfile = sock_alloc_file(sock, flags, NULL);
	if (likely(!IS_ERR(newfile))) {
		fd_install(fd, newfile);
		return fd;
	}

	put_unused_fd(fd);
	return PTR_ERR(newfile);
}

struct socket *sock_from_file(struct file *file, int *err)
{
	if (file->f_op == &socket_file_ops)
		return file->private_data;	/* set in sock_map_fd */

	*err = -ENOTSOCK;
	return NULL;
}
EXPORT_SYMBOL(sock_from_file);

#ifdef CONFIG_SECURITY_CAPSICUM
struct socket *sockfd_lookup_rights(int fd, int *err,
				    struct capsicum_rights *rights)
{
	struct file *file;
	struct socket *sock;

	file = fget_rights(fd, rights);
	if (IS_ERR(file)) {
		*err = PTR_ERR(file);
		return NULL;
	}

	sock = sock_from_file(file, err);
	if (!sock)
		fput(file);
	return sock;
}
EXPORT_SYMBOL(sockfd_lookup_rights);

static struct socket *
sockfd_lookup_light_rights(int fd, int *err, int *fput_needed,
			   const struct capsicum_rights *required_rights,
			   const struct capsicum_rights **actual_rights)
{
	struct fd f = fdget_raw_rights(fd, required_rights, actual_rights);
	struct socket *sock;

	*err = -EBADF;
	if (!IS_ERR(f.file)) {
		sock = sock_from_file(f.file, err);
		if (likely(sock)) {
			*fput_needed = f.flags;
			return sock;
		}
		fdput(f);
	} else {
		*err = PTR_ERR(f.file);
	}
	return NULL;
}

struct socket *_sockfd_lookupr(int fd, int *err, ...)
{
	struct capsicum_rights rights;
	struct socket *sock;
	va_list ap;

	va_start(ap, err);
	sock = sockfd_lookup_rights(fd, err, cap_rights_vinit(&rights, ap));
	va_end(ap);
	return sock;
}
EXPORT_SYMBOL(_sockfd_lookupr);

struct socket *_sockfd_lookupr_light(int fd, int *err, int *fput_needed, ...)
{
	struct capsicum_rights rights;
	struct socket *sock;
	va_list ap;

	va_start(ap, fput_needed);
	sock = sockfd_lookup_light_rights(fd, err, fput_needed,
					cap_rights_vinit(&rights, ap), NULL);
	va_end(ap);
	return sock;
}
#define sockfd_lookupr_light(fd, err, fpn, ...) \
	_sockfd_lookupr_light((fd), (err), (fpn), __VA_ARGS__, 0ULL)

#else

static struct socket *sockfd_lookup_light(int fd, int *err, int *fput_needed)
{
	struct fd f = fdget(fd);
	struct socket *sock;

	*err = -EBADF;
	if (f.file) {
		sock = sock_from_file(f.file, err);
		if (likely(sock)) {
			*fput_needed = f.flags;
			return sock;
		}
		fdput(f);
	}
	return NULL;
}

static inline struct socket *
sockfd_lookup_light_rights(int fd, int *err, int *fput_needed,
			   const struct capsicum_rights *required_rights,
			   const struct capsicum_rights **actual_rights)
{
	return sockfd_lookup_light(fd, err, fput_needed);
}

#define sockfd_lookupr_light(f, e, p, ...) \
	sockfd_lookup_light((f), (e), (p))

#endif

/**
 *	sockfd_lookup - Go from a file number to its socket slot
 *	@fd: file handle
 *	@err: pointer to an error code return
 *
 *	The file handle passed in is locked and the socket it is bound
 *	too is returned. If an error occurs the err pointer is overwritten
 *	with a negative errno code and NULL is returned. The function checks
 *	for both invalid handles and passing a handle which is not a socket.
 *
 *	On a success the socket object pointer is returned.
 */

struct socket *sockfd_lookup(int fd, int *err)
{
	struct file *file;
	struct socket *sock;

	file = fget(fd);
	if (!file) {
		*err = -EBADF;
		return NULL;
	}

	sock = sock_from_file(file, err);
	if (!sock)
		fput(file);
	return sock;
}
EXPORT_SYMBOL(sockfd_lookup);

#define XATTR_SOCKPROTONAME_SUFFIX "sockprotoname"
#define XATTR_NAME_SOCKPROTONAME (XATTR_SYSTEM_PREFIX XATTR_SOCKPROTONAME_SUFFIX)
#define XATTR_NAME_SOCKPROTONAME_LEN (sizeof(XATTR_NAME_SOCKPROTONAME)-1)
static ssize_t sockfs_getxattr(struct dentry *dentry,
			       const char *name, void *value, size_t size)
{
	const char *proto_name;
	size_t proto_size;
	int error;

	error = -ENODATA;
	if (!strncmp(name, XATTR_NAME_SOCKPROTONAME, XATTR_NAME_SOCKPROTONAME_LEN)) {
		proto_name = dentry->d_name.name;
		proto_size = strlen(proto_name);

		if (value) {
			error = -ERANGE;
			if (proto_size + 1 > size)
				goto out;

			strncpy(value, proto_name, proto_size + 1);
		}
		error = proto_size + 1;
	}

out:
	return error;
}

static ssize_t sockfs_listxattr(struct dentry *dentry, char *buffer,
				size_t size)
{
	ssize_t len;
	ssize_t used = 0;

	len = security_inode_listsecurity(d_inode(dentry), buffer, size);
	if (len < 0)
		return len;
	used += len;
	if (buffer) {
		if (size < used)
			return -ERANGE;
		buffer += len;
	}

	len = (XATTR_NAME_SOCKPROTONAME_LEN + 1);
	used += len;
	if (buffer) {
		if (size < used)
			return -ERANGE;
		memcpy(buffer, XATTR_NAME_SOCKPROTONAME, len);
		buffer += len;
	}

	return used;
}

static const struct inode_operations sockfs_inode_ops = {
	.getxattr = sockfs_getxattr,
	.listxattr = sockfs_listxattr,
};

/**
 *	sock_alloc	-	allocate a socket
 *
 *	Allocate a new inode and socket object. The two are bound together
 *	and initialised. The socket is then returned. If we are out of inodes
 *	NULL is returned.
 */

static struct socket *sock_alloc(void)
{
	struct inode *inode;
	struct socket *sock;

	inode = new_inode_pseudo(sock_mnt->mnt_sb);
	if (!inode)
		return NULL;

	sock = SOCKET_I(inode);

	kmemcheck_annotate_bitfield(sock, type);
	inode->i_ino = get_next_ino();
	inode->i_mode = S_IFSOCK | S_IRWXUGO;
	inode->i_uid = current_fsuid();
	inode->i_gid = current_fsgid();
	inode->i_op = &sockfs_inode_ops;

	this_cpu_add(sockets_in_use, 1);
	return sock;
}

/**
 *	sock_release	-	close a socket
 *	@sock: socket to close
 *
 *	The socket is released from the protocol stack if it has a release
 *	callback, and the inode is then released if the socket is bound to
 *	an inode not a file.
 */

void sock_release(struct socket *sock)
{
	if (sock->ops) {
		struct module *owner = sock->ops->owner;

		sock->ops->release(sock);
		sock->ops = NULL;
		module_put(owner);
	}

	if (rcu_dereference_protected(sock->wq, 1)->fasync_list)
		pr_err("%s: fasync list not empty!\n", __func__);

	if (test_bit(SOCK_EXTERNALLY_ALLOCATED, &sock->flags))
		return;

	this_cpu_sub(sockets_in_use, 1);
	if (!sock->file) {
		iput(SOCK_INODE(sock));
		return;
	}
	sock->file = NULL;
}
EXPORT_SYMBOL(sock_release);

void __sock_tx_timestamp(const struct sock *sk, __u8 *tx_flags)
{
	u8 flags = *tx_flags;

	if (sk->sk_tsflags & SOF_TIMESTAMPING_TX_HARDWARE)
		flags |= SKBTX_HW_TSTAMP;

	if (sk->sk_tsflags & SOF_TIMESTAMPING_TX_SOFTWARE)
		flags |= SKBTX_SW_TSTAMP;

	if (sk->sk_tsflags & SOF_TIMESTAMPING_TX_SCHED)
		flags |= SKBTX_SCHED_TSTAMP;

	if (sk->sk_tsflags & SOF_TIMESTAMPING_TX_ACK)
		flags |= SKBTX_ACK_TSTAMP;

	*tx_flags = flags;
}
EXPORT_SYMBOL(__sock_tx_timestamp);

static inline int sock_sendmsg_nosec(struct socket *sock, struct msghdr *msg)
{
	int ret = sock->ops->sendmsg(sock, msg, msg_data_left(msg));
	BUG_ON(ret == -EIOCBQUEUED);
	return ret;
}

int sock_sendmsg(struct socket *sock, struct msghdr *msg)
{
	int err = security_socket_sendmsg(sock, msg,
					  msg_data_left(msg));

	return err ?: sock_sendmsg_nosec(sock, msg);
}
EXPORT_SYMBOL(sock_sendmsg);

int kernel_sendmsg(struct socket *sock, struct msghdr *msg,
		   struct kvec *vec, size_t num, size_t size)
{
	iov_iter_kvec(&msg->msg_iter, WRITE | ITER_KVEC, vec, num, size);
	return sock_sendmsg(sock, msg);
}
EXPORT_SYMBOL(kernel_sendmsg);

/*
 * called from sock_recv_timestamp() if sock_flag(sk, SOCK_RCVTSTAMP)
 */
void __sock_recv_timestamp(struct msghdr *msg, struct sock *sk,
	struct sk_buff *skb)
{
	int need_software_tstamp = sock_flag(sk, SOCK_RCVTSTAMP);
	struct scm_timestamping tss;
	int empty = 1;
	struct skb_shared_hwtstamps *shhwtstamps =
		skb_hwtstamps(skb);

	/* Race occurred between timestamp enabling and packet
	   receiving.  Fill in the current time for now. */
	if (need_software_tstamp && skb->tstamp.tv64 == 0)
		__net_timestamp(skb);

	if (need_software_tstamp) {
		if (!sock_flag(sk, SOCK_RCVTSTAMPNS)) {
			struct timeval tv;
			skb_get_timestamp(skb, &tv);
			put_cmsg(msg, SOL_SOCKET, SCM_TIMESTAMP,
				 sizeof(tv), &tv);
		} else {
			struct timespec ts;
			skb_get_timestampns(skb, &ts);
			put_cmsg(msg, SOL_SOCKET, SCM_TIMESTAMPNS,
				 sizeof(ts), &ts);
		}
	}

	memset(&tss, 0, sizeof(tss));
	if ((sk->sk_tsflags & SOF_TIMESTAMPING_SOFTWARE) &&
	    ktime_to_timespec_cond(skb->tstamp, tss.ts + 0))
		empty = 0;
	if (shhwtstamps &&
	    (sk->sk_tsflags & SOF_TIMESTAMPING_RAW_HARDWARE) &&
	    ktime_to_timespec_cond(shhwtstamps->hwtstamp, tss.ts + 2))
		empty = 0;
	if (!empty)
		put_cmsg(msg, SOL_SOCKET,
			 SCM_TIMESTAMPING, sizeof(tss), &tss);
}
EXPORT_SYMBOL_GPL(__sock_recv_timestamp);

void __sock_recv_wifi_status(struct msghdr *msg, struct sock *sk,
	struct sk_buff *skb)
{
	int ack;

	if (!sock_flag(sk, SOCK_WIFI_STATUS))
		return;
	if (!skb->wifi_acked_valid)
		return;

	ack = skb->wifi_acked;

	put_cmsg(msg, SOL_SOCKET, SCM_WIFI_STATUS, sizeof(ack), &ack);
}
EXPORT_SYMBOL_GPL(__sock_recv_wifi_status);

static inline void sock_recv_drops(struct msghdr *msg, struct sock *sk,
				   struct sk_buff *skb)
{
	if (sock_flag(sk, SOCK_RXQ_OVFL) && skb && SOCK_SKB_CB(skb)->dropcount)
		put_cmsg(msg, SOL_SOCKET, SO_RXQ_OVFL,
			sizeof(__u32), &SOCK_SKB_CB(skb)->dropcount);
}

void __sock_recv_ts_and_drops(struct msghdr *msg, struct sock *sk,
	struct sk_buff *skb)
{
	sock_recv_timestamp(msg, sk, skb);
	sock_recv_drops(msg, sk, skb);
}
EXPORT_SYMBOL_GPL(__sock_recv_ts_and_drops);

static inline int sock_recvmsg_nosec(struct socket *sock, struct msghdr *msg,
				     size_t size, int flags)
{
	return sock->ops->recvmsg(sock, msg, size, flags);
}

int sock_recvmsg(struct socket *sock, struct msghdr *msg, size_t size,
		 int flags)
{
	int err = security_socket_recvmsg(sock, msg, size, flags);

	return err ?: sock_recvmsg_nosec(sock, msg, size, flags);
}
EXPORT_SYMBOL(sock_recvmsg);

/**
 * kernel_recvmsg - Receive a message from a socket (kernel space)
 * @sock:       The socket to receive the message from
 * @msg:        Received message
 * @vec:        Input s/g array for message data
 * @num:        Size of input s/g array
 * @size:       Number of bytes to read
 * @flags:      Message flags (MSG_DONTWAIT, etc...)
 *
 * On return the msg structure contains the scatter/gather array passed in the
 * vec argument. The array is modified so that it consists of the unfilled
 * portion of the original array.
 *
 * The returned value is the total number of bytes received, or an error.
 */
int kernel_recvmsg(struct socket *sock, struct msghdr *msg,
		   struct kvec *vec, size_t num, size_t size, int flags)
{
	mm_segment_t oldfs = get_fs();
	int result;

	iov_iter_kvec(&msg->msg_iter, READ | ITER_KVEC, vec, num, size);
	set_fs(KERNEL_DS);
	result = sock_recvmsg(sock, msg, size, flags);
	set_fs(oldfs);
	return result;
}
EXPORT_SYMBOL(kernel_recvmsg);

static ssize_t sock_sendpage(struct file *file, struct page *page,
			     int offset, size_t size, loff_t *ppos, int more)
{
	struct socket *sock;
	int flags;

	sock = file->private_data;

	flags = (file->f_flags & O_NONBLOCK) ? MSG_DONTWAIT : 0;
	/* more is a combination of MSG_MORE and MSG_SENDPAGE_NOTLAST */
	flags |= more;

	return kernel_sendpage(sock, page, offset, size, flags);
}

static ssize_t sock_splice_read(struct file *file, loff_t *ppos,
				struct pipe_inode_info *pipe, size_t len,
				unsigned int flags)
{
	struct socket *sock = file->private_data;

	if (unlikely(!sock->ops->splice_read))
		return -EINVAL;

	return sock->ops->splice_read(sock, ppos, pipe, len, flags);
}

static ssize_t sock_read_iter(struct kiocb *iocb, struct iov_iter *to)
{
	struct file *file = iocb->ki_filp;
	struct socket *sock = file->private_data;
	struct msghdr msg = {.msg_iter = *to,
			     .msg_iocb = iocb};
	ssize_t res;

	if (file->f_flags & O_NONBLOCK)
		msg.msg_flags = MSG_DONTWAIT;

	if (iocb->ki_pos != 0)
		return -ESPIPE;

	if (!iov_iter_count(to))	/* Match SYS5 behaviour */
		return 0;

	res = sock_recvmsg(sock, &msg, iov_iter_count(to), msg.msg_flags);
	*to = msg.msg_iter;
	return res;
}

static ssize_t sock_write_iter(struct kiocb *iocb, struct iov_iter *from)
{
	struct file *file = iocb->ki_filp;
	struct socket *sock = file->private_data;
	struct msghdr msg = {.msg_iter = *from,
			     .msg_iocb = iocb};
	ssize_t res;

	if (iocb->ki_pos != 0)
		return -ESPIPE;

	if (file->f_flags & O_NONBLOCK)
		msg.msg_flags = MSG_DONTWAIT;

	if (sock->type == SOCK_SEQPACKET)
		msg.msg_flags |= MSG_EOR;

	res = sock_sendmsg(sock, &msg);
	*from = msg.msg_iter;
	return res;
}

/*
 * Atomic setting of ioctl hooks to avoid race
 * with module unload.
 */

static DEFINE_MUTEX(br_ioctl_mutex);
static int (*br_ioctl_hook) (struct net *, unsigned int cmd, void __user *arg);

void brioctl_set(int (*hook) (struct net *, unsigned int, void __user *))
{
	mutex_lock(&br_ioctl_mutex);
	br_ioctl_hook = hook;
	mutex_unlock(&br_ioctl_mutex);
}
EXPORT_SYMBOL(brioctl_set);

static DEFINE_MUTEX(vlan_ioctl_mutex);
static int (*vlan_ioctl_hook) (struct net *, void __user *arg);

void vlan_ioctl_set(int (*hook) (struct net *, void __user *))
{
	mutex_lock(&vlan_ioctl_mutex);
	vlan_ioctl_hook = hook;
	mutex_unlock(&vlan_ioctl_mutex);
}
EXPORT_SYMBOL(vlan_ioctl_set);

static DEFINE_MUTEX(dlci_ioctl_mutex);
static int (*dlci_ioctl_hook) (unsigned int, void __user *);

void dlci_ioctl_set(int (*hook) (unsigned int, void __user *))
{
	mutex_lock(&dlci_ioctl_mutex);
	dlci_ioctl_hook = hook;
	mutex_unlock(&dlci_ioctl_mutex);
}
EXPORT_SYMBOL(dlci_ioctl_set);

static long sock_do_ioctl(struct net *net, struct socket *sock,
				 unsigned int cmd, unsigned long arg)
{
	int err;
	void __user *argp = (void __user *)arg;

	err = sock->ops->ioctl(sock, cmd, arg);

	/*
	 * If this ioctl is unknown try to hand it down
	 * to the NIC driver.
	 */
	if (err == -ENOIOCTLCMD)
		err = dev_ioctl(net, cmd, argp);

	return err;
}

/*
 *	With an ioctl, arg may well be a user mode pointer, but we don't know
 *	what to do with it - that's up to the protocol still.
 */

static long sock_ioctl(struct file *file, unsigned cmd, unsigned long arg)
{
	struct socket *sock;
	struct sock *sk;
	void __user *argp = (void __user *)arg;
	int pid, err;
	struct net *net;

	sock = file->private_data;
	sk = sock->sk;
	net = sock_net(sk);
	if (cmd >= SIOCDEVPRIVATE && cmd <= (SIOCDEVPRIVATE + 15)) {
		err = dev_ioctl(net, cmd, argp);
	} else
#ifdef CONFIG_WEXT_CORE
	if (cmd >= SIOCIWFIRST && cmd <= SIOCIWLAST) {
		err = dev_ioctl(net, cmd, argp);
	} else
#endif
		switch (cmd) {
		case FIOSETOWN:
		case SIOCSPGRP:
			err = -EFAULT;
			if (get_user(pid, (int __user *)argp))
				break;
			f_setown(sock->file, pid, 1);
			err = 0;
			break;
		case FIOGETOWN:
		case SIOCGPGRP:
			err = put_user(f_getown(sock->file),
				       (int __user *)argp);
			break;
		case SIOCGIFBR:
		case SIOCSIFBR:
		case SIOCBRADDBR:
		case SIOCBRDELBR:
			err = -ENOPKG;
			if (!br_ioctl_hook)
				request_module("bridge");

			mutex_lock(&br_ioctl_mutex);
			if (br_ioctl_hook)
				err = br_ioctl_hook(net, cmd, argp);
			mutex_unlock(&br_ioctl_mutex);
			break;
		case SIOCGIFVLAN:
		case SIOCSIFVLAN:
			err = -ENOPKG;
			if (!vlan_ioctl_hook)
				request_module("8021q");

			mutex_lock(&vlan_ioctl_mutex);
			if (vlan_ioctl_hook)
				err = vlan_ioctl_hook(net, argp);
			mutex_unlock(&vlan_ioctl_mutex);
			break;
		case SIOCADDDLCI:
		case SIOCDELDLCI:
			err = -ENOPKG;
			if (!dlci_ioctl_hook)
				request_module("dlci");

			mutex_lock(&dlci_ioctl_mutex);
			if (dlci_ioctl_hook)
				err = dlci_ioctl_hook(cmd, argp);
			mutex_unlock(&dlci_ioctl_mutex);
			break;
		default:
			err = sock_do_ioctl(net, sock, cmd, arg);
			break;
		}
	return err;
}

int sock_create_lite(int family, int type, int protocol, struct socket **res)
{
	int err;
	struct socket *sock = NULL;

	err = security_socket_create(family, type, protocol, 1);
	if (err)
		goto out;

	sock = sock_alloc();
	if (!sock) {
		err = -ENOMEM;
		goto out;
	}

	sock->type = type;
	err = security_socket_post_create(sock, family, type, protocol, 1);
	if (err)
		goto out_release;

out:
	*res = sock;
	return err;
out_release:
	sock_release(sock);
	sock = NULL;
	goto out;
}
EXPORT_SYMBOL(sock_create_lite);

/* No kernel lock held - perfect */
static unsigned int sock_poll(struct file *file, poll_table *wait)
{
	unsigned int busy_flag = 0;
	struct socket *sock;

	/*
	 *      We can't return errors to poll, so it's either yes or no.
	 */
	sock = file->private_data;

	if (sk_can_busy_loop(sock->sk)) {
		/* this socket can poll_ll so tell the system call */
		busy_flag = POLL_BUSY_LOOP;

		/* once, only if requested by syscall */
		if (wait && (wait->_key & POLL_BUSY_LOOP))
			sk_busy_loop(sock->sk, 1);
	}

	return busy_flag | sock->ops->poll(file, sock, wait);
}

static int sock_mmap(struct file *file, struct vm_area_struct *vma)
{
	struct socket *sock = file->private_data;

	return sock->ops->mmap(file, sock, vma);
}

static int sock_close(struct inode *inode, struct file *filp)
{
	sock_release(SOCKET_I(inode));
	return 0;
}

/*
 *	Update the socket async list
 *
 *	Fasync_list locking strategy.
 *
 *	1. fasync_list is modified only under process context socket lock
 *	   i.e. under semaphore.
 *	2. fasync_list is used under read_lock(&sk->sk_callback_lock)
 *	   or under socket lock
 */

static int sock_fasync(int fd, struct file *filp, int on)
{
	struct socket *sock = filp->private_data;
	struct sock *sk = sock->sk;
	struct socket_wq *wq;

	if (sk == NULL)
		return -EINVAL;

	lock_sock(sk);
	wq = rcu_dereference_protected(sock->wq, sock_owned_by_user(sk));
	fasync_helper(fd, filp, on, &wq->fasync_list);

	if (!wq->fasync_list)
		sock_reset_flag(sk, SOCK_FASYNC);
	else
		sock_set_flag(sk, SOCK_FASYNC);

	release_sock(sk);
	return 0;
}

/* This function may be called only under socket lock or callback_lock or rcu_lock */

int sock_wake_async(struct socket *sock, int how, int band)
{
	struct socket_wq *wq;

	if (!sock)
		return -1;
	rcu_read_lock();
	wq = rcu_dereference(sock->wq);
	if (!wq || !wq->fasync_list) {
		rcu_read_unlock();
		return -1;
	}
	switch (how) {
	case SOCK_WAKE_WAITD:
		if (test_bit(SOCK_ASYNC_WAITDATA, &sock->flags))
			break;
		goto call_kill;
	case SOCK_WAKE_SPACE:
		if (!test_and_clear_bit(SOCK_ASYNC_NOSPACE, &sock->flags))
			break;
		/* fall through */
	case SOCK_WAKE_IO:
call_kill:
		kill_fasync(&wq->fasync_list, SIGIO, band);
		break;
	case SOCK_WAKE_URG:
		kill_fasync(&wq->fasync_list, SIGURG, band);
	}
	rcu_read_unlock();
	return 0;
}
EXPORT_SYMBOL(sock_wake_async);

int __sock_create(struct net *net, int family, int type, int protocol,
			 struct socket **res, int kern)
{
	int err;
	struct socket *sock;
	const struct net_proto_family *pf;

	/*
	 *      Check protocol is in range
	 */
	if (family < 0 || family >= NPROTO)
		return -EAFNOSUPPORT;
	if (type < 0 || type >= SOCK_MAX)
		return -EINVAL;

	/* Compatibility.

	   This uglymoron is moved from INET layer to here to avoid
	   deadlock in module load.
	 */
	if (family == PF_INET && type == SOCK_PACKET) {
		static int warned;
		if (!warned) {
			warned = 1;
			pr_info("%s uses obsolete (PF_INET,SOCK_PACKET)\n",
				current->comm);
		}
		family = PF_PACKET;
	}

	err = security_socket_create(family, type, protocol, kern);
	if (err)
		return err;

	/*
	 *	Allocate the socket and allow the family to set things up. if
	 *	the protocol is 0, the family is instructed to select an appropriate
	 *	default.
	 */
	sock = sock_alloc();
	if (!sock) {
		net_warn_ratelimited("socket: no more sockets\n");
		return -ENFILE;	/* Not exactly a match, but its the
				   closest posix thing */
	}

	sock->type = type;

#ifdef CONFIG_MODULES
	/* Attempt to load a protocol module if the find failed.
	 *
	 * 12/09/1996 Marcin: But! this makes REALLY only sense, if the user
	 * requested real, full-featured networking support upon configuration.
	 * Otherwise module support will break!
	 */
	if (rcu_access_pointer(net_families[family]) == NULL)
		request_module("net-pf-%d", family);
#endif

	rcu_read_lock();
	pf = rcu_dereference(net_families[family]);
	err = -EAFNOSUPPORT;
	if (!pf)
		goto out_release;

	/*
	 * We will call the ->create function, that possibly is in a loadable
	 * module, so we have to bump that loadable module refcnt first.
	 */
	if (!try_module_get(pf->owner))
		goto out_release;

	/* Now protected by module ref count */
	rcu_read_unlock();

	err = pf->create(net, sock, protocol, kern);
	if (err < 0)
		goto out_module_put;

	/*
	 * Now to bump the refcnt of the [loadable] module that owns this
	 * socket at sock_release time we decrement its refcnt.
	 */
	if (!try_module_get(sock->ops->owner))
		goto out_module_busy;

	/*
	 * Now that we're done with the ->create function, the [loadable]
	 * module can have its refcnt decremented
	 */
	module_put(pf->owner);
	err = security_socket_post_create(sock, family, type, protocol, kern);
	if (err)
		goto out_sock_release;
	*res = sock;

	return 0;

out_module_busy:
	err = -EAFNOSUPPORT;
out_module_put:
	sock->ops = NULL;
	module_put(pf->owner);
out_sock_release:
	sock_release(sock);
	return err;

out_release:
	rcu_read_unlock();
	goto out_sock_release;
}
EXPORT_SYMBOL(__sock_create);

int sock_create(int family, int type, int protocol, struct socket **res)
{
	return __sock_create(current->nsproxy->net_ns, family, type, protocol, res, 0);
}
EXPORT_SYMBOL(sock_create);

int sock_create_kern(int family, int type, int protocol, struct socket **res)
{
	return __sock_create(&init_net, family, type, protocol, res, 1);
}
EXPORT_SYMBOL(sock_create_kern);

SYSCALL_DEFINE3(socket, int, family, int, type, int, protocol)
{
	int retval;
	struct socket *sock;
	int flags;

	/* Check the SOCK_* constants for consistency.  */
	BUILD_BUG_ON(SOCK_CLOEXEC != O_CLOEXEC);
	BUILD_BUG_ON((SOCK_MAX | SOCK_TYPE_MASK) != SOCK_TYPE_MASK);
	BUILD_BUG_ON(SOCK_CLOEXEC & SOCK_TYPE_MASK);
	BUILD_BUG_ON(SOCK_NONBLOCK & SOCK_TYPE_MASK);

	flags = type & ~SOCK_TYPE_MASK;
	if (flags & ~(SOCK_CLOEXEC | SOCK_NONBLOCK))
		return -EINVAL;
	type &= SOCK_TYPE_MASK;

	if (SOCK_NONBLOCK != O_NONBLOCK && (flags & SOCK_NONBLOCK))
		flags = (flags & ~SOCK_NONBLOCK) | O_NONBLOCK;

	retval = sock_create(family, type, protocol, &sock);
	if (retval < 0)
		goto out;

	retval = sock_map_fd(sock, flags & (O_CLOEXEC | O_NONBLOCK));
	if (retval < 0)
		goto out_release;

out:
	/* It may be already another descriptor 8) Not kernel problem. */
	return retval;

out_release:
	sock_release(sock);
	return retval;
}

/*
 *	Create a pair of connected sockets.
 */

SYSCALL_DEFINE4(socketpair, int, family, int, type, int, protocol,
		int __user *, usockvec)
{
	struct socket *sock1, *sock2;
	int fd1, fd2, err;
	struct file *newfile1, *newfile2;
	int flags;

	flags = type & ~SOCK_TYPE_MASK;
	if (flags & ~(SOCK_CLOEXEC | SOCK_NONBLOCK))
		return -EINVAL;
	type &= SOCK_TYPE_MASK;

	if (SOCK_NONBLOCK != O_NONBLOCK && (flags & SOCK_NONBLOCK))
		flags = (flags & ~SOCK_NONBLOCK) | O_NONBLOCK;

	/*
	 * Obtain the first socket and check if the underlying protocol
	 * supports the socketpair call.
	 */

	err = sock_create(family, type, protocol, &sock1);
	if (err < 0)
		goto out;

	err = sock_create(family, type, protocol, &sock2);
	if (err < 0)
		goto out_release_1;

	err = sock1->ops->socketpair(sock1, sock2);
	if (err < 0)
		goto out_release_both;

	fd1 = get_unused_fd_flags(flags);
	if (unlikely(fd1 < 0)) {
		err = fd1;
		goto out_release_both;
	}

	fd2 = get_unused_fd_flags(flags);
	if (unlikely(fd2 < 0)) {
		err = fd2;
		goto out_put_unused_1;
	}

	newfile1 = sock_alloc_file(sock1, flags, NULL);
	if (unlikely(IS_ERR(newfile1))) {
		err = PTR_ERR(newfile1);
		goto out_put_unused_both;
	}

	newfile2 = sock_alloc_file(sock2, flags, NULL);
	if (IS_ERR(newfile2)) {
		err = PTR_ERR(newfile2);
		goto out_fput_1;
	}

	err = put_user(fd1, &usockvec[0]);
	if (err)
		goto out_fput_both;

	err = put_user(fd2, &usockvec[1]);
	if (err)
		goto out_fput_both;

	audit_fd_pair(fd1, fd2);

	fd_install(fd1, newfile1);
	fd_install(fd2, newfile2);
	/* fd1 and fd2 may be already another descriptors.
	 * Not kernel problem.
	 */

	return 0;

out_fput_both:
	fput(newfile2);
	fput(newfile1);
	put_unused_fd(fd2);
	put_unused_fd(fd1);
	goto out;

out_fput_1:
	fput(newfile1);
	put_unused_fd(fd2);
	put_unused_fd(fd1);
	sock_release(sock2);
	goto out;

out_put_unused_both:
	put_unused_fd(fd2);
out_put_unused_1:
	put_unused_fd(fd1);
out_release_both:
	sock_release(sock2);
out_release_1:
	sock_release(sock1);
out:
	return err;
}

/*
 *	Bind a name to a socket. Nothing much to do here since it's
 *	the protocol's responsibility to handle the local address.
 *
 *	We move the socket address to kernel space before we call
 *	the protocol layer (having also checked the address is ok).
 */

SYSCALL_DEFINE3(bind, int, fd, struct sockaddr __user *, umyaddr, int, addrlen)
{
	struct socket *sock;
	struct sockaddr_storage address;
	int err, fput_needed;

	sock = sockfd_lookupr_light(fd, &err, &fput_needed, CAP_BIND);
	if (sock) {
		err = move_addr_to_kernel(umyaddr, addrlen, &address);
		if (err >= 0) {
			err = security_socket_bind(sock,
						   (struct sockaddr *)&address,
						   addrlen);
			if (!err)
				err = sock->ops->bind(sock,
						      (struct sockaddr *)
						      &address, addrlen);
		}
		fput_light(sock->file, fput_needed);
	}
	return err;
}

/*
 *	Perform a listen. Basically, we allow the protocol to do anything
 *	necessary for a listen, and if that works, we mark the socket as
 *	ready for listening.
 */

SYSCALL_DEFINE2(listen, int, fd, int, backlog)
{
	struct socket *sock;
	int err, fput_needed;
	int somaxconn;

	sock = sockfd_lookupr_light(fd, &err, &fput_needed, CAP_LISTEN);
	if (sock) {
		somaxconn = sock_net(sock->sk)->core.sysctl_somaxconn;
		if ((unsigned int)backlog > somaxconn)
			backlog = somaxconn;

		err = security_socket_listen(sock, backlog);
		if (!err)
			err = sock->ops->listen(sock, backlog);

		fput_light(sock->file, fput_needed);
	}
	return err;
}

/*
 *	For accept, we attempt to create a new socket, set up the link
 *	with the client, wake up the client, then return the new
 *	connected fd. We collect the address of the connector in kernel
 *	space and move it to user at the very end. This is unclean because
 *	we open the socket then return an error.
 *
 *	1003.1g adds the ability to recvmsg() to query connection pending
 *	status to recvmsg. We need to add that support in a way thats
 *	clean when we restucture accept also.
 */

SYSCALL_DEFINE4(accept4, int, fd, struct sockaddr __user *, upeer_sockaddr,
		int __user *, upeer_addrlen, int, flags)
{
	struct socket *sock, *newsock;
	struct file *newfile;
	struct file *installfile;
	int err, len, newfd, fput_needed;
	struct sockaddr_storage address;
	struct capsicum_rights rights;
	const struct capsicum_rights *listen_rights = NULL;

	if (flags & ~(SOCK_CLOEXEC | SOCK_NONBLOCK))
		return -EINVAL;

	if (SOCK_NONBLOCK != O_NONBLOCK && (flags & SOCK_NONBLOCK))
		flags = (flags & ~SOCK_NONBLOCK) | O_NONBLOCK;

	sock = sockfd_lookup_light_rights(fd, &err, &fput_needed,
					  cap_rights_init(&rights, CAP_ACCEPT),
					  &listen_rights);
	if (!sock)
		goto out;

	err = -ENFILE;
	newsock = sock_alloc();
	if (!newsock)
		goto out_put;

	newsock->type = sock->type;
	newsock->ops = sock->ops;

	/*
	 * We don't need try_module_get here, as the listening socket (sock)
	 * has the protocol module (sock->ops->owner) held.
	 */
	__module_get(newsock->ops->owner);

	newfd = get_unused_fd_flags(flags);
	if (unlikely(newfd < 0)) {
		err = newfd;
		sock_release(newsock);
		goto out_put;
	}
	newfile = sock_alloc_file(newsock, flags, sock->sk->sk_prot_creator->name);
	if (unlikely(IS_ERR(newfile))) {
		err = PTR_ERR(newfile);
		put_unused_fd(newfd);
		sock_release(newsock);
		goto out_put;
	}

	err = security_socket_accept(sock, newsock);
	if (err)
		goto out_fd;

	err = sock->ops->accept(sock, newsock, sock->file->f_flags);
	if (err < 0)
		goto out_fd;

	if (upeer_sockaddr) {
		if (newsock->ops->getname(newsock, (struct sockaddr *)&address,
					  &len, 2) < 0) {
			err = -ECONNABORTED;
			goto out_fd;
		}
		err = move_addr_to_user(&address,
					len, upeer_sockaddr, upeer_addrlen);
		if (err < 0)
			goto out_fd;
	}

	/* File flags are not inherited via accept() unlike another OSes. */

	installfile = capsicum_file_install(listen_rights, newfile);
	if (IS_ERR(installfile)) {
		err = PTR_ERR(installfile);
		goto out_fd;
	}
	fd_install(newfd, installfile);
	err = newfd;

out_put:
	fput_light(sock->file, fput_needed);
out:
	return err;
out_fd:
	fput(newfile);
	put_unused_fd(newfd);
	goto out_put;
}

SYSCALL_DEFINE3(accept, int, fd, struct sockaddr __user *, upeer_sockaddr,
		int __user *, upeer_addrlen)
{
	return sys_accept4(fd, upeer_sockaddr, upeer_addrlen, 0);
}

/*
 *	Attempt to connect to a socket with the server address.  The address
 *	is in user space so we verify it is OK and move it to kernel space.
 *
 *	For 1003.1g we need to add clean support for a bind to AF_UNSPEC to
 *	break bindings
 *
 *	NOTE: 1003.1g draft 6.3 is broken with respect to AX.25/NetROM and
 *	other SEQPACKET protocols that take time to connect() as it doesn't
 *	include the -EINPROGRESS status for such sockets.
 */

SYSCALL_DEFINE3(connect, int, fd, struct sockaddr __user *, uservaddr,
		int, addrlen)
{
	struct socket *sock;
	struct sockaddr_storage address;
	int err, fput_needed;

	sock = sockfd_lookupr_light(fd, &err, &fput_needed, CAP_CONNECT);
	if (!sock)
		goto out;
	err = move_addr_to_kernel(uservaddr, addrlen, &address);
	if (err < 0)
		goto out_put;

	err =
	    security_socket_connect(sock, (struct sockaddr *)&address, addrlen);
	if (err)
		goto out_put;

	err = sock->ops->connect(sock, (struct sockaddr *)&address, addrlen,
				 sock->file->f_flags);
out_put:
	fput_light(sock->file, fput_needed);
out:
	return err;
}

/*
 *	Get the local address ('name') of a socket object. Move the obtained
 *	name to user space.
 */

SYSCALL_DEFINE3(getsockname, int, fd, struct sockaddr __user *, usockaddr,
		int __user *, usockaddr_len)
{
	struct socket *sock;
	struct sockaddr_storage address;
	int len, err, fput_needed;

	sock = sockfd_lookupr_light(fd, &err, &fput_needed, CAP_GETSOCKNAME);
	if (!sock)
		goto out;

	err = security_socket_getsockname(sock);
	if (err)
		goto out_put;

	err = sock->ops->getname(sock, (struct sockaddr *)&address, &len, 0);
	if (err)
		goto out_put;
	err = move_addr_to_user(&address, len, usockaddr, usockaddr_len);

out_put:
	fput_light(sock->file, fput_needed);
out:
	return err;
}

/*
 *	Get the remote address ('name') of a socket object. Move the obtained
 *	name to user space.
 */

SYSCALL_DEFINE3(getpeername, int, fd, struct sockaddr __user *, usockaddr,
		int __user *, usockaddr_len)
{
	struct socket *sock;
	struct sockaddr_storage address;
	int len, err, fput_needed;

	sock = sockfd_lookupr_light(fd, &err, &fput_needed, CAP_GETPEERNAME);
	if (sock != NULL) {
		err = security_socket_getpeername(sock);
		if (err) {
			fput_light(sock->file, fput_needed);
			return err;
		}

		err =
		    sock->ops->getname(sock, (struct sockaddr *)&address, &len,
				       1);
		if (!err)
			err = move_addr_to_user(&address, len, usockaddr,
						usockaddr_len);
		fput_light(sock->file, fput_needed);
	}
	return err;
}

/*
 *	Send a datagram to a given address. We move the address into kernel
 *	space and check the user space data area is readable before invoking
 *	the protocol.
 */

SYSCALL_DEFINE6(sendto, int, fd, void __user *, buff, size_t, len,
		unsigned int, flags, struct sockaddr __user *, addr,
		int, addr_len)
{
	struct socket *sock;
	struct sockaddr_storage address;
	int err;
	struct msghdr msg;
	struct iovec iov;
	int fput_needed;

<<<<<<< HEAD
	if (len > INT_MAX)
		len = INT_MAX;
	if (unlikely(!access_ok(VERIFY_READ, buff, len)))
		return -EFAULT;
	sock = sockfd_lookupr_light(fd, &err, &fput_needed,
				    CAP_WRITE, addr ? CAP_CONNECT : 0ULL);
=======
	err = import_single_range(WRITE, buff, len, &iov, &msg.msg_iter);
	if (unlikely(err))
		return err;
	sock = sockfd_lookup_light(fd, &err, &fput_needed);
>>>>>>> b787f68c
	if (!sock)
		goto out;

	msg.msg_name = NULL;
	msg.msg_control = NULL;
	msg.msg_controllen = 0;
	msg.msg_namelen = 0;
	if (addr) {
		err = move_addr_to_kernel(addr, addr_len, &address);
		if (err < 0)
			goto out_put;
		msg.msg_name = (struct sockaddr *)&address;
		msg.msg_namelen = addr_len;
	}
	if (sock->file->f_flags & O_NONBLOCK)
		flags |= MSG_DONTWAIT;
	msg.msg_flags = flags;
	err = sock_sendmsg(sock, &msg);

out_put:
	fput_light(sock->file, fput_needed);
out:
	return err;
}

/*
 *	Send a datagram down a socket.
 */

SYSCALL_DEFINE4(send, int, fd, void __user *, buff, size_t, len,
		unsigned int, flags)
{
	return sys_sendto(fd, buff, len, flags, NULL, 0);
}

/*
 *	Receive a frame from the socket and optionally record the address of the
 *	sender. We verify the buffers are writable and if needed move the
 *	sender address from kernel to user space.
 */

SYSCALL_DEFINE6(recvfrom, int, fd, void __user *, ubuf, size_t, size,
		unsigned int, flags, struct sockaddr __user *, addr,
		int __user *, addr_len)
{
	struct socket *sock;
	struct iovec iov;
	struct msghdr msg;
	struct sockaddr_storage address;
	int err, err2;
	int fput_needed;

<<<<<<< HEAD
	if (size > INT_MAX)
		size = INT_MAX;
	if (unlikely(!access_ok(VERIFY_WRITE, ubuf, size)))
		return -EFAULT;
	sock = sockfd_lookupr_light(fd, &err, &fput_needed, CAP_READ);
=======
	err = import_single_range(READ, ubuf, size, &iov, &msg.msg_iter);
	if (unlikely(err))
		return err;
	sock = sockfd_lookup_light(fd, &err, &fput_needed);
>>>>>>> b787f68c
	if (!sock)
		goto out;

	msg.msg_control = NULL;
	msg.msg_controllen = 0;
	/* Save some cycles and don't copy the address if not needed */
	msg.msg_name = addr ? (struct sockaddr *)&address : NULL;
	/* We assume all kernel code knows the size of sockaddr_storage */
	msg.msg_namelen = 0;
	if (sock->file->f_flags & O_NONBLOCK)
		flags |= MSG_DONTWAIT;
	err = sock_recvmsg(sock, &msg, iov_iter_count(&msg.msg_iter), flags);

	if (err >= 0 && addr != NULL) {
		err2 = move_addr_to_user(&address,
					 msg.msg_namelen, addr, addr_len);
		if (err2 < 0)
			err = err2;
	}

	fput_light(sock->file, fput_needed);
out:
	return err;
}

/*
 *	Receive a datagram from a socket.
 */

SYSCALL_DEFINE4(recv, int, fd, void __user *, ubuf, size_t, size,
		unsigned int, flags)
{
	return sys_recvfrom(fd, ubuf, size, flags, NULL, NULL);
}

/*
 *	Set a socket option. Because we don't know the option lengths we have
 *	to pass the user mode parameter for the protocols to sort out.
 */

SYSCALL_DEFINE5(setsockopt, int, fd, int, level, int, optname,
		char __user *, optval, int, optlen)
{
	int err, fput_needed;
	struct socket *sock;

	if (optlen < 0)
		return -EINVAL;

	sock = sockfd_lookupr_light(fd, &err, &fput_needed, CAP_SETSOCKOPT);
	if (sock != NULL) {
		err = security_socket_setsockopt(sock, level, optname);
		if (err)
			goto out_put;

		if (level == SOL_SOCKET)
			err =
			    sock_setsockopt(sock, level, optname, optval,
					    optlen);
		else
			err =
			    sock->ops->setsockopt(sock, level, optname, optval,
						  optlen);
out_put:
		fput_light(sock->file, fput_needed);
	}
	return err;
}

/*
 *	Get a socket option. Because we don't know the option lengths we have
 *	to pass a user mode parameter for the protocols to sort out.
 */

SYSCALL_DEFINE5(getsockopt, int, fd, int, level, int, optname,
		char __user *, optval, int __user *, optlen)
{
	int err, fput_needed;
	struct socket *sock;

	sock = sockfd_lookupr_light(fd, &err, &fput_needed, CAP_GETSOCKOPT,
				    (level == SOL_SCTP &&
				     optname == SCTP_SOCKOPT_PEELOFF)
				    ? CAP_PEELOFF : 0ULL);
	if (sock != NULL) {
		err = security_socket_getsockopt(sock, level, optname);
		if (err)
			goto out_put;

		if (level == SOL_SOCKET)
			err =
			    sock_getsockopt(sock, level, optname, optval,
					    optlen);
		else
			err =
			    sock->ops->getsockopt(sock, level, optname, optval,
						  optlen);
out_put:
		fput_light(sock->file, fput_needed);
	}
	return err;
}

/*
 *	Shutdown a socket.
 */

SYSCALL_DEFINE2(shutdown, int, fd, int, how)
{
	int err, fput_needed;
	struct socket *sock;

	sock = sockfd_lookupr_light(fd, &err, &fput_needed, CAP_SHUTDOWN);
	if (sock != NULL) {
		err = security_socket_shutdown(sock, how);
		if (!err)
			err = sock->ops->shutdown(sock, how);
		fput_light(sock->file, fput_needed);
	}
	return err;
}

/* A couple of helpful macros for getting the address of the 32/64 bit
 * fields which are the same type (int / unsigned) on our platforms.
 */
#define COMPAT_MSG(msg, member)	((MSG_CMSG_COMPAT & flags) ? &msg##_compat->member : &msg->member)
#define COMPAT_NAMELEN(msg)	COMPAT_MSG(msg, msg_namelen)
#define COMPAT_FLAGS(msg)	COMPAT_MSG(msg, msg_flags)

struct used_address {
	struct sockaddr_storage name;
	unsigned int name_len;
};

static int copy_msghdr_from_user(struct msghdr *kmsg,
				 struct user_msghdr __user *umsg,
				 struct sockaddr __user **save_addr,
				 struct iovec **iov)
{
	struct sockaddr __user *uaddr;
	struct iovec __user *uiov;
	size_t nr_segs;
	ssize_t err;

	if (!access_ok(VERIFY_READ, umsg, sizeof(*umsg)) ||
	    __get_user(uaddr, &umsg->msg_name) ||
	    __get_user(kmsg->msg_namelen, &umsg->msg_namelen) ||
	    __get_user(uiov, &umsg->msg_iov) ||
	    __get_user(nr_segs, &umsg->msg_iovlen) ||
	    __get_user(kmsg->msg_control, &umsg->msg_control) ||
	    __get_user(kmsg->msg_controllen, &umsg->msg_controllen) ||
	    __get_user(kmsg->msg_flags, &umsg->msg_flags))
		return -EFAULT;

	if (!uaddr)
		kmsg->msg_namelen = 0;

	if (kmsg->msg_namelen < 0)
		return -EINVAL;

	if (kmsg->msg_namelen > sizeof(struct sockaddr_storage))
		kmsg->msg_namelen = sizeof(struct sockaddr_storage);

	if (save_addr)
		*save_addr = uaddr;

	if (uaddr && kmsg->msg_namelen) {
		if (!save_addr) {
			err = move_addr_to_kernel(uaddr, kmsg->msg_namelen,
						  kmsg->msg_name);
			if (err < 0)
				return err;
		}
	} else {
		kmsg->msg_name = NULL;
		kmsg->msg_namelen = 0;
	}

	if (nr_segs > UIO_MAXIOV)
		return -EMSGSIZE;

	kmsg->msg_iocb = NULL;

	return import_iovec(save_addr ? READ : WRITE, uiov, nr_segs,
			    UIO_FASTIOV, iov, &kmsg->msg_iter);
}

static int ___sys_sendmsg(struct socket *sock_noaddr, struct socket *sock_addr,
			  struct user_msghdr __user *msg,
			  struct msghdr *msg_sys, unsigned int flags,
			  struct used_address *used_address)
{
	struct socket *sock;
	struct compat_msghdr __user *msg_compat =
	    (struct compat_msghdr __user *)msg;
	struct sockaddr_storage address;
	struct iovec iovstack[UIO_FASTIOV], *iov = iovstack;
	unsigned char ctl[sizeof(struct cmsghdr) + 20]
	    __attribute__ ((aligned(sizeof(__kernel_size_t))));
	/* 20 is size of ipv6_pktinfo */
	unsigned char *ctl_buf = ctl;
	int ctl_len;
	ssize_t err;

	msg_sys->msg_name = &address;

	if (MSG_CMSG_COMPAT & flags)
		err = get_compat_msghdr(msg_sys, msg_compat, NULL, &iov);
	else
		err = copy_msghdr_from_user(msg_sys, msg, NULL, &iov);
	if (err < 0)
		return err;

	sock = (msg_sys->msg_namelen ? sock_addr : sock_noaddr);
	if (!sock) {
		err = -ENOTCAPABLE;
		goto out_freeiov;
	}

	err = -ENOBUFS;

	if (msg_sys->msg_controllen > INT_MAX)
		goto out_freeiov;
	ctl_len = msg_sys->msg_controllen;
	if ((MSG_CMSG_COMPAT & flags) && ctl_len) {
		err =
		    cmsghdr_from_user_compat_to_kern(msg_sys, sock->sk, ctl,
						     sizeof(ctl));
		if (err)
			goto out_freeiov;
		ctl_buf = msg_sys->msg_control;
		ctl_len = msg_sys->msg_controllen;
	} else if (ctl_len) {
		if (ctl_len > sizeof(ctl)) {
			ctl_buf = sock_kmalloc(sock->sk, ctl_len, GFP_KERNEL);
			if (ctl_buf == NULL)
				goto out_freeiov;
		}
		err = -EFAULT;
		/*
		 * Careful! Before this, msg_sys->msg_control contains a user pointer.
		 * Afterwards, it will be a kernel pointer. Thus the compiler-assisted
		 * checking falls down on this.
		 */
		if (copy_from_user(ctl_buf,
				   (void __user __force *)msg_sys->msg_control,
				   ctl_len))
			goto out_freectl;
		msg_sys->msg_control = ctl_buf;
	}
	msg_sys->msg_flags = flags;

	if (sock->file->f_flags & O_NONBLOCK)
		msg_sys->msg_flags |= MSG_DONTWAIT;
	/*
	 * If this is sendmmsg() and current destination address is same as
	 * previously succeeded address, omit asking LSM's decision.
	 * used_address->name_len is initialized to UINT_MAX so that the first
	 * destination address never matches.
	 */
	if (used_address && msg_sys->msg_name &&
	    used_address->name_len == msg_sys->msg_namelen &&
	    !memcmp(&used_address->name, msg_sys->msg_name,
		    used_address->name_len)) {
		err = sock_sendmsg_nosec(sock, msg_sys);
		goto out_freectl;
	}
	err = sock_sendmsg(sock, msg_sys);
	/*
	 * If this is sendmmsg() and sending to current destination address was
	 * successful, remember it.
	 */
	if (used_address && err >= 0) {
		used_address->name_len = msg_sys->msg_namelen;
		if (msg_sys->msg_name)
			memcpy(&used_address->name, msg_sys->msg_name,
			       used_address->name_len);
	}

out_freectl:
	if (ctl_buf != ctl)
		sock_kfree_s(sock->sk, ctl_buf, ctl_len);
out_freeiov:
	kfree(iov);
	return err;
}

/*
 *	BSD sendmsg interface
 */

long __sys_sendmsg(int fd, struct user_msghdr __user *msg, unsigned flags)
{
	int fput_needed, err;
	struct msghdr msg_sys;
	struct socket *sock_addr;
	struct socket *sock_noaddr;

	sock_addr = sockfd_lookupr_light(fd, &err, &fput_needed,
					 CAP_WRITE, CAP_CONNECT);
	sock_noaddr = sock_addr;
	if (!sock_noaddr)
		sock_noaddr = sockfd_lookupr_light(fd, &err, &fput_needed,
						   CAP_WRITE);
	if (!sock_noaddr)
		goto out;

	err = ___sys_sendmsg(sock_noaddr, sock_addr, msg, &msg_sys, flags,
			     NULL);

	fput_light(sock_noaddr->file, fput_needed);
out:
	return err;
}

SYSCALL_DEFINE3(sendmsg, int, fd, struct user_msghdr __user *, msg, unsigned int, flags)
{
	if (flags & MSG_CMSG_COMPAT)
		return -EINVAL;
	return __sys_sendmsg(fd, msg, flags);
}

/*
 *	Linux sendmmsg interface
 */

int __sys_sendmmsg(int fd, struct mmsghdr __user *mmsg, unsigned int vlen,
		   unsigned int flags)
{
	int fput_needed, err, datagrams;
	struct socket *sock_addr;
	struct socket *sock_noaddr;
	struct mmsghdr __user *entry;
	struct compat_mmsghdr __user *compat_entry;
	struct msghdr msg_sys;
	struct used_address used_address;

	if (vlen > UIO_MAXIOV)
		vlen = UIO_MAXIOV;

	datagrams = 0;

	sock_addr = sockfd_lookupr_light(fd, &err, &fput_needed,
					 CAP_WRITE, CAP_CONNECT);
	sock_noaddr = sock_addr;
	if (!sock_noaddr)
		sock_noaddr = sockfd_lookupr_light(fd, &err, &fput_needed,
						   CAP_WRITE);
	if (!sock_noaddr)
		return err;

	used_address.name_len = UINT_MAX;
	entry = mmsg;
	compat_entry = (struct compat_mmsghdr __user *)mmsg;
	err = 0;

	while (datagrams < vlen) {
		if (MSG_CMSG_COMPAT & flags) {
			err = ___sys_sendmsg(sock_noaddr, sock_addr,
					(struct user_msghdr __user *)compat_entry,
					&msg_sys, flags, &used_address);
			if (err < 0)
				break;
			err = __put_user(err, &compat_entry->msg_len);
			++compat_entry;
		} else {
			err = ___sys_sendmsg(sock_noaddr, sock_addr,
					     (struct user_msghdr __user *)entry,
					     &msg_sys, flags, &used_address);
			if (err < 0)
				break;
			err = put_user(err, &entry->msg_len);
			++entry;
		}

		if (err)
			break;
		++datagrams;
	}

	fput_light(sock_noaddr->file, fput_needed);

	/* We only return an error if no datagrams were able to be sent */
	if (datagrams != 0)
		return datagrams;

	return err;
}

SYSCALL_DEFINE4(sendmmsg, int, fd, struct mmsghdr __user *, mmsg,
		unsigned int, vlen, unsigned int, flags)
{
	if (flags & MSG_CMSG_COMPAT)
		return -EINVAL;
	return __sys_sendmmsg(fd, mmsg, vlen, flags);
}

static int ___sys_recvmsg(struct socket *sock, struct user_msghdr __user *msg,
			 struct msghdr *msg_sys, unsigned int flags, int nosec)
{
	struct compat_msghdr __user *msg_compat =
	    (struct compat_msghdr __user *)msg;
	struct iovec iovstack[UIO_FASTIOV];
	struct iovec *iov = iovstack;
	unsigned long cmsg_ptr;
	int total_len, len;
	ssize_t err;

	/* kernel mode address */
	struct sockaddr_storage addr;

	/* user mode address pointers */
	struct sockaddr __user *uaddr;
	int __user *uaddr_len = COMPAT_NAMELEN(msg);

	msg_sys->msg_name = &addr;

	if (MSG_CMSG_COMPAT & flags)
		err = get_compat_msghdr(msg_sys, msg_compat, &uaddr, &iov);
	else
		err = copy_msghdr_from_user(msg_sys, msg, &uaddr, &iov);
	if (err < 0)
		return err;
	total_len = iov_iter_count(&msg_sys->msg_iter);

	cmsg_ptr = (unsigned long)msg_sys->msg_control;
	msg_sys->msg_flags = flags & (MSG_CMSG_CLOEXEC|MSG_CMSG_COMPAT);

	/* We assume all kernel code knows the size of sockaddr_storage */
	msg_sys->msg_namelen = 0;

	if (sock->file->f_flags & O_NONBLOCK)
		flags |= MSG_DONTWAIT;
	err = (nosec ? sock_recvmsg_nosec : sock_recvmsg)(sock, msg_sys,
							  total_len, flags);
	if (err < 0)
		goto out_freeiov;
	len = err;

	if (uaddr != NULL) {
		err = move_addr_to_user(&addr,
					msg_sys->msg_namelen, uaddr,
					uaddr_len);
		if (err < 0)
			goto out_freeiov;
	}
	err = __put_user((msg_sys->msg_flags & ~MSG_CMSG_COMPAT),
			 COMPAT_FLAGS(msg));
	if (err)
		goto out_freeiov;
	if (MSG_CMSG_COMPAT & flags)
		err = __put_user((unsigned long)msg_sys->msg_control - cmsg_ptr,
				 &msg_compat->msg_controllen);
	else
		err = __put_user((unsigned long)msg_sys->msg_control - cmsg_ptr,
				 &msg->msg_controllen);
	if (err)
		goto out_freeiov;
	err = len;

out_freeiov:
	kfree(iov);
	return err;
}

/*
 *	BSD recvmsg interface
 */

long __sys_recvmsg(int fd, struct user_msghdr __user *msg, unsigned flags)
{
	int fput_needed, err;
	struct msghdr msg_sys;
	struct socket *sock;

	sock = sockfd_lookupr_light(fd, &err, &fput_needed, CAP_READ);
	if (!sock)
		goto out;

	err = ___sys_recvmsg(sock, msg, &msg_sys, flags, 0);

	fput_light(sock->file, fput_needed);
out:
	return err;
}

SYSCALL_DEFINE3(recvmsg, int, fd, struct user_msghdr __user *, msg,
		unsigned int, flags)
{
	if (flags & MSG_CMSG_COMPAT)
		return -EINVAL;
	return __sys_recvmsg(fd, msg, flags);
}

/*
 *     Linux recvmmsg interface
 */

int __sys_recvmmsg(int fd, struct mmsghdr __user *mmsg, unsigned int vlen,
		   unsigned int flags, struct timespec *timeout)
{
	int fput_needed, err, datagrams;
	struct socket *sock;
	struct mmsghdr __user *entry;
	struct compat_mmsghdr __user *compat_entry;
	struct msghdr msg_sys;
	struct timespec end_time;

	if (timeout &&
	    poll_select_set_timeout(&end_time, timeout->tv_sec,
				    timeout->tv_nsec))
		return -EINVAL;

	datagrams = 0;

	sock = sockfd_lookupr_light(fd, &err, &fput_needed, CAP_READ);
	if (!sock)
		return err;

	err = sock_error(sock->sk);
	if (err)
		goto out_put;

	entry = mmsg;
	compat_entry = (struct compat_mmsghdr __user *)mmsg;

	while (datagrams < vlen) {
		/*
		 * No need to ask LSM for more than the first datagram.
		 */
		if (MSG_CMSG_COMPAT & flags) {
			err = ___sys_recvmsg(sock, (struct user_msghdr __user *)compat_entry,
					     &msg_sys, flags & ~MSG_WAITFORONE,
					     datagrams);
			if (err < 0)
				break;
			err = __put_user(err, &compat_entry->msg_len);
			++compat_entry;
		} else {
			err = ___sys_recvmsg(sock,
					     (struct user_msghdr __user *)entry,
					     &msg_sys, flags & ~MSG_WAITFORONE,
					     datagrams);
			if (err < 0)
				break;
			err = put_user(err, &entry->msg_len);
			++entry;
		}

		if (err)
			break;
		++datagrams;

		/* MSG_WAITFORONE turns on MSG_DONTWAIT after one packet */
		if (flags & MSG_WAITFORONE)
			flags |= MSG_DONTWAIT;

		if (timeout) {
			ktime_get_ts(timeout);
			*timeout = timespec_sub(end_time, *timeout);
			if (timeout->tv_sec < 0) {
				timeout->tv_sec = timeout->tv_nsec = 0;
				break;
			}

			/* Timeout, return less than vlen datagrams */
			if (timeout->tv_nsec == 0 && timeout->tv_sec == 0)
				break;
		}

		/* Out of band data, return right away */
		if (msg_sys.msg_flags & MSG_OOB)
			break;
	}

out_put:
	fput_light(sock->file, fput_needed);

	if (err == 0)
		return datagrams;

	if (datagrams != 0) {
		/*
		 * We may return less entries than requested (vlen) if the
		 * sock is non block and there aren't enough datagrams...
		 */
		if (err != -EAGAIN) {
			/*
			 * ... or  if recvmsg returns an error after we
			 * received some datagrams, where we record the
			 * error to return on the next call or if the
			 * app asks about it using getsockopt(SO_ERROR).
			 */
			sock->sk->sk_err = -err;
		}

		return datagrams;
	}

	return err;
}

SYSCALL_DEFINE5(recvmmsg, int, fd, struct mmsghdr __user *, mmsg,
		unsigned int, vlen, unsigned int, flags,
		struct timespec __user *, timeout)
{
	int datagrams;
	struct timespec timeout_sys;

	if (flags & MSG_CMSG_COMPAT)
		return -EINVAL;

	if (!timeout)
		return __sys_recvmmsg(fd, mmsg, vlen, flags, NULL);

	if (copy_from_user(&timeout_sys, timeout, sizeof(timeout_sys)))
		return -EFAULT;

	datagrams = __sys_recvmmsg(fd, mmsg, vlen, flags, &timeout_sys);

	if (datagrams > 0 &&
	    copy_to_user(timeout, &timeout_sys, sizeof(timeout_sys)))
		datagrams = -EFAULT;

	return datagrams;
}

#ifdef __ARCH_WANT_SYS_SOCKETCALL
/* Argument list sizes for sys_socketcall */
#define AL(x) ((x) * sizeof(unsigned long))
static const unsigned char nargs[21] = {
	AL(0), AL(3), AL(3), AL(3), AL(2), AL(3),
	AL(3), AL(3), AL(4), AL(4), AL(4), AL(6),
	AL(6), AL(2), AL(5), AL(5), AL(3), AL(3),
	AL(4), AL(5), AL(4)
};

#undef AL

/*
 *	System call vectors.
 *
 *	Argument checking cleaned up. Saved 20% in size.
 *  This function doesn't need to set the kernel lock because
 *  it is set by the callees.
 */

SYSCALL_DEFINE2(socketcall, int, call, unsigned long __user *, args)
{
	unsigned long a[AUDITSC_ARGS];
	unsigned long a0, a1;
	int err;
	unsigned int len;

	if (call < 1 || call > SYS_SENDMMSG)
		return -EINVAL;

	len = nargs[call];
	if (len > sizeof(a))
		return -EINVAL;

	/* copy_from_user should be SMP safe. */
	if (copy_from_user(a, args, len))
		return -EFAULT;

	err = audit_socketcall(nargs[call] / sizeof(unsigned long), a);
	if (err)
		return err;

	a0 = a[0];
	a1 = a[1];

	switch (call) {
	case SYS_SOCKET:
		err = sys_socket(a0, a1, a[2]);
		break;
	case SYS_BIND:
		err = sys_bind(a0, (struct sockaddr __user *)a1, a[2]);
		break;
	case SYS_CONNECT:
		err = sys_connect(a0, (struct sockaddr __user *)a1, a[2]);
		break;
	case SYS_LISTEN:
		err = sys_listen(a0, a1);
		break;
	case SYS_ACCEPT:
		err = sys_accept4(a0, (struct sockaddr __user *)a1,
				  (int __user *)a[2], 0);
		break;
	case SYS_GETSOCKNAME:
		err =
		    sys_getsockname(a0, (struct sockaddr __user *)a1,
				    (int __user *)a[2]);
		break;
	case SYS_GETPEERNAME:
		err =
		    sys_getpeername(a0, (struct sockaddr __user *)a1,
				    (int __user *)a[2]);
		break;
	case SYS_SOCKETPAIR:
		err = sys_socketpair(a0, a1, a[2], (int __user *)a[3]);
		break;
	case SYS_SEND:
		err = sys_send(a0, (void __user *)a1, a[2], a[3]);
		break;
	case SYS_SENDTO:
		err = sys_sendto(a0, (void __user *)a1, a[2], a[3],
				 (struct sockaddr __user *)a[4], a[5]);
		break;
	case SYS_RECV:
		err = sys_recv(a0, (void __user *)a1, a[2], a[3]);
		break;
	case SYS_RECVFROM:
		err = sys_recvfrom(a0, (void __user *)a1, a[2], a[3],
				   (struct sockaddr __user *)a[4],
				   (int __user *)a[5]);
		break;
	case SYS_SHUTDOWN:
		err = sys_shutdown(a0, a1);
		break;
	case SYS_SETSOCKOPT:
		err = sys_setsockopt(a0, a1, a[2], (char __user *)a[3], a[4]);
		break;
	case SYS_GETSOCKOPT:
		err =
		    sys_getsockopt(a0, a1, a[2], (char __user *)a[3],
				   (int __user *)a[4]);
		break;
	case SYS_SENDMSG:
		err = sys_sendmsg(a0, (struct user_msghdr __user *)a1, a[2]);
		break;
	case SYS_SENDMMSG:
		err = sys_sendmmsg(a0, (struct mmsghdr __user *)a1, a[2], a[3]);
		break;
	case SYS_RECVMSG:
		err = sys_recvmsg(a0, (struct user_msghdr __user *)a1, a[2]);
		break;
	case SYS_RECVMMSG:
		err = sys_recvmmsg(a0, (struct mmsghdr __user *)a1, a[2], a[3],
				   (struct timespec __user *)a[4]);
		break;
	case SYS_ACCEPT4:
		err = sys_accept4(a0, (struct sockaddr __user *)a1,
				  (int __user *)a[2], a[3]);
		break;
	default:
		err = -EINVAL;
		break;
	}
	return err;
}

#endif				/* __ARCH_WANT_SYS_SOCKETCALL */

/**
 *	sock_register - add a socket protocol handler
 *	@ops: description of protocol
 *
 *	This function is called by a protocol handler that wants to
 *	advertise its address family, and have it linked into the
 *	socket interface. The value ops->family corresponds to the
 *	socket system call protocol family.
 */
int sock_register(const struct net_proto_family *ops)
{
	int err;

	if (ops->family >= NPROTO) {
		pr_crit("protocol %d >= NPROTO(%d)\n", ops->family, NPROTO);
		return -ENOBUFS;
	}

	spin_lock(&net_family_lock);
	if (rcu_dereference_protected(net_families[ops->family],
				      lockdep_is_held(&net_family_lock)))
		err = -EEXIST;
	else {
		rcu_assign_pointer(net_families[ops->family], ops);
		err = 0;
	}
	spin_unlock(&net_family_lock);

	pr_info("NET: Registered protocol family %d\n", ops->family);
	return err;
}
EXPORT_SYMBOL(sock_register);

/**
 *	sock_unregister - remove a protocol handler
 *	@family: protocol family to remove
 *
 *	This function is called by a protocol handler that wants to
 *	remove its address family, and have it unlinked from the
 *	new socket creation.
 *
 *	If protocol handler is a module, then it can use module reference
 *	counts to protect against new references. If protocol handler is not
 *	a module then it needs to provide its own protection in
 *	the ops->create routine.
 */
void sock_unregister(int family)
{
	BUG_ON(family < 0 || family >= NPROTO);

	spin_lock(&net_family_lock);
	RCU_INIT_POINTER(net_families[family], NULL);
	spin_unlock(&net_family_lock);

	synchronize_rcu();

	pr_info("NET: Unregistered protocol family %d\n", family);
}
EXPORT_SYMBOL(sock_unregister);

static int __init sock_init(void)
{
	int err;
	/*
	 *      Initialize the network sysctl infrastructure.
	 */
	err = net_sysctl_init();
	if (err)
		goto out;

	/*
	 *      Initialize skbuff SLAB cache
	 */
	skb_init();

	/*
	 *      Initialize the protocols module.
	 */

	init_inodecache();

	err = register_filesystem(&sock_fs_type);
	if (err)
		goto out_fs;
	sock_mnt = kern_mount(&sock_fs_type);
	if (IS_ERR(sock_mnt)) {
		err = PTR_ERR(sock_mnt);
		goto out_mount;
	}

	/* The real protocol initialization is performed in later initcalls.
	 */

#ifdef CONFIG_NETFILTER
	err = netfilter_init();
	if (err)
		goto out;
#endif

	ptp_classifier_init();

out:
	return err;

out_mount:
	unregister_filesystem(&sock_fs_type);
out_fs:
	goto out;
}

core_initcall(sock_init);	/* early initcall */

#ifdef CONFIG_PROC_FS
void socket_seq_show(struct seq_file *seq)
{
	int cpu;
	int counter = 0;

	for_each_possible_cpu(cpu)
	    counter += per_cpu(sockets_in_use, cpu);

	/* It can be negative, by the way. 8) */
	if (counter < 0)
		counter = 0;

	seq_printf(seq, "sockets: used %d\n", counter);
}
#endif				/* CONFIG_PROC_FS */

#ifdef CONFIG_COMPAT
static int do_siocgstamp(struct net *net, struct socket *sock,
			 unsigned int cmd, void __user *up)
{
	mm_segment_t old_fs = get_fs();
	struct timeval ktv;
	int err;

	set_fs(KERNEL_DS);
	err = sock_do_ioctl(net, sock, cmd, (unsigned long)&ktv);
	set_fs(old_fs);
	if (!err)
		err = compat_put_timeval(&ktv, up);

	return err;
}

static int do_siocgstampns(struct net *net, struct socket *sock,
			   unsigned int cmd, void __user *up)
{
	mm_segment_t old_fs = get_fs();
	struct timespec kts;
	int err;

	set_fs(KERNEL_DS);
	err = sock_do_ioctl(net, sock, cmd, (unsigned long)&kts);
	set_fs(old_fs);
	if (!err)
		err = compat_put_timespec(&kts, up);

	return err;
}

static int dev_ifname32(struct net *net, struct compat_ifreq __user *uifr32)
{
	struct ifreq __user *uifr;
	int err;

	uifr = compat_alloc_user_space(sizeof(struct ifreq));
	if (copy_in_user(uifr, uifr32, sizeof(struct compat_ifreq)))
		return -EFAULT;

	err = dev_ioctl(net, SIOCGIFNAME, uifr);
	if (err)
		return err;

	if (copy_in_user(uifr32, uifr, sizeof(struct compat_ifreq)))
		return -EFAULT;

	return 0;
}

static int dev_ifconf(struct net *net, struct compat_ifconf __user *uifc32)
{
	struct compat_ifconf ifc32;
	struct ifconf ifc;
	struct ifconf __user *uifc;
	struct compat_ifreq __user *ifr32;
	struct ifreq __user *ifr;
	unsigned int i, j;
	int err;

	if (copy_from_user(&ifc32, uifc32, sizeof(struct compat_ifconf)))
		return -EFAULT;

	memset(&ifc, 0, sizeof(ifc));
	if (ifc32.ifcbuf == 0) {
		ifc32.ifc_len = 0;
		ifc.ifc_len = 0;
		ifc.ifc_req = NULL;
		uifc = compat_alloc_user_space(sizeof(struct ifconf));
	} else {
		size_t len = ((ifc32.ifc_len / sizeof(struct compat_ifreq)) + 1) *
			sizeof(struct ifreq);
		uifc = compat_alloc_user_space(sizeof(struct ifconf) + len);
		ifc.ifc_len = len;
		ifr = ifc.ifc_req = (void __user *)(uifc + 1);
		ifr32 = compat_ptr(ifc32.ifcbuf);
		for (i = 0; i < ifc32.ifc_len; i += sizeof(struct compat_ifreq)) {
			if (copy_in_user(ifr, ifr32, sizeof(struct compat_ifreq)))
				return -EFAULT;
			ifr++;
			ifr32++;
		}
	}
	if (copy_to_user(uifc, &ifc, sizeof(struct ifconf)))
		return -EFAULT;

	err = dev_ioctl(net, SIOCGIFCONF, uifc);
	if (err)
		return err;

	if (copy_from_user(&ifc, uifc, sizeof(struct ifconf)))
		return -EFAULT;

	ifr = ifc.ifc_req;
	ifr32 = compat_ptr(ifc32.ifcbuf);
	for (i = 0, j = 0;
	     i + sizeof(struct compat_ifreq) <= ifc32.ifc_len && j < ifc.ifc_len;
	     i += sizeof(struct compat_ifreq), j += sizeof(struct ifreq)) {
		if (copy_in_user(ifr32, ifr, sizeof(struct compat_ifreq)))
			return -EFAULT;
		ifr32++;
		ifr++;
	}

	if (ifc32.ifcbuf == 0) {
		/* Translate from 64-bit structure multiple to
		 * a 32-bit one.
		 */
		i = ifc.ifc_len;
		i = ((i / sizeof(struct ifreq)) * sizeof(struct compat_ifreq));
		ifc32.ifc_len = i;
	} else {
		ifc32.ifc_len = i;
	}
	if (copy_to_user(uifc32, &ifc32, sizeof(struct compat_ifconf)))
		return -EFAULT;

	return 0;
}

static int ethtool_ioctl(struct net *net, struct compat_ifreq __user *ifr32)
{
	struct compat_ethtool_rxnfc __user *compat_rxnfc;
	bool convert_in = false, convert_out = false;
	size_t buf_size = ALIGN(sizeof(struct ifreq), 8);
	struct ethtool_rxnfc __user *rxnfc;
	struct ifreq __user *ifr;
	u32 rule_cnt = 0, actual_rule_cnt;
	u32 ethcmd;
	u32 data;
	int ret;

	if (get_user(data, &ifr32->ifr_ifru.ifru_data))
		return -EFAULT;

	compat_rxnfc = compat_ptr(data);

	if (get_user(ethcmd, &compat_rxnfc->cmd))
		return -EFAULT;

	/* Most ethtool structures are defined without padding.
	 * Unfortunately struct ethtool_rxnfc is an exception.
	 */
	switch (ethcmd) {
	default:
		break;
	case ETHTOOL_GRXCLSRLALL:
		/* Buffer size is variable */
		if (get_user(rule_cnt, &compat_rxnfc->rule_cnt))
			return -EFAULT;
		if (rule_cnt > KMALLOC_MAX_SIZE / sizeof(u32))
			return -ENOMEM;
		buf_size += rule_cnt * sizeof(u32);
		/* fall through */
	case ETHTOOL_GRXRINGS:
	case ETHTOOL_GRXCLSRLCNT:
	case ETHTOOL_GRXCLSRULE:
	case ETHTOOL_SRXCLSRLINS:
		convert_out = true;
		/* fall through */
	case ETHTOOL_SRXCLSRLDEL:
		buf_size += sizeof(struct ethtool_rxnfc);
		convert_in = true;
		break;
	}

	ifr = compat_alloc_user_space(buf_size);
	rxnfc = (void __user *)ifr + ALIGN(sizeof(struct ifreq), 8);

	if (copy_in_user(&ifr->ifr_name, &ifr32->ifr_name, IFNAMSIZ))
		return -EFAULT;

	if (put_user(convert_in ? rxnfc : compat_ptr(data),
		     &ifr->ifr_ifru.ifru_data))
		return -EFAULT;

	if (convert_in) {
		/* We expect there to be holes between fs.m_ext and
		 * fs.ring_cookie and at the end of fs, but nowhere else.
		 */
		BUILD_BUG_ON(offsetof(struct compat_ethtool_rxnfc, fs.m_ext) +
			     sizeof(compat_rxnfc->fs.m_ext) !=
			     offsetof(struct ethtool_rxnfc, fs.m_ext) +
			     sizeof(rxnfc->fs.m_ext));
		BUILD_BUG_ON(
			offsetof(struct compat_ethtool_rxnfc, fs.location) -
			offsetof(struct compat_ethtool_rxnfc, fs.ring_cookie) !=
			offsetof(struct ethtool_rxnfc, fs.location) -
			offsetof(struct ethtool_rxnfc, fs.ring_cookie));

		if (copy_in_user(rxnfc, compat_rxnfc,
				 (void __user *)(&rxnfc->fs.m_ext + 1) -
				 (void __user *)rxnfc) ||
		    copy_in_user(&rxnfc->fs.ring_cookie,
				 &compat_rxnfc->fs.ring_cookie,
				 (void __user *)(&rxnfc->fs.location + 1) -
				 (void __user *)&rxnfc->fs.ring_cookie) ||
		    copy_in_user(&rxnfc->rule_cnt, &compat_rxnfc->rule_cnt,
				 sizeof(rxnfc->rule_cnt)))
			return -EFAULT;
	}

	ret = dev_ioctl(net, SIOCETHTOOL, ifr);
	if (ret)
		return ret;

	if (convert_out) {
		if (copy_in_user(compat_rxnfc, rxnfc,
				 (const void __user *)(&rxnfc->fs.m_ext + 1) -
				 (const void __user *)rxnfc) ||
		    copy_in_user(&compat_rxnfc->fs.ring_cookie,
				 &rxnfc->fs.ring_cookie,
				 (const void __user *)(&rxnfc->fs.location + 1) -
				 (const void __user *)&rxnfc->fs.ring_cookie) ||
		    copy_in_user(&compat_rxnfc->rule_cnt, &rxnfc->rule_cnt,
				 sizeof(rxnfc->rule_cnt)))
			return -EFAULT;

		if (ethcmd == ETHTOOL_GRXCLSRLALL) {
			/* As an optimisation, we only copy the actual
			 * number of rules that the underlying
			 * function returned.  Since Mallory might
			 * change the rule count in user memory, we
			 * check that it is less than the rule count
			 * originally given (as the user buffer size),
			 * which has been range-checked.
			 */
			if (get_user(actual_rule_cnt, &rxnfc->rule_cnt))
				return -EFAULT;
			if (actual_rule_cnt < rule_cnt)
				rule_cnt = actual_rule_cnt;
			if (copy_in_user(&compat_rxnfc->rule_locs[0],
					 &rxnfc->rule_locs[0],
					 rule_cnt * sizeof(u32)))
				return -EFAULT;
		}
	}

	return 0;
}

static int compat_siocwandev(struct net *net, struct compat_ifreq __user *uifr32)
{
	void __user *uptr;
	compat_uptr_t uptr32;
	struct ifreq __user *uifr;

	uifr = compat_alloc_user_space(sizeof(*uifr));
	if (copy_in_user(uifr, uifr32, sizeof(struct compat_ifreq)))
		return -EFAULT;

	if (get_user(uptr32, &uifr32->ifr_settings.ifs_ifsu))
		return -EFAULT;

	uptr = compat_ptr(uptr32);

	if (put_user(uptr, &uifr->ifr_settings.ifs_ifsu.raw_hdlc))
		return -EFAULT;

	return dev_ioctl(net, SIOCWANDEV, uifr);
}

static int bond_ioctl(struct net *net, unsigned int cmd,
			 struct compat_ifreq __user *ifr32)
{
	struct ifreq kifr;
	mm_segment_t old_fs;
	int err;

	switch (cmd) {
	case SIOCBONDENSLAVE:
	case SIOCBONDRELEASE:
	case SIOCBONDSETHWADDR:
	case SIOCBONDCHANGEACTIVE:
		if (copy_from_user(&kifr, ifr32, sizeof(struct compat_ifreq)))
			return -EFAULT;

		old_fs = get_fs();
		set_fs(KERNEL_DS);
		err = dev_ioctl(net, cmd,
				(struct ifreq __user __force *) &kifr);
		set_fs(old_fs);

		return err;
	default:
		return -ENOIOCTLCMD;
	}
}

/* Handle ioctls that use ifreq::ifr_data and just need struct ifreq converted */
static int compat_ifr_data_ioctl(struct net *net, unsigned int cmd,
				 struct compat_ifreq __user *u_ifreq32)
{
	struct ifreq __user *u_ifreq64;
	char tmp_buf[IFNAMSIZ];
	void __user *data64;
	u32 data32;

	if (copy_from_user(&tmp_buf[0], &(u_ifreq32->ifr_ifrn.ifrn_name[0]),
			   IFNAMSIZ))
		return -EFAULT;
	if (get_user(data32, &u_ifreq32->ifr_ifru.ifru_data))
		return -EFAULT;
	data64 = compat_ptr(data32);

	u_ifreq64 = compat_alloc_user_space(sizeof(*u_ifreq64));

	if (copy_to_user(&u_ifreq64->ifr_ifrn.ifrn_name[0], &tmp_buf[0],
			 IFNAMSIZ))
		return -EFAULT;
	if (put_user(data64, &u_ifreq64->ifr_ifru.ifru_data))
		return -EFAULT;

	return dev_ioctl(net, cmd, u_ifreq64);
}

static int dev_ifsioc(struct net *net, struct socket *sock,
			 unsigned int cmd, struct compat_ifreq __user *uifr32)
{
	struct ifreq __user *uifr;
	int err;

	uifr = compat_alloc_user_space(sizeof(*uifr));
	if (copy_in_user(uifr, uifr32, sizeof(*uifr32)))
		return -EFAULT;

	err = sock_do_ioctl(net, sock, cmd, (unsigned long)uifr);

	if (!err) {
		switch (cmd) {
		case SIOCGIFFLAGS:
		case SIOCGIFMETRIC:
		case SIOCGIFMTU:
		case SIOCGIFMEM:
		case SIOCGIFHWADDR:
		case SIOCGIFINDEX:
		case SIOCGIFADDR:
		case SIOCGIFBRDADDR:
		case SIOCGIFDSTADDR:
		case SIOCGIFNETMASK:
		case SIOCGIFPFLAGS:
		case SIOCGIFTXQLEN:
		case SIOCGMIIPHY:
		case SIOCGMIIREG:
			if (copy_in_user(uifr32, uifr, sizeof(*uifr32)))
				err = -EFAULT;
			break;
		}
	}
	return err;
}

static int compat_sioc_ifmap(struct net *net, unsigned int cmd,
			struct compat_ifreq __user *uifr32)
{
	struct ifreq ifr;
	struct compat_ifmap __user *uifmap32;
	mm_segment_t old_fs;
	int err;

	uifmap32 = &uifr32->ifr_ifru.ifru_map;
	err = copy_from_user(&ifr, uifr32, sizeof(ifr.ifr_name));
	err |= get_user(ifr.ifr_map.mem_start, &uifmap32->mem_start);
	err |= get_user(ifr.ifr_map.mem_end, &uifmap32->mem_end);
	err |= get_user(ifr.ifr_map.base_addr, &uifmap32->base_addr);
	err |= get_user(ifr.ifr_map.irq, &uifmap32->irq);
	err |= get_user(ifr.ifr_map.dma, &uifmap32->dma);
	err |= get_user(ifr.ifr_map.port, &uifmap32->port);
	if (err)
		return -EFAULT;

	old_fs = get_fs();
	set_fs(KERNEL_DS);
	err = dev_ioctl(net, cmd, (void  __user __force *)&ifr);
	set_fs(old_fs);

	if (cmd == SIOCGIFMAP && !err) {
		err = copy_to_user(uifr32, &ifr, sizeof(ifr.ifr_name));
		err |= put_user(ifr.ifr_map.mem_start, &uifmap32->mem_start);
		err |= put_user(ifr.ifr_map.mem_end, &uifmap32->mem_end);
		err |= put_user(ifr.ifr_map.base_addr, &uifmap32->base_addr);
		err |= put_user(ifr.ifr_map.irq, &uifmap32->irq);
		err |= put_user(ifr.ifr_map.dma, &uifmap32->dma);
		err |= put_user(ifr.ifr_map.port, &uifmap32->port);
		if (err)
			err = -EFAULT;
	}
	return err;
}

struct rtentry32 {
	u32		rt_pad1;
	struct sockaddr rt_dst;         /* target address               */
	struct sockaddr rt_gateway;     /* gateway addr (RTF_GATEWAY)   */
	struct sockaddr rt_genmask;     /* target network mask (IP)     */
	unsigned short	rt_flags;
	short		rt_pad2;
	u32		rt_pad3;
	unsigned char	rt_tos;
	unsigned char	rt_class;
	short		rt_pad4;
	short		rt_metric;      /* +1 for binary compatibility! */
	/* char * */ u32 rt_dev;        /* forcing the device at add    */
	u32		rt_mtu;         /* per route MTU/Window         */
	u32		rt_window;      /* Window clamping              */
	unsigned short  rt_irtt;        /* Initial RTT                  */
};

struct in6_rtmsg32 {
	struct in6_addr		rtmsg_dst;
	struct in6_addr		rtmsg_src;
	struct in6_addr		rtmsg_gateway;
	u32			rtmsg_type;
	u16			rtmsg_dst_len;
	u16			rtmsg_src_len;
	u32			rtmsg_metric;
	u32			rtmsg_info;
	u32			rtmsg_flags;
	s32			rtmsg_ifindex;
};

static int routing_ioctl(struct net *net, struct socket *sock,
			 unsigned int cmd, void __user *argp)
{
	int ret;
	void *r = NULL;
	struct in6_rtmsg r6;
	struct rtentry r4;
	char devname[16];
	u32 rtdev;
	mm_segment_t old_fs = get_fs();

	if (sock && sock->sk && sock->sk->sk_family == AF_INET6) { /* ipv6 */
		struct in6_rtmsg32 __user *ur6 = argp;
		ret = copy_from_user(&r6.rtmsg_dst, &(ur6->rtmsg_dst),
			3 * sizeof(struct in6_addr));
		ret |= get_user(r6.rtmsg_type, &(ur6->rtmsg_type));
		ret |= get_user(r6.rtmsg_dst_len, &(ur6->rtmsg_dst_len));
		ret |= get_user(r6.rtmsg_src_len, &(ur6->rtmsg_src_len));
		ret |= get_user(r6.rtmsg_metric, &(ur6->rtmsg_metric));
		ret |= get_user(r6.rtmsg_info, &(ur6->rtmsg_info));
		ret |= get_user(r6.rtmsg_flags, &(ur6->rtmsg_flags));
		ret |= get_user(r6.rtmsg_ifindex, &(ur6->rtmsg_ifindex));

		r = (void *) &r6;
	} else { /* ipv4 */
		struct rtentry32 __user *ur4 = argp;
		ret = copy_from_user(&r4.rt_dst, &(ur4->rt_dst),
					3 * sizeof(struct sockaddr));
		ret |= get_user(r4.rt_flags, &(ur4->rt_flags));
		ret |= get_user(r4.rt_metric, &(ur4->rt_metric));
		ret |= get_user(r4.rt_mtu, &(ur4->rt_mtu));
		ret |= get_user(r4.rt_window, &(ur4->rt_window));
		ret |= get_user(r4.rt_irtt, &(ur4->rt_irtt));
		ret |= get_user(rtdev, &(ur4->rt_dev));
		if (rtdev) {
			ret |= copy_from_user(devname, compat_ptr(rtdev), 15);
			r4.rt_dev = (char __user __force *)devname;
			devname[15] = 0;
		} else
			r4.rt_dev = NULL;

		r = (void *) &r4;
	}

	if (ret) {
		ret = -EFAULT;
		goto out;
	}

	set_fs(KERNEL_DS);
	ret = sock_do_ioctl(net, sock, cmd, (unsigned long) r);
	set_fs(old_fs);

out:
	return ret;
}

/* Since old style bridge ioctl's endup using SIOCDEVPRIVATE
 * for some operations; this forces use of the newer bridge-utils that
 * use compatible ioctls
 */
static int old_bridge_ioctl(compat_ulong_t __user *argp)
{
	compat_ulong_t tmp;

	if (get_user(tmp, argp))
		return -EFAULT;
	if (tmp == BRCTL_GET_VERSION)
		return BRCTL_VERSION + 1;
	return -EINVAL;
}

static int compat_sock_ioctl_trans(struct file *file, struct socket *sock,
			 unsigned int cmd, unsigned long arg)
{
	void __user *argp = compat_ptr(arg);
	struct sock *sk = sock->sk;
	struct net *net = sock_net(sk);

	if (cmd >= SIOCDEVPRIVATE && cmd <= (SIOCDEVPRIVATE + 15))
		return compat_ifr_data_ioctl(net, cmd, argp);

	switch (cmd) {
	case SIOCSIFBR:
	case SIOCGIFBR:
		return old_bridge_ioctl(argp);
	case SIOCGIFNAME:
		return dev_ifname32(net, argp);
	case SIOCGIFCONF:
		return dev_ifconf(net, argp);
	case SIOCETHTOOL:
		return ethtool_ioctl(net, argp);
	case SIOCWANDEV:
		return compat_siocwandev(net, argp);
	case SIOCGIFMAP:
	case SIOCSIFMAP:
		return compat_sioc_ifmap(net, cmd, argp);
	case SIOCBONDENSLAVE:
	case SIOCBONDRELEASE:
	case SIOCBONDSETHWADDR:
	case SIOCBONDCHANGEACTIVE:
		return bond_ioctl(net, cmd, argp);
	case SIOCADDRT:
	case SIOCDELRT:
		return routing_ioctl(net, sock, cmd, argp);
	case SIOCGSTAMP:
		return do_siocgstamp(net, sock, cmd, argp);
	case SIOCGSTAMPNS:
		return do_siocgstampns(net, sock, cmd, argp);
	case SIOCBONDSLAVEINFOQUERY:
	case SIOCBONDINFOQUERY:
	case SIOCSHWTSTAMP:
	case SIOCGHWTSTAMP:
		return compat_ifr_data_ioctl(net, cmd, argp);

	case FIOSETOWN:
	case SIOCSPGRP:
	case FIOGETOWN:
	case SIOCGPGRP:
	case SIOCBRADDBR:
	case SIOCBRDELBR:
	case SIOCGIFVLAN:
	case SIOCSIFVLAN:
	case SIOCADDDLCI:
	case SIOCDELDLCI:
		return sock_ioctl(file, cmd, arg);

	case SIOCGIFFLAGS:
	case SIOCSIFFLAGS:
	case SIOCGIFMETRIC:
	case SIOCSIFMETRIC:
	case SIOCGIFMTU:
	case SIOCSIFMTU:
	case SIOCGIFMEM:
	case SIOCSIFMEM:
	case SIOCGIFHWADDR:
	case SIOCSIFHWADDR:
	case SIOCADDMULTI:
	case SIOCDELMULTI:
	case SIOCGIFINDEX:
	case SIOCGIFADDR:
	case SIOCSIFADDR:
	case SIOCSIFHWBROADCAST:
	case SIOCDIFADDR:
	case SIOCGIFBRDADDR:
	case SIOCSIFBRDADDR:
	case SIOCGIFDSTADDR:
	case SIOCSIFDSTADDR:
	case SIOCGIFNETMASK:
	case SIOCSIFNETMASK:
	case SIOCSIFPFLAGS:
	case SIOCGIFPFLAGS:
	case SIOCGIFTXQLEN:
	case SIOCSIFTXQLEN:
	case SIOCBRADDIF:
	case SIOCBRDELIF:
	case SIOCSIFNAME:
	case SIOCGMIIPHY:
	case SIOCGMIIREG:
	case SIOCSMIIREG:
		return dev_ifsioc(net, sock, cmd, argp);

	case SIOCSARP:
	case SIOCGARP:
	case SIOCDARP:
	case SIOCATMARK:
		return sock_do_ioctl(net, sock, cmd, arg);
	}

	return -ENOIOCTLCMD;
}

static long compat_sock_ioctl(struct file *file, unsigned int cmd,
			      unsigned long arg)
{
	struct socket *sock = file->private_data;
	int ret = -ENOIOCTLCMD;
	struct sock *sk;
	struct net *net;

	sk = sock->sk;
	net = sock_net(sk);

	if (sock->ops->compat_ioctl)
		ret = sock->ops->compat_ioctl(sock, cmd, arg);

	if (ret == -ENOIOCTLCMD &&
	    (cmd >= SIOCIWFIRST && cmd <= SIOCIWLAST))
		ret = compat_wext_handle_ioctl(net, cmd, arg);

	if (ret == -ENOIOCTLCMD)
		ret = compat_sock_ioctl_trans(file, sock, cmd, arg);

	return ret;
}
#endif

int kernel_bind(struct socket *sock, struct sockaddr *addr, int addrlen)
{
	return sock->ops->bind(sock, addr, addrlen);
}
EXPORT_SYMBOL(kernel_bind);

int kernel_listen(struct socket *sock, int backlog)
{
	return sock->ops->listen(sock, backlog);
}
EXPORT_SYMBOL(kernel_listen);

int kernel_accept(struct socket *sock, struct socket **newsock, int flags)
{
	struct sock *sk = sock->sk;
	int err;

	err = sock_create_lite(sk->sk_family, sk->sk_type, sk->sk_protocol,
			       newsock);
	if (err < 0)
		goto done;

	err = sock->ops->accept(sock, *newsock, flags);
	if (err < 0) {
		sock_release(*newsock);
		*newsock = NULL;
		goto done;
	}

	(*newsock)->ops = sock->ops;
	__module_get((*newsock)->ops->owner);

done:
	return err;
}
EXPORT_SYMBOL(kernel_accept);

int kernel_connect(struct socket *sock, struct sockaddr *addr, int addrlen,
		   int flags)
{
	return sock->ops->connect(sock, addr, addrlen, flags);
}
EXPORT_SYMBOL(kernel_connect);

int kernel_getsockname(struct socket *sock, struct sockaddr *addr,
			 int *addrlen)
{
	return sock->ops->getname(sock, addr, addrlen, 0);
}
EXPORT_SYMBOL(kernel_getsockname);

int kernel_getpeername(struct socket *sock, struct sockaddr *addr,
			 int *addrlen)
{
	return sock->ops->getname(sock, addr, addrlen, 1);
}
EXPORT_SYMBOL(kernel_getpeername);

int kernel_getsockopt(struct socket *sock, int level, int optname,
			char *optval, int *optlen)
{
	mm_segment_t oldfs = get_fs();
	char __user *uoptval;
	int __user *uoptlen;
	int err;

	uoptval = (char __user __force *) optval;
	uoptlen = (int __user __force *) optlen;

	set_fs(KERNEL_DS);
	if (level == SOL_SOCKET)
		err = sock_getsockopt(sock, level, optname, uoptval, uoptlen);
	else
		err = sock->ops->getsockopt(sock, level, optname, uoptval,
					    uoptlen);
	set_fs(oldfs);
	return err;
}
EXPORT_SYMBOL(kernel_getsockopt);

int kernel_setsockopt(struct socket *sock, int level, int optname,
			char *optval, unsigned int optlen)
{
	mm_segment_t oldfs = get_fs();
	char __user *uoptval;
	int err;

	uoptval = (char __user __force *) optval;

	set_fs(KERNEL_DS);
	if (level == SOL_SOCKET)
		err = sock_setsockopt(sock, level, optname, uoptval, optlen);
	else
		err = sock->ops->setsockopt(sock, level, optname, uoptval,
					    optlen);
	set_fs(oldfs);
	return err;
}
EXPORT_SYMBOL(kernel_setsockopt);

int kernel_sendpage(struct socket *sock, struct page *page, int offset,
		    size_t size, int flags)
{
	if (sock->ops->sendpage)
		return sock->ops->sendpage(sock, page, offset, size, flags);

	return sock_no_sendpage(sock, page, offset, size, flags);
}
EXPORT_SYMBOL(kernel_sendpage);

int kernel_sock_ioctl(struct socket *sock, int cmd, unsigned long arg)
{
	mm_segment_t oldfs = get_fs();
	int err;

	set_fs(KERNEL_DS);
	err = sock->ops->ioctl(sock, cmd, arg);
	set_fs(oldfs);

	return err;
}
EXPORT_SYMBOL(kernel_sock_ioctl);

int kernel_sock_shutdown(struct socket *sock, enum sock_shutdown_cmd how)
{
	return sock->ops->shutdown(sock, how);
}
EXPORT_SYMBOL(kernel_sock_shutdown);<|MERGE_RESOLUTION|>--- conflicted
+++ resolved
@@ -1732,19 +1732,11 @@
 	struct iovec iov;
 	int fput_needed;
 
-<<<<<<< HEAD
-	if (len > INT_MAX)
-		len = INT_MAX;
-	if (unlikely(!access_ok(VERIFY_READ, buff, len)))
-		return -EFAULT;
-	sock = sockfd_lookupr_light(fd, &err, &fput_needed,
-				    CAP_WRITE, addr ? CAP_CONNECT : 0ULL);
-=======
 	err = import_single_range(WRITE, buff, len, &iov, &msg.msg_iter);
 	if (unlikely(err))
 		return err;
-	sock = sockfd_lookup_light(fd, &err, &fput_needed);
->>>>>>> b787f68c
+	sock = sockfd_lookupr_light(fd, &err, &fput_needed,
+				    CAP_WRITE, addr ? CAP_CONNECT : 0ULL);
 	if (!sock)
 		goto out;
 
@@ -1797,18 +1789,10 @@
 	int err, err2;
 	int fput_needed;
 
-<<<<<<< HEAD
-	if (size > INT_MAX)
-		size = INT_MAX;
-	if (unlikely(!access_ok(VERIFY_WRITE, ubuf, size)))
-		return -EFAULT;
-	sock = sockfd_lookupr_light(fd, &err, &fput_needed, CAP_READ);
-=======
 	err = import_single_range(READ, ubuf, size, &iov, &msg.msg_iter);
 	if (unlikely(err))
 		return err;
-	sock = sockfd_lookup_light(fd, &err, &fput_needed);
->>>>>>> b787f68c
+	sock = sockfd_lookupr_light(fd, &err, &fput_needed, CAP_READ);
 	if (!sock)
 		goto out;
 
