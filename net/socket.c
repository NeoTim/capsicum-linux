/*
 * NET		An implementation of the SOCKET network access protocol.
 *
 * Version:	@(#)socket.c	1.1.93	18/02/95
 *
 * Authors:	Orest Zborowski, <obz@Kodak.COM>
 *		Ross Biro
 *		Fred N. van Kempen, <waltje@uWalt.NL.Mugnet.ORG>
 *
 * Fixes:
 *		Anonymous	:	NOTSOCK/BADF cleanup. Error fix in
 *					shutdown()
 *		Alan Cox	:	verify_area() fixes
 *		Alan Cox	:	Removed DDI
 *		Jonathan Kamens	:	SOCK_DGRAM reconnect bug
 *		Alan Cox	:	Moved a load of checks to the very
 *					top level.
 *		Alan Cox	:	Move address structures to/from user
 *					mode above the protocol layers.
 *		Rob Janssen	:	Allow 0 length sends.
 *		Alan Cox	:	Asynchronous I/O support (cribbed from the
 *					tty drivers).
 *		Niibe Yutaka	:	Asynchronous I/O for writes (4.4BSD style)
 *		Jeff Uphoff	:	Made max number of sockets command-line
 *					configurable.
 *		Matti Aarnio	:	Made the number of sockets dynamic,
 *					to be allocated when needed, and mr.
 *					Uphoff's max is used as max to be
 *					allowed to allocate.
 *		Linus		:	Argh. removed all the socket allocation
 *					altogether: it's in the inode now.
 *		Alan Cox	:	Made sock_alloc()/sock_release() public
 *					for NetROM and future kernel nfsd type
 *					stuff.
 *		Alan Cox	:	sendmsg/recvmsg basics.
 *		Tom Dyas	:	Export net symbols.
 *		Marcin Dalecki	:	Fixed problems with CONFIG_NET="n".
 *		Alan Cox	:	Added thread locking to sys_* calls
 *					for sockets. May have errors at the
 *					moment.
 *		Kevin Buhr	:	Fixed the dumb errors in the above.
 *		Andi Kleen	:	Some small cleanups, optimizations,
 *					and fixed a copy_from_user() bug.
 *		Tigran Aivazian	:	sys_send(args) calls sys_sendto(args, NULL, 0)
 *		Tigran Aivazian	:	Made listen(2) backlog sanity checks
 *					protocol-independent
 *
 *
 *		This program is free software; you can redistribute it and/or
 *		modify it under the terms of the GNU General Public License
 *		as published by the Free Software Foundation; either version
 *		2 of the License, or (at your option) any later version.
 *
 *
 *	This module is effectively the top level interface to the BSD socket
 *	paradigm.
 *
 *	Based upon Swansea University Computer Society NET3.039
 */

#include <linux/mm.h>
#include <linux/socket.h>
#include <linux/file.h>
#include <linux/net.h>
#include <linux/interrupt.h>
#include <linux/thread_info.h>
#include <linux/rcupdate.h>
#include <linux/netdevice.h>
#include <linux/proc_fs.h>
#include <linux/seq_file.h>
#include <linux/mutex.h>
#include <linux/if_bridge.h>
#include <linux/if_frad.h>
#include <linux/if_vlan.h>
#include <linux/ptp_classify.h>
#include <linux/init.h>
#include <linux/poll.h>
#include <linux/cache.h>
#include <linux/module.h>
#include <linux/highmem.h>
#include <linux/mount.h>
#include <linux/security.h>
#include <linux/syscalls.h>
#include <linux/compat.h>
#include <linux/kmod.h>
#include <linux/audit.h>
#include <linux/wireless.h>
#include <linux/nsproxy.h>
#include <linux/magic.h>
#include <linux/slab.h>
#include <linux/xattr.h>

#include <asm/uaccess.h>
#include <asm/unistd.h>

#include <net/compat.h>
#include <net/wext.h>
#include <net/cls_cgroup.h>
#include <net/sctp/sctp.h>

#include <net/sock.h>
#include <linux/netfilter.h>

#include <linux/if_tun.h>
#include <linux/ipv6_route.h>
#include <linux/route.h>
#include <linux/sockios.h>
#include <linux/atalk.h>
#include <net/busy_poll.h>
#include <linux/errqueue.h>

#ifdef CONFIG_NET_RX_BUSY_POLL
unsigned int sysctl_net_busy_read __read_mostly;
unsigned int sysctl_net_busy_poll __read_mostly;
#endif

static ssize_t sock_read_iter(struct kiocb *iocb, struct iov_iter *to);
static ssize_t sock_write_iter(struct kiocb *iocb, struct iov_iter *from);
static int sock_mmap(struct file *file, struct vm_area_struct *vma);

static int sock_close(struct inode *inode, struct file *file);
static unsigned int sock_poll(struct file *file,
			      struct poll_table_struct *wait);
static long sock_ioctl(struct file *file, unsigned int cmd, unsigned long arg);
#ifdef CONFIG_COMPAT
static long compat_sock_ioctl(struct file *file,
			      unsigned int cmd, unsigned long arg);
#endif
static int sock_fasync(int fd, struct file *filp, int on);
static ssize_t sock_sendpage(struct file *file, struct page *page,
			     int offset, size_t size, loff_t *ppos, int more);
static ssize_t sock_splice_read(struct file *file, loff_t *ppos,
				struct pipe_inode_info *pipe, size_t len,
				unsigned int flags);

/*
 *	Socket files have a set of 'special' operations as well as the generic file ones. These don't appear
 *	in the operation structures but are done directly via the socketcall() multiplexor.
 */

static const struct file_operations socket_file_ops = {
	.owner =	THIS_MODULE,
	.llseek =	no_llseek,
	.read_iter =	sock_read_iter,
	.write_iter =	sock_write_iter,
	.poll =		sock_poll,
	.unlocked_ioctl = sock_ioctl,
#ifdef CONFIG_COMPAT
	.compat_ioctl = compat_sock_ioctl,
#endif
	.mmap =		sock_mmap,
	.release =	sock_close,
	.fasync =	sock_fasync,
	.sendpage =	sock_sendpage,
	.splice_write = generic_splice_sendpage,
	.splice_read =	sock_splice_read,
};

/*
 *	The protocol list. Each protocol is registered in here.
 */

static DEFINE_SPINLOCK(net_family_lock);
static const struct net_proto_family __rcu *net_families[NPROTO] __read_mostly;

/*
 *	Statistics counters of the socket lists
 */

static DEFINE_PER_CPU(int, sockets_in_use);

/*
 * Support routines.
 * Move socket addresses back and forth across the kernel/user
 * divide and look after the messy bits.
 */

/**
 *	move_addr_to_kernel	-	copy a socket address into kernel space
 *	@uaddr: Address in user space
 *	@kaddr: Address in kernel space
 *	@ulen: Length in user space
 *
 *	The address is copied into kernel space. If the provided address is
 *	too long an error code of -EINVAL is returned. If the copy gives
 *	invalid addresses -EFAULT is returned. On a success 0 is returned.
 */

int move_addr_to_kernel(void __user *uaddr, int ulen, struct sockaddr_storage *kaddr)
{
	if (ulen < 0 || ulen > sizeof(struct sockaddr_storage))
		return -EINVAL;
	if (ulen == 0)
		return 0;
	if (copy_from_user(kaddr, uaddr, ulen))
		return -EFAULT;
	return audit_sockaddr(ulen, kaddr);
}

/**
 *	move_addr_to_user	-	copy an address to user space
 *	@kaddr: kernel space address
 *	@klen: length of address in kernel
 *	@uaddr: user space address
 *	@ulen: pointer to user length field
 *
 *	The value pointed to by ulen on entry is the buffer length available.
 *	This is overwritten with the buffer space used. -EINVAL is returned
 *	if an overlong buffer is specified or a negative buffer size. -EFAULT
 *	is returned if either the buffer or the length field are not
 *	accessible.
 *	After copying the data up to the limit the user specifies, the true
 *	length of the data is written over the length limit the user
 *	specified. Zero is returned for a success.
 */

static int move_addr_to_user(struct sockaddr_storage *kaddr, int klen,
			     void __user *uaddr, int __user *ulen)
{
	int err;
	int len;

	BUG_ON(klen > sizeof(struct sockaddr_storage));
	err = get_user(len, ulen);
	if (err)
		return err;
	if (len > klen)
		len = klen;
	if (len < 0)
		return -EINVAL;
	if (len) {
		if (audit_sockaddr(klen, kaddr))
			return -ENOMEM;
		if (copy_to_user(uaddr, kaddr, len))
			return -EFAULT;
	}
	/*
	 *      "fromlen shall refer to the value before truncation.."
	 *                      1003.1g
	 */
	return __put_user(klen, ulen);
}

static struct kmem_cache *sock_inode_cachep __read_mostly;

static struct inode *sock_alloc_inode(struct super_block *sb)
{
	struct socket_alloc *ei;
	struct socket_wq *wq;

	ei = kmem_cache_alloc(sock_inode_cachep, GFP_KERNEL);
	if (!ei)
		return NULL;
	wq = kmalloc(sizeof(*wq), GFP_KERNEL);
	if (!wq) {
		kmem_cache_free(sock_inode_cachep, ei);
		return NULL;
	}
	init_waitqueue_head(&wq->wait);
	wq->fasync_list = NULL;
	wq->flags = 0;
	RCU_INIT_POINTER(ei->socket.wq, wq);

	ei->socket.state = SS_UNCONNECTED;
	ei->socket.flags = 0;
	ei->socket.ops = NULL;
	ei->socket.sk = NULL;
	ei->socket.file = NULL;

	return &ei->vfs_inode;
}

static void sock_destroy_inode(struct inode *inode)
{
	struct socket_alloc *ei;
	struct socket_wq *wq;

	ei = container_of(inode, struct socket_alloc, vfs_inode);
	wq = rcu_dereference_protected(ei->socket.wq, 1);
	kfree_rcu(wq, rcu);
	kmem_cache_free(sock_inode_cachep, ei);
}

static void init_once(void *foo)
{
	struct socket_alloc *ei = (struct socket_alloc *)foo;

	inode_init_once(&ei->vfs_inode);
}

static int init_inodecache(void)
{
	sock_inode_cachep = kmem_cache_create("sock_inode_cache",
					      sizeof(struct socket_alloc),
					      0,
					      (SLAB_HWCACHE_ALIGN |
					       SLAB_RECLAIM_ACCOUNT |
					       SLAB_MEM_SPREAD | SLAB_ACCOUNT),
					      init_once);
	if (sock_inode_cachep == NULL)
		return -ENOMEM;
	return 0;
}

static const struct super_operations sockfs_ops = {
	.alloc_inode	= sock_alloc_inode,
	.destroy_inode	= sock_destroy_inode,
	.statfs		= simple_statfs,
};

/*
 * sockfs_dname() is called from d_path().
 */
static char *sockfs_dname(struct dentry *dentry, char *buffer, int buflen)
{
	return dynamic_dname(dentry, buffer, buflen, "socket:[%lu]",
				d_inode(dentry)->i_ino);
}

static const struct dentry_operations sockfs_dentry_operations = {
	.d_dname  = sockfs_dname,
};

static struct dentry *sockfs_mount(struct file_system_type *fs_type,
			 int flags, const char *dev_name, void *data)
{
	return mount_pseudo(fs_type, "socket:", &sockfs_ops,
		&sockfs_dentry_operations, SOCKFS_MAGIC);
}

static struct vfsmount *sock_mnt __read_mostly;

static struct file_system_type sock_fs_type = {
	.name =		"sockfs",
	.mount =	sockfs_mount,
	.kill_sb =	kill_anon_super,
};

/*
 *	Obtains the first available file descriptor and sets it up for use.
 *
 *	These functions create file structures and maps them to fd space
 *	of the current process. On success it returns file descriptor
 *	and file struct implicitly stored in sock->file.
 *	Note that another thread may close file descriptor before we return
 *	from this function. We use the fact that now we do not refer
 *	to socket after mapping. If one day we will need it, this
 *	function will increment ref. count on file by 1.
 *
 *	In any case returned fd MAY BE not valid!
 *	This race condition is unavoidable
 *	with shared fd spaces, we cannot solve it inside kernel,
 *	but we take care of internal coherence yet.
 */

struct file *sock_alloc_file(struct socket *sock, int flags, const char *dname)
{
	struct qstr name = { .name = "" };
	struct path path;
	struct file *file;

	if (dname) {
		name.name = dname;
		name.len = strlen(name.name);
	} else if (sock->sk) {
		name.name = sock->sk->sk_prot_creator->name;
		name.len = strlen(name.name);
	}
	path.dentry = d_alloc_pseudo(sock_mnt->mnt_sb, &name);
	if (unlikely(!path.dentry))
		return ERR_PTR(-ENOMEM);
	path.mnt = mntget(sock_mnt);

	d_instantiate(path.dentry, SOCK_INODE(sock));

	file = alloc_file(&path, FMODE_READ | FMODE_WRITE,
		  &socket_file_ops);
	if (IS_ERR(file)) {
		/* drop dentry, keep inode */
		ihold(d_inode(path.dentry));
		path_put(&path);
		return file;
	}

	sock->file = file;
	file->f_flags = O_RDWR | (flags & O_NONBLOCK);
	file->private_data = sock;
	return file;
}
EXPORT_SYMBOL(sock_alloc_file);

static int sock_map_fd(struct socket *sock, int flags)
{
	struct file *newfile;
	int fd = get_unused_fd_flags(flags);
	if (unlikely(fd < 0))
		return fd;

	newfile = sock_alloc_file(sock, flags, NULL);
	if (likely(!IS_ERR(newfile))) {
		fd_install(fd, newfile);
		return fd;
	}

	put_unused_fd(fd);
	return PTR_ERR(newfile);
}

struct socket *sock_from_file(struct file *file, int *err)
{
	if (file->f_op == &socket_file_ops)
		return file->private_data;	/* set in sock_map_fd */

	*err = -ENOTSOCK;
	return NULL;
}
EXPORT_SYMBOL(sock_from_file);

#ifdef CONFIG_SECURITY_CAPSICUM
struct socket *sockfd_lookup_rights(int fd, int *err,
				    struct capsicum_rights *rights)
{
	struct file *file;
	struct socket *sock;

	file = fget_rights(fd, rights);
	if (IS_ERR(file)) {
		*err = PTR_ERR(file);
		return NULL;
	}

	sock = sock_from_file(file, err);
	if (!sock)
		fput(file);
	return sock;
}
EXPORT_SYMBOL(sockfd_lookup_rights);

static struct socket *
sockfd_lookup_light_rights(int fd, int *err, int *fput_needed,
			   const struct capsicum_rights *rights)
{
	struct fd f = fdget_raw_rights(fd, rights);
	struct socket *sock;

	*err = -EBADF;
	if (!IS_ERR(f.file)) {
		sock = sock_from_file(f.file, err);
		if (likely(sock)) {
			*fput_needed = f.flags;
			return sock;
		}
		fdput(f);
	} else {
		*err = PTR_ERR(f.file);
	}
	return NULL;
}

struct socket *_sockfd_lookupr(int fd, int *err, ...)
{
	struct capsicum_rights rights;
	struct socket *sock;
	va_list ap;

	va_start(ap, err);
	sock = sockfd_lookup_rights(fd, err, cap_rights_vinit(&rights, ap));
	va_end(ap);
	return sock;
}
EXPORT_SYMBOL(_sockfd_lookupr);

struct socket *_sockfd_lookupr_light(int fd, int *err, int *fput_needed, ...)
{
	struct capsicum_rights rights;
	struct socket *sock;
	va_list ap;

	va_start(ap, fput_needed);
	sock = sockfd_lookup_light_rights(fd, err, fput_needed,
					  cap_rights_vinit(&rights, ap));
	va_end(ap);
	return sock;
}

#define sockfd_lookupr_light(fd, err, fpn, ...) \
	_sockfd_lookupr_light((fd), (err), (fpn), __VA_ARGS__, 0ULL)

#else

static struct socket *sockfd_lookup_light(int fd, int *err, int *fput_needed)
{
	struct fd f = fdget(fd);
	struct socket *sock;

	*err = -EBADF;
	if (f.file) {
		sock = sock_from_file(f.file, err);
		if (likely(sock)) {
			*fput_needed = f.flags;
			return sock;
		}
		fdput(f);
	}
	return NULL;
}

static inline struct socket *
sockfd_lookup_light_rights(int fd, int *err, int *fput_needed,
			   const struct capsicum_rights *rights)
{
	return sockfd_lookup_light(fd, err, fput_needed);
}

#define sockfd_lookupr_light(f, e, p, ...) \
	sockfd_lookup_light((f), (e), (p))

#endif

/**
 *	sockfd_lookup - Go from a file number to its socket slot
 *	@fd: file handle
 *	@err: pointer to an error code return
 *
 *	The file handle passed in is locked and the socket it is bound
 *	too is returned. If an error occurs the err pointer is overwritten
 *	with a negative errno code and NULL is returned. The function checks
 *	for both invalid handles and passing a handle which is not a socket.
 *
 *	On a success the socket object pointer is returned.
 */

struct socket *sockfd_lookup(int fd, int *err)
{
	struct file *file;
	struct socket *sock;

	file = fget(fd);
	if (!file) {
		*err = -EBADF;
		return NULL;
	}

	sock = sock_from_file(file, err);
	if (!sock)
		fput(file);
	return sock;
}
EXPORT_SYMBOL(sockfd_lookup);

#define XATTR_SOCKPROTONAME_SUFFIX "sockprotoname"
#define XATTR_NAME_SOCKPROTONAME (XATTR_SYSTEM_PREFIX XATTR_SOCKPROTONAME_SUFFIX)
#define XATTR_NAME_SOCKPROTONAME_LEN (sizeof(XATTR_NAME_SOCKPROTONAME)-1)
static ssize_t sockfs_getxattr(struct dentry *dentry,
			       const char *name, void *value, size_t size)
{
	const char *proto_name;
	size_t proto_size;
	int error;

	error = -ENODATA;
	if (!strncmp(name, XATTR_NAME_SOCKPROTONAME, XATTR_NAME_SOCKPROTONAME_LEN)) {
		proto_name = dentry->d_name.name;
		proto_size = strlen(proto_name);

		if (value) {
			error = -ERANGE;
			if (proto_size + 1 > size)
				goto out;

			strncpy(value, proto_name, proto_size + 1);
		}
		error = proto_size + 1;
	}

out:
	return error;
}

static ssize_t sockfs_listxattr(struct dentry *dentry, char *buffer,
				size_t size)
{
	ssize_t len;
	ssize_t used = 0;

	len = security_inode_listsecurity(d_inode(dentry), buffer, size);
	if (len < 0)
		return len;
	used += len;
	if (buffer) {
		if (size < used)
			return -ERANGE;
		buffer += len;
	}

	len = (XATTR_NAME_SOCKPROTONAME_LEN + 1);
	used += len;
	if (buffer) {
		if (size < used)
			return -ERANGE;
		memcpy(buffer, XATTR_NAME_SOCKPROTONAME, len);
		buffer += len;
	}

	return used;
}

static const struct inode_operations sockfs_inode_ops = {
	.getxattr = sockfs_getxattr,
	.listxattr = sockfs_listxattr,
};

/**
 *	sock_alloc	-	allocate a socket
 *
 *	Allocate a new inode and socket object. The two are bound together
 *	and initialised. The socket is then returned. If we are out of inodes
 *	NULL is returned.
 */

struct socket *sock_alloc(void)
{
	struct inode *inode;
	struct socket *sock;

	inode = new_inode_pseudo(sock_mnt->mnt_sb);
	if (!inode)
		return NULL;

	sock = SOCKET_I(inode);

	kmemcheck_annotate_bitfield(sock, type);
	inode->i_ino = get_next_ino();
	inode->i_mode = S_IFSOCK | S_IRWXUGO;
	inode->i_uid = current_fsuid();
	inode->i_gid = current_fsgid();
	inode->i_op = &sockfs_inode_ops;

	this_cpu_add(sockets_in_use, 1);
	return sock;
}
EXPORT_SYMBOL(sock_alloc);

/**
 *	sock_release	-	close a socket
 *	@sock: socket to close
 *
 *	The socket is released from the protocol stack if it has a release
 *	callback, and the inode is then released if the socket is bound to
 *	an inode not a file.
 */

void sock_release(struct socket *sock)
{
	if (sock->ops) {
		struct module *owner = sock->ops->owner;

		sock->ops->release(sock);
		sock->ops = NULL;
		module_put(owner);
	}

	if (rcu_dereference_protected(sock->wq, 1)->fasync_list)
		pr_err("%s: fasync list not empty!\n", __func__);

	this_cpu_sub(sockets_in_use, 1);
	if (!sock->file) {
		iput(SOCK_INODE(sock));
		return;
	}
	sock->file = NULL;
}
EXPORT_SYMBOL(sock_release);

void __sock_tx_timestamp(const struct sock *sk, __u8 *tx_flags)
{
	u8 flags = *tx_flags;

	if (sk->sk_tsflags & SOF_TIMESTAMPING_TX_HARDWARE)
		flags |= SKBTX_HW_TSTAMP;

	if (sk->sk_tsflags & SOF_TIMESTAMPING_TX_SOFTWARE)
		flags |= SKBTX_SW_TSTAMP;

	if (sk->sk_tsflags & SOF_TIMESTAMPING_TX_SCHED)
		flags |= SKBTX_SCHED_TSTAMP;

	if (sk->sk_tsflags & SOF_TIMESTAMPING_TX_ACK)
		flags |= SKBTX_ACK_TSTAMP;

	*tx_flags = flags;
}
EXPORT_SYMBOL(__sock_tx_timestamp);

static inline int sock_sendmsg_nosec(struct socket *sock, struct msghdr *msg)
{
	int ret = sock->ops->sendmsg(sock, msg, msg_data_left(msg));
	BUG_ON(ret == -EIOCBQUEUED);
	return ret;
}

int sock_sendmsg(struct socket *sock, struct msghdr *msg)
{
	int err = security_socket_sendmsg(sock, msg,
					  msg_data_left(msg));

	return err ?: sock_sendmsg_nosec(sock, msg);
}
EXPORT_SYMBOL(sock_sendmsg);

int kernel_sendmsg(struct socket *sock, struct msghdr *msg,
		   struct kvec *vec, size_t num, size_t size)
{
	iov_iter_kvec(&msg->msg_iter, WRITE | ITER_KVEC, vec, num, size);
	return sock_sendmsg(sock, msg);
}
EXPORT_SYMBOL(kernel_sendmsg);

/*
 * called from sock_recv_timestamp() if sock_flag(sk, SOCK_RCVTSTAMP)
 */
void __sock_recv_timestamp(struct msghdr *msg, struct sock *sk,
	struct sk_buff *skb)
{
	int need_software_tstamp = sock_flag(sk, SOCK_RCVTSTAMP);
	struct scm_timestamping tss;
	int empty = 1;
	struct skb_shared_hwtstamps *shhwtstamps =
		skb_hwtstamps(skb);

	/* Race occurred between timestamp enabling and packet
	   receiving.  Fill in the current time for now. */
	if (need_software_tstamp && skb->tstamp.tv64 == 0)
		__net_timestamp(skb);

	if (need_software_tstamp) {
		if (!sock_flag(sk, SOCK_RCVTSTAMPNS)) {
			struct timeval tv;
			skb_get_timestamp(skb, &tv);
			put_cmsg(msg, SOL_SOCKET, SCM_TIMESTAMP,
				 sizeof(tv), &tv);
		} else {
			struct timespec ts;
			skb_get_timestampns(skb, &ts);
			put_cmsg(msg, SOL_SOCKET, SCM_TIMESTAMPNS,
				 sizeof(ts), &ts);
		}
	}

	memset(&tss, 0, sizeof(tss));
	if ((sk->sk_tsflags & SOF_TIMESTAMPING_SOFTWARE) &&
	    ktime_to_timespec_cond(skb->tstamp, tss.ts + 0))
		empty = 0;
	if (shhwtstamps &&
	    (sk->sk_tsflags & SOF_TIMESTAMPING_RAW_HARDWARE) &&
	    ktime_to_timespec_cond(shhwtstamps->hwtstamp, tss.ts + 2))
		empty = 0;
	if (!empty)
		put_cmsg(msg, SOL_SOCKET,
			 SCM_TIMESTAMPING, sizeof(tss), &tss);
}
EXPORT_SYMBOL_GPL(__sock_recv_timestamp);

void __sock_recv_wifi_status(struct msghdr *msg, struct sock *sk,
	struct sk_buff *skb)
{
	int ack;

	if (!sock_flag(sk, SOCK_WIFI_STATUS))
		return;
	if (!skb->wifi_acked_valid)
		return;

	ack = skb->wifi_acked;

	put_cmsg(msg, SOL_SOCKET, SCM_WIFI_STATUS, sizeof(ack), &ack);
}
EXPORT_SYMBOL_GPL(__sock_recv_wifi_status);

static inline void sock_recv_drops(struct msghdr *msg, struct sock *sk,
				   struct sk_buff *skb)
{
	if (sock_flag(sk, SOCK_RXQ_OVFL) && skb && SOCK_SKB_CB(skb)->dropcount)
		put_cmsg(msg, SOL_SOCKET, SO_RXQ_OVFL,
			sizeof(__u32), &SOCK_SKB_CB(skb)->dropcount);
}

void __sock_recv_ts_and_drops(struct msghdr *msg, struct sock *sk,
	struct sk_buff *skb)
{
	sock_recv_timestamp(msg, sk, skb);
	sock_recv_drops(msg, sk, skb);
}
EXPORT_SYMBOL_GPL(__sock_recv_ts_and_drops);

static inline int sock_recvmsg_nosec(struct socket *sock, struct msghdr *msg,
				     size_t size, int flags)
{
	return sock->ops->recvmsg(sock, msg, size, flags);
}

int sock_recvmsg(struct socket *sock, struct msghdr *msg, size_t size,
		 int flags)
{
	int err = security_socket_recvmsg(sock, msg, size, flags);

	return err ?: sock_recvmsg_nosec(sock, msg, size, flags);
}
EXPORT_SYMBOL(sock_recvmsg);

/**
 * kernel_recvmsg - Receive a message from a socket (kernel space)
 * @sock:       The socket to receive the message from
 * @msg:        Received message
 * @vec:        Input s/g array for message data
 * @num:        Size of input s/g array
 * @size:       Number of bytes to read
 * @flags:      Message flags (MSG_DONTWAIT, etc...)
 *
 * On return the msg structure contains the scatter/gather array passed in the
 * vec argument. The array is modified so that it consists of the unfilled
 * portion of the original array.
 *
 * The returned value is the total number of bytes received, or an error.
 */
int kernel_recvmsg(struct socket *sock, struct msghdr *msg,
		   struct kvec *vec, size_t num, size_t size, int flags)
{
	mm_segment_t oldfs = get_fs();
	int result;

	iov_iter_kvec(&msg->msg_iter, READ | ITER_KVEC, vec, num, size);
	set_fs(KERNEL_DS);
	result = sock_recvmsg(sock, msg, size, flags);
	set_fs(oldfs);
	return result;
}
EXPORT_SYMBOL(kernel_recvmsg);

static ssize_t sock_sendpage(struct file *file, struct page *page,
			     int offset, size_t size, loff_t *ppos, int more)
{
	struct socket *sock;
	int flags;

	sock = file->private_data;

	flags = (file->f_flags & O_NONBLOCK) ? MSG_DONTWAIT : 0;
	/* more is a combination of MSG_MORE and MSG_SENDPAGE_NOTLAST */
	flags |= more;

	return kernel_sendpage(sock, page, offset, size, flags);
}

static ssize_t sock_splice_read(struct file *file, loff_t *ppos,
				struct pipe_inode_info *pipe, size_t len,
				unsigned int flags)
{
	struct socket *sock = file->private_data;

	if (unlikely(!sock->ops->splice_read))
		return -EINVAL;

	return sock->ops->splice_read(sock, ppos, pipe, len, flags);
}

static ssize_t sock_read_iter(struct kiocb *iocb, struct iov_iter *to)
{
	struct file *file = iocb->ki_filp;
	struct socket *sock = file->private_data;
	struct msghdr msg = {.msg_iter = *to,
			     .msg_iocb = iocb};
	ssize_t res;

	if (file->f_flags & O_NONBLOCK)
		msg.msg_flags = MSG_DONTWAIT;

	if (iocb->ki_pos != 0)
		return -ESPIPE;

	if (!iov_iter_count(to))	/* Match SYS5 behaviour */
		return 0;

	res = sock_recvmsg(sock, &msg, iov_iter_count(to), msg.msg_flags);
	*to = msg.msg_iter;
	return res;
}

static ssize_t sock_write_iter(struct kiocb *iocb, struct iov_iter *from)
{
	struct file *file = iocb->ki_filp;
	struct socket *sock = file->private_data;
	struct msghdr msg = {.msg_iter = *from,
			     .msg_iocb = iocb};
	ssize_t res;

	if (iocb->ki_pos != 0)
		return -ESPIPE;

	if (file->f_flags & O_NONBLOCK)
		msg.msg_flags = MSG_DONTWAIT;

	if (sock->type == SOCK_SEQPACKET)
		msg.msg_flags |= MSG_EOR;

	res = sock_sendmsg(sock, &msg);
	*from = msg.msg_iter;
	return res;
}

/*
 * Atomic setting of ioctl hooks to avoid race
 * with module unload.
 */

static DEFINE_MUTEX(br_ioctl_mutex);
static int (*br_ioctl_hook) (struct net *, unsigned int cmd, void __user *arg);

void brioctl_set(int (*hook) (struct net *, unsigned int, void __user *))
{
	mutex_lock(&br_ioctl_mutex);
	br_ioctl_hook = hook;
	mutex_unlock(&br_ioctl_mutex);
}
EXPORT_SYMBOL(brioctl_set);

static DEFINE_MUTEX(vlan_ioctl_mutex);
static int (*vlan_ioctl_hook) (struct net *, void __user *arg);

void vlan_ioctl_set(int (*hook) (struct net *, void __user *))
{
	mutex_lock(&vlan_ioctl_mutex);
	vlan_ioctl_hook = hook;
	mutex_unlock(&vlan_ioctl_mutex);
}
EXPORT_SYMBOL(vlan_ioctl_set);

static DEFINE_MUTEX(dlci_ioctl_mutex);
static int (*dlci_ioctl_hook) (unsigned int, void __user *);

void dlci_ioctl_set(int (*hook) (unsigned int, void __user *))
{
	mutex_lock(&dlci_ioctl_mutex);
	dlci_ioctl_hook = hook;
	mutex_unlock(&dlci_ioctl_mutex);
}
EXPORT_SYMBOL(dlci_ioctl_set);

static long sock_do_ioctl(struct net *net, struct socket *sock,
				 unsigned int cmd, unsigned long arg)
{
	int err;
	void __user *argp = (void __user *)arg;

	err = sock->ops->ioctl(sock, cmd, arg);

	/*
	 * If this ioctl is unknown try to hand it down
	 * to the NIC driver.
	 */
	if (err == -ENOIOCTLCMD)
		err = dev_ioctl(net, cmd, argp);

	return err;
}

/*
 *	With an ioctl, arg may well be a user mode pointer, but we don't know
 *	what to do with it - that's up to the protocol still.
 */

static long sock_ioctl(struct file *file, unsigned cmd, unsigned long arg)
{
	struct socket *sock;
	struct sock *sk;
	void __user *argp = (void __user *)arg;
	int pid, err;
	struct net *net;

	sock = file->private_data;
	sk = sock->sk;
	net = sock_net(sk);
	if (cmd >= SIOCDEVPRIVATE && cmd <= (SIOCDEVPRIVATE + 15)) {
		err = dev_ioctl(net, cmd, argp);
	} else
#ifdef CONFIG_WEXT_CORE
	if (cmd >= SIOCIWFIRST && cmd <= SIOCIWLAST) {
		err = dev_ioctl(net, cmd, argp);
	} else
#endif
		switch (cmd) {
		case FIOSETOWN:
		case SIOCSPGRP:
			err = -EFAULT;
			if (get_user(pid, (int __user *)argp))
				break;
			f_setown(sock->file, pid, 1);
			err = 0;
			break;
		case FIOGETOWN:
		case SIOCGPGRP:
			err = put_user(f_getown(sock->file),
				       (int __user *)argp);
			break;
		case SIOCGIFBR:
		case SIOCSIFBR:
		case SIOCBRADDBR:
		case SIOCBRDELBR:
			err = -ENOPKG;
			if (!br_ioctl_hook)
				request_module("bridge");

			mutex_lock(&br_ioctl_mutex);
			if (br_ioctl_hook)
				err = br_ioctl_hook(net, cmd, argp);
			mutex_unlock(&br_ioctl_mutex);
			break;
		case SIOCGIFVLAN:
		case SIOCSIFVLAN:
			err = -ENOPKG;
			if (!vlan_ioctl_hook)
				request_module("8021q");

			mutex_lock(&vlan_ioctl_mutex);
			if (vlan_ioctl_hook)
				err = vlan_ioctl_hook(net, argp);
			mutex_unlock(&vlan_ioctl_mutex);
			break;
		case SIOCADDDLCI:
		case SIOCDELDLCI:
			err = -ENOPKG;
			if (!dlci_ioctl_hook)
				request_module("dlci");

			mutex_lock(&dlci_ioctl_mutex);
			if (dlci_ioctl_hook)
				err = dlci_ioctl_hook(cmd, argp);
			mutex_unlock(&dlci_ioctl_mutex);
			break;
		default:
			err = sock_do_ioctl(net, sock, cmd, arg);
			break;
		}
	return err;
}

int sock_create_lite(int family, int type, int protocol, struct socket **res)
{
	int err;
	struct socket *sock = NULL;

	err = security_socket_create(family, type, protocol, 1);
	if (err)
		goto out;

	sock = sock_alloc();
	if (!sock) {
		err = -ENOMEM;
		goto out;
	}

	sock->type = type;
	err = security_socket_post_create(sock, family, type, protocol, 1);
	if (err)
		goto out_release;

out:
	*res = sock;
	return err;
out_release:
	sock_release(sock);
	sock = NULL;
	goto out;
}
EXPORT_SYMBOL(sock_create_lite);

/* No kernel lock held - perfect */
static unsigned int sock_poll(struct file *file, poll_table *wait)
{
	unsigned int busy_flag = 0;
	struct socket *sock;

	/*
	 *      We can't return errors to poll, so it's either yes or no.
	 */
	sock = file->private_data;

	if (sk_can_busy_loop(sock->sk)) {
		/* this socket can poll_ll so tell the system call */
		busy_flag = POLL_BUSY_LOOP;

		/* once, only if requested by syscall */
		if (wait && (wait->_key & POLL_BUSY_LOOP))
			sk_busy_loop(sock->sk, 1);
	}

	return busy_flag | sock->ops->poll(file, sock, wait);
}

static int sock_mmap(struct file *file, struct vm_area_struct *vma)
{
	struct socket *sock = file->private_data;

	return sock->ops->mmap(file, sock, vma);
}

static int sock_close(struct inode *inode, struct file *filp)
{
	sock_release(SOCKET_I(inode));
	return 0;
}

/*
 *	Update the socket async list
 *
 *	Fasync_list locking strategy.
 *
 *	1. fasync_list is modified only under process context socket lock
 *	   i.e. under semaphore.
 *	2. fasync_list is used under read_lock(&sk->sk_callback_lock)
 *	   or under socket lock
 */

static int sock_fasync(int fd, struct file *filp, int on)
{
	struct socket *sock = filp->private_data;
	struct sock *sk = sock->sk;
	struct socket_wq *wq;

	if (sk == NULL)
		return -EINVAL;

	lock_sock(sk);
	wq = rcu_dereference_protected(sock->wq, sock_owned_by_user(sk));
	fasync_helper(fd, filp, on, &wq->fasync_list);

	if (!wq->fasync_list)
		sock_reset_flag(sk, SOCK_FASYNC);
	else
		sock_set_flag(sk, SOCK_FASYNC);

	release_sock(sk);
	return 0;
}

/* This function may be called only under rcu_lock */

int sock_wake_async(struct socket_wq *wq, int how, int band)
{
	if (!wq || !wq->fasync_list)
		return -1;

	switch (how) {
	case SOCK_WAKE_WAITD:
		if (test_bit(SOCKWQ_ASYNC_WAITDATA, &wq->flags))
			break;
		goto call_kill;
	case SOCK_WAKE_SPACE:
		if (!test_and_clear_bit(SOCKWQ_ASYNC_NOSPACE, &wq->flags))
			break;
		/* fall through */
	case SOCK_WAKE_IO:
call_kill:
		kill_fasync(&wq->fasync_list, SIGIO, band);
		break;
	case SOCK_WAKE_URG:
		kill_fasync(&wq->fasync_list, SIGURG, band);
	}

	return 0;
}
EXPORT_SYMBOL(sock_wake_async);

int __sock_create(struct net *net, int family, int type, int protocol,
			 struct socket **res, int kern)
{
	int err;
	struct socket *sock;
	const struct net_proto_family *pf;

	/*
	 *      Check protocol is in range
	 */
	if (family < 0 || family >= NPROTO)
		return -EAFNOSUPPORT;
	if (type < 0 || type >= SOCK_MAX)
		return -EINVAL;

	/* Compatibility.

	   This uglymoron is moved from INET layer to here to avoid
	   deadlock in module load.
	 */
	if (family == PF_INET && type == SOCK_PACKET) {
		pr_info_once("%s uses obsolete (PF_INET,SOCK_PACKET)\n",
			     current->comm);
		family = PF_PACKET;
	}

	err = security_socket_create(family, type, protocol, kern);
	if (err)
		return err;

	/*
	 *	Allocate the socket and allow the family to set things up. if
	 *	the protocol is 0, the family is instructed to select an appropriate
	 *	default.
	 */
	sock = sock_alloc();
	if (!sock) {
		net_warn_ratelimited("socket: no more sockets\n");
		return -ENFILE;	/* Not exactly a match, but its the
				   closest posix thing */
	}

	sock->type = type;

#ifdef CONFIG_MODULES
	/* Attempt to load a protocol module if the find failed.
	 *
	 * 12/09/1996 Marcin: But! this makes REALLY only sense, if the user
	 * requested real, full-featured networking support upon configuration.
	 * Otherwise module support will break!
	 */
	if (rcu_access_pointer(net_families[family]) == NULL)
		request_module("net-pf-%d", family);
#endif

	rcu_read_lock();
	pf = rcu_dereference(net_families[family]);
	err = -EAFNOSUPPORT;
	if (!pf)
		goto out_release;

	/*
	 * We will call the ->create function, that possibly is in a loadable
	 * module, so we have to bump that loadable module refcnt first.
	 */
	if (!try_module_get(pf->owner))
		goto out_release;

	/* Now protected by module ref count */
	rcu_read_unlock();

	err = pf->create(net, sock, protocol, kern);
	if (err < 0)
		goto out_module_put;

	/*
	 * Now to bump the refcnt of the [loadable] module that owns this
	 * socket at sock_release time we decrement its refcnt.
	 */
	if (!try_module_get(sock->ops->owner))
		goto out_module_busy;

	/*
	 * Now that we're done with the ->create function, the [loadable]
	 * module can have its refcnt decremented
	 */
	module_put(pf->owner);
	err = security_socket_post_create(sock, family, type, protocol, kern);
	if (err)
		goto out_sock_release;
	*res = sock;

	return 0;

out_module_busy:
	err = -EAFNOSUPPORT;
out_module_put:
	sock->ops = NULL;
	module_put(pf->owner);
out_sock_release:
	sock_release(sock);
	return err;

out_release:
	rcu_read_unlock();
	goto out_sock_release;
}
EXPORT_SYMBOL(__sock_create);

int sock_create(int family, int type, int protocol, struct socket **res)
{
	return __sock_create(current->nsproxy->net_ns, family, type, protocol, res, 0);
}
EXPORT_SYMBOL(sock_create);

int sock_create_kern(struct net *net, int family, int type, int protocol, struct socket **res)
{
	return __sock_create(net, family, type, protocol, res, 1);
}
EXPORT_SYMBOL(sock_create_kern);

SYSCALL_DEFINE3(socket, int, family, int, type, int, protocol)
{
	int retval;
	struct socket *sock;
	int flags;

	/* Check the SOCK_* constants for consistency.  */
	BUILD_BUG_ON(SOCK_CLOEXEC != O_CLOEXEC);
	BUILD_BUG_ON((SOCK_MAX | SOCK_TYPE_MASK) != SOCK_TYPE_MASK);
	BUILD_BUG_ON(SOCK_CLOEXEC & SOCK_TYPE_MASK);
	BUILD_BUG_ON(SOCK_NONBLOCK & SOCK_TYPE_MASK);

	flags = type & ~SOCK_TYPE_MASK;
	if (flags & ~(SOCK_CLOEXEC | SOCK_NONBLOCK))
		return -EINVAL;
	type &= SOCK_TYPE_MASK;

	if (SOCK_NONBLOCK != O_NONBLOCK && (flags & SOCK_NONBLOCK))
		flags = (flags & ~SOCK_NONBLOCK) | O_NONBLOCK;

	retval = sock_create(family, type, protocol, &sock);
	if (retval < 0)
		goto out;

	retval = sock_map_fd(sock, flags & (O_CLOEXEC | O_NONBLOCK));
	if (retval < 0)
		goto out_release;

out:
	/* It may be already another descriptor 8) Not kernel problem. */
	return retval;

out_release:
	sock_release(sock);
	return retval;
}

/*
 *	Create a pair of connected sockets.
 */

SYSCALL_DEFINE4(socketpair, int, family, int, type, int, protocol,
		int __user *, usockvec)
{
	struct socket *sock1, *sock2;
	int fd1, fd2, err;
	struct file *newfile1, *newfile2;
	int flags;

	flags = type & ~SOCK_TYPE_MASK;
	if (flags & ~(SOCK_CLOEXEC | SOCK_NONBLOCK))
		return -EINVAL;
	type &= SOCK_TYPE_MASK;

	if (SOCK_NONBLOCK != O_NONBLOCK && (flags & SOCK_NONBLOCK))
		flags = (flags & ~SOCK_NONBLOCK) | O_NONBLOCK;

	/*
	 * Obtain the first socket and check if the underlying protocol
	 * supports the socketpair call.
	 */

	err = sock_create(family, type, protocol, &sock1);
	if (err < 0)
		goto out;

	err = sock_create(family, type, protocol, &sock2);
	if (err < 0)
		goto out_release_1;

	err = sock1->ops->socketpair(sock1, sock2);
	if (err < 0)
		goto out_release_both;

	fd1 = get_unused_fd_flags(flags);
	if (unlikely(fd1 < 0)) {
		err = fd1;
		goto out_release_both;
	}

	fd2 = get_unused_fd_flags(flags);
	if (unlikely(fd2 < 0)) {
		err = fd2;
		goto out_put_unused_1;
	}

	newfile1 = sock_alloc_file(sock1, flags, NULL);
	if (IS_ERR(newfile1)) {
		err = PTR_ERR(newfile1);
		goto out_put_unused_both;
	}

	newfile2 = sock_alloc_file(sock2, flags, NULL);
	if (IS_ERR(newfile2)) {
		err = PTR_ERR(newfile2);
		goto out_fput_1;
	}

	err = put_user(fd1, &usockvec[0]);
	if (err)
		goto out_fput_both;

	err = put_user(fd2, &usockvec[1]);
	if (err)
		goto out_fput_both;

	audit_fd_pair(fd1, fd2);

	fd_install(fd1, newfile1);
	fd_install(fd2, newfile2);
	/* fd1 and fd2 may be already another descriptors.
	 * Not kernel problem.
	 */

	return 0;

out_fput_both:
	fput(newfile2);
	fput(newfile1);
	put_unused_fd(fd2);
	put_unused_fd(fd1);
	goto out;

out_fput_1:
	fput(newfile1);
	put_unused_fd(fd2);
	put_unused_fd(fd1);
	sock_release(sock2);
	goto out;

out_put_unused_both:
	put_unused_fd(fd2);
out_put_unused_1:
	put_unused_fd(fd1);
out_release_both:
	sock_release(sock2);
out_release_1:
	sock_release(sock1);
out:
	return err;
}

/*
 *	Bind a name to a socket. Nothing much to do here since it's
 *	the protocol's responsibility to handle the local address.
 *
 *	We move the socket address to kernel space before we call
 *	the protocol layer (having also checked the address is ok).
 */

SYSCALL_DEFINE3(bind, int, fd, struct sockaddr __user *, umyaddr, int, addrlen)
{
	struct socket *sock;
	struct sockaddr_storage address;
	int err, fput_needed;

	sock = sockfd_lookupr_light(fd, &err, &fput_needed, CAP_BIND);
	if (sock) {
		err = move_addr_to_kernel(umyaddr, addrlen, &address);
		if (err >= 0) {
			err = security_socket_bind(sock,
						   (struct sockaddr *)&address,
						   addrlen);
			if (!err)
				err = sock->ops->bind(sock,
						      (struct sockaddr *)
						      &address, addrlen);
		}
		fput_light(sock->file, fput_needed);
	}
	return err;
}

/*
 *	Perform a listen. Basically, we allow the protocol to do anything
 *	necessary for a listen, and if that works, we mark the socket as
 *	ready for listening.
 */

SYSCALL_DEFINE2(listen, int, fd, int, backlog)
{
	struct socket *sock;
	int err, fput_needed;
	int somaxconn;

	sock = sockfd_lookupr_light(fd, &err, &fput_needed, CAP_LISTEN);
	if (sock) {
		somaxconn = sock_net(sock->sk)->core.sysctl_somaxconn;
		if ((unsigned int)backlog > somaxconn)
			backlog = somaxconn;

		err = security_socket_listen(sock, backlog);
		if (!err)
			err = sock->ops->listen(sock, backlog);

		fput_light(sock->file, fput_needed);
	}
	return err;
}

/*
 *	For accept, we attempt to create a new socket, set up the link
 *	with the client, wake up the client, then return the new
 *	connected fd. We collect the address of the connector in kernel
 *	space and move it to user at the very end. This is unclean because
 *	we open the socket then return an error.
 *
 *	1003.1g adds the ability to recvmsg() to query connection pending
 *	status to recvmsg. We need to add that support in a way thats
 *	clean when we restucture accept also.
 */

SYSCALL_DEFINE4(accept4, int, fd, struct sockaddr __user *, upeer_sockaddr,
		int __user *, upeer_addrlen, int, flags)
{
	struct fd f;
	struct socket *sock, *newsock;
	struct file *newfile;
	struct file *installfile;
	int err, len, newfd;
	struct sockaddr_storage address;
	struct capsicum_rights rights;
	const struct capsicum_rights *listen_rights = NULL;
	struct file *underlying;

	if (flags & ~(SOCK_CLOEXEC | SOCK_NONBLOCK))
		return -EINVAL;

	if (SOCK_NONBLOCK != O_NONBLOCK && (flags & SOCK_NONBLOCK))
		flags = (flags & ~SOCK_NONBLOCK) | O_NONBLOCK;

	f = fdget_raw(fd);
	if (!f.file)
		return -EBADF;
	underlying = file_unwrap(f.file,
				 cap_rights_init(&rights, CAP_ACCEPT),
				 &listen_rights, false);
	if (IS_ERR(underlying)) {
		err = PTR_ERR(underlying);
		goto out_put;
	}
	sock = sock_from_file(underlying, &err);
	if (!sock)
		goto out_put;

	err = -ENFILE;
	newsock = sock_alloc();
	if (!newsock)
		goto out_put;

	newsock->type = sock->type;
	newsock->ops = sock->ops;

	/*
	 * We don't need try_module_get here, as the listening socket (sock)
	 * has the protocol module (sock->ops->owner) held.
	 */
	__module_get(newsock->ops->owner);

	newfd = get_unused_fd_flags(flags);
	if (unlikely(newfd < 0)) {
		err = newfd;
		sock_release(newsock);
		goto out_put;
	}
	newfile = sock_alloc_file(newsock, flags, sock->sk->sk_prot_creator->name);
	if (IS_ERR(newfile)) {
		err = PTR_ERR(newfile);
		put_unused_fd(newfd);
		sock_release(newsock);
		goto out_put;
	}

	err = security_socket_accept(sock, newsock);
	if (err)
		goto out_fd;

	err = sock->ops->accept(sock, newsock, sock->file->f_flags);
	if (err < 0)
		goto out_fd;

	if (upeer_sockaddr) {
		if (newsock->ops->getname(newsock, (struct sockaddr *)&address,
					  &len, 2) < 0) {
			err = -ECONNABORTED;
			goto out_fd;
		}
		err = move_addr_to_user(&address,
					len, upeer_sockaddr, upeer_addrlen);
		if (err < 0)
			goto out_fd;
	}

	/* File flags are not inherited via accept() unlike another OSes. */

	/* However, any Capsicum capability rights are inherited. */
	installfile = capsicum_file_install(listen_rights, newfile);
	if (IS_ERR(installfile)) {
		err = PTR_ERR(installfile);
		goto out_fd;
	}
	fd_install(newfd, installfile);
	err = newfd;

out_put:
	fdput(f);
	return err;
out_fd:
	fput(newfile);
	put_unused_fd(newfd);
	goto out_put;
}

SYSCALL_DEFINE3(accept, int, fd, struct sockaddr __user *, upeer_sockaddr,
		int __user *, upeer_addrlen)
{
	return sys_accept4(fd, upeer_sockaddr, upeer_addrlen, 0);
}

/*
 *	Attempt to connect to a socket with the server address.  The address
 *	is in user space so we verify it is OK and move it to kernel space.
 *
 *	For 1003.1g we need to add clean support for a bind to AF_UNSPEC to
 *	break bindings
 *
 *	NOTE: 1003.1g draft 6.3 is broken with respect to AX.25/NetROM and
 *	other SEQPACKET protocols that take time to connect() as it doesn't
 *	include the -EINPROGRESS status for such sockets.
 */

SYSCALL_DEFINE3(connect, int, fd, struct sockaddr __user *, uservaddr,
		int, addrlen)
{
	struct socket *sock;
	struct sockaddr_storage address;
	int err, fput_needed;

	sock = sockfd_lookupr_light(fd, &err, &fput_needed, CAP_CONNECT);
	if (!sock)
		goto out;
	err = move_addr_to_kernel(uservaddr, addrlen, &address);
	if (err < 0)
		goto out_put;

	err =
	    security_socket_connect(sock, (struct sockaddr *)&address, addrlen);
	if (err)
		goto out_put;

	err = sock->ops->connect(sock, (struct sockaddr *)&address, addrlen,
				 sock->file->f_flags);
out_put:
	fput_light(sock->file, fput_needed);
out:
	return err;
}

/*
 *	Get the local address ('name') of a socket object. Move the obtained
 *	name to user space.
 */

SYSCALL_DEFINE3(getsockname, int, fd, struct sockaddr __user *, usockaddr,
		int __user *, usockaddr_len)
{
	struct socket *sock;
	struct sockaddr_storage address;
	int len, err, fput_needed;

	sock = sockfd_lookupr_light(fd, &err, &fput_needed, CAP_GETSOCKNAME);
	if (!sock)
		goto out;

	err = security_socket_getsockname(sock);
	if (err)
		goto out_put;

	err = sock->ops->getname(sock, (struct sockaddr *)&address, &len, 0);
	if (err)
		goto out_put;
	err = move_addr_to_user(&address, len, usockaddr, usockaddr_len);

out_put:
	fput_light(sock->file, fput_needed);
out:
	return err;
}

/*
 *	Get the remote address ('name') of a socket object. Move the obtained
 *	name to user space.
 */

SYSCALL_DEFINE3(getpeername, int, fd, struct sockaddr __user *, usockaddr,
		int __user *, usockaddr_len)
{
	struct socket *sock;
	struct sockaddr_storage address;
	int len, err, fput_needed;

	sock = sockfd_lookupr_light(fd, &err, &fput_needed, CAP_GETPEERNAME);
	if (sock != NULL) {
		err = security_socket_getpeername(sock);
		if (err) {
			fput_light(sock->file, fput_needed);
			return err;
		}

		err =
		    sock->ops->getname(sock, (struct sockaddr *)&address, &len,
				       1);
		if (!err)
			err = move_addr_to_user(&address, len, usockaddr,
						usockaddr_len);
		fput_light(sock->file, fput_needed);
	}
	return err;
}

/*
 *	Send a datagram to a given address. We move the address into kernel
 *	space and check the user space data area is readable before invoking
 *	the protocol.
 */

SYSCALL_DEFINE6(sendto, int, fd, void __user *, buff, size_t, len,
		unsigned int, flags, struct sockaddr __user *, addr,
		int, addr_len)
{
	struct socket *sock;
	struct sockaddr_storage address;
	int err;
	struct msghdr msg;
	struct iovec iov;
	int fput_needed;

	err = import_single_range(WRITE, buff, len, &iov, &msg.msg_iter);
	if (unlikely(err))
		return err;
	sock = sockfd_lookupr_light(fd, &err, &fput_needed,
				    CAP_WRITE, addr ? CAP_CONNECT : 0ULL);
	if (!sock)
		goto out;

	msg.msg_name = NULL;
	msg.msg_control = NULL;
	msg.msg_controllen = 0;
	msg.msg_namelen = 0;
	if (addr) {
		err = move_addr_to_kernel(addr, addr_len, &address);
		if (err < 0)
			goto out_put;
		msg.msg_name = (struct sockaddr *)&address;
		msg.msg_namelen = addr_len;
	}
	if (sock->file->f_flags & O_NONBLOCK)
		flags |= MSG_DONTWAIT;
	msg.msg_flags = flags;
	err = sock_sendmsg(sock, &msg);

out_put:
	fput_light(sock->file, fput_needed);
out:
	return err;
}

/*
 *	Send a datagram down a socket.
 */

SYSCALL_DEFINE4(send, int, fd, void __user *, buff, size_t, len,
		unsigned int, flags)
{
	return sys_sendto(fd, buff, len, flags, NULL, 0);
}

/*
 *	Receive a frame from the socket and optionally record the address of the
 *	sender. We verify the buffers are writable and if needed move the
 *	sender address from kernel to user space.
 */

SYSCALL_DEFINE6(recvfrom, int, fd, void __user *, ubuf, size_t, size,
		unsigned int, flags, struct sockaddr __user *, addr,
		int __user *, addr_len)
{
	struct socket *sock;
	struct iovec iov;
	struct msghdr msg;
	struct sockaddr_storage address;
	int err, err2;
	int fput_needed;

	err = import_single_range(READ, ubuf, size, &iov, &msg.msg_iter);
	if (unlikely(err))
		return err;
	sock = sockfd_lookupr_light(fd, &err, &fput_needed, CAP_READ);
	if (!sock)
		goto out;

	msg.msg_control = NULL;
	msg.msg_controllen = 0;
	/* Save some cycles and don't copy the address if not needed */
	msg.msg_name = addr ? (struct sockaddr *)&address : NULL;
	/* We assume all kernel code knows the size of sockaddr_storage */
	msg.msg_namelen = 0;
	msg.msg_iocb = NULL;
	if (sock->file->f_flags & O_NONBLOCK)
		flags |= MSG_DONTWAIT;
	err = sock_recvmsg(sock, &msg, iov_iter_count(&msg.msg_iter), flags);

	if (err >= 0 && addr != NULL) {
		err2 = move_addr_to_user(&address,
					 msg.msg_namelen, addr, addr_len);
		if (err2 < 0)
			err = err2;
	}

	fput_light(sock->file, fput_needed);
out:
	return err;
}

/*
 *	Receive a datagram from a socket.
 */

SYSCALL_DEFINE4(recv, int, fd, void __user *, ubuf, size_t, size,
		unsigned int, flags)
{
	return sys_recvfrom(fd, ubuf, size, flags, NULL, NULL);
}

/*
 *	Set a socket option. Because we don't know the option lengths we have
 *	to pass the user mode parameter for the protocols to sort out.
 */

SYSCALL_DEFINE5(setsockopt, int, fd, int, level, int, optname,
		char __user *, optval, int, optlen)
{
	int err, fput_needed;
	struct socket *sock;

	if (optlen < 0)
		return -EINVAL;

	sock = sockfd_lookupr_light(fd, &err, &fput_needed, CAP_SETSOCKOPT);
	if (sock != NULL) {
		err = security_socket_setsockopt(sock, level, optname);
		if (err)
			goto out_put;

		if (level == SOL_SOCKET)
			err =
			    sock_setsockopt(sock, level, optname, optval,
					    optlen);
		else
			err =
			    sock->ops->setsockopt(sock, level, optname, optval,
						  optlen);
out_put:
		fput_light(sock->file, fput_needed);
	}
	return err;
}

/*
 *	Get a socket option. Because we don't know the option lengths we have
 *	to pass a user mode parameter for the protocols to sort out.
 */

SYSCALL_DEFINE5(getsockopt, int, fd, int, level, int, optname,
		char __user *, optval, int __user *, optlen)
{
	int err, fput_needed;
	struct socket *sock;

	sock = sockfd_lookupr_light(fd, &err, &fput_needed, CAP_GETSOCKOPT,
				    (level == SOL_SCTP &&
				     optname == SCTP_SOCKOPT_PEELOFF)
				    ? CAP_PEELOFF : 0ULL);
	if (sock != NULL) {
		err = security_socket_getsockopt(sock, level, optname);
		if (err)
			goto out_put;

		if (level == SOL_SOCKET)
			err =
			    sock_getsockopt(sock, level, optname, optval,
					    optlen);
		else
			err =
			    sock->ops->getsockopt(sock, level, optname, optval,
						  optlen);
out_put:
		fput_light(sock->file, fput_needed);
	}
	return err;
}

/*
 *	Shutdown a socket.
 */

SYSCALL_DEFINE2(shutdown, int, fd, int, how)
{
	int err, fput_needed;
	struct socket *sock;

	sock = sockfd_lookupr_light(fd, &err, &fput_needed, CAP_SHUTDOWN);
	if (sock != NULL) {
		err = security_socket_shutdown(sock, how);
		if (!err)
			err = sock->ops->shutdown(sock, how);
		fput_light(sock->file, fput_needed);
	}
	return err;
}

/* A couple of helpful macros for getting the address of the 32/64 bit
 * fields which are the same type (int / unsigned) on our platforms.
 */
#define COMPAT_MSG(msg, member)	((MSG_CMSG_COMPAT & flags) ? &msg##_compat->member : &msg->member)
#define COMPAT_NAMELEN(msg)	COMPAT_MSG(msg, msg_namelen)
#define COMPAT_FLAGS(msg)	COMPAT_MSG(msg, msg_flags)

struct used_address {
	struct sockaddr_storage name;
	unsigned int name_len;
};

static int copy_msghdr_from_user(struct msghdr *kmsg,
				 struct user_msghdr __user *umsg,
				 struct sockaddr __user **save_addr,
				 struct iovec **iov)
{
	struct sockaddr __user *uaddr;
	struct iovec __user *uiov;
	size_t nr_segs;
	ssize_t err;

	if (!access_ok(VERIFY_READ, umsg, sizeof(*umsg)) ||
	    __get_user(uaddr, &umsg->msg_name) ||
	    __get_user(kmsg->msg_namelen, &umsg->msg_namelen) ||
	    __get_user(uiov, &umsg->msg_iov) ||
	    __get_user(nr_segs, &umsg->msg_iovlen) ||
	    __get_user(kmsg->msg_control, &umsg->msg_control) ||
	    __get_user(kmsg->msg_controllen, &umsg->msg_controllen) ||
	    __get_user(kmsg->msg_flags, &umsg->msg_flags))
		return -EFAULT;

	if (!uaddr)
		kmsg->msg_namelen = 0;

	if (kmsg->msg_namelen < 0)
		return -EINVAL;

	if (kmsg->msg_namelen > sizeof(struct sockaddr_storage))
		kmsg->msg_namelen = sizeof(struct sockaddr_storage);

	if (save_addr)
		*save_addr = uaddr;

	if (uaddr && kmsg->msg_namelen) {
		if (!save_addr) {
			err = move_addr_to_kernel(uaddr, kmsg->msg_namelen,
						  kmsg->msg_name);
			if (err < 0)
				return err;
		}
	} else {
		kmsg->msg_name = NULL;
		kmsg->msg_namelen = 0;
	}

	if (nr_segs > UIO_MAXIOV)
		return -EMSGSIZE;

	kmsg->msg_iocb = NULL;

	return import_iovec(save_addr ? READ : WRITE, uiov, nr_segs,
			    UIO_FASTIOV, iov, &kmsg->msg_iter);
}

<<<<<<< HEAD
static int ___sys_sendmsg(struct socket *sock_noaddr, struct socket *sock_addr,
			  struct user_msghdr __user *msg,
			  struct msghdr *msg_sys, unsigned int flags,
			  struct used_address *used_address)
=======
static int ___sys_sendmsg(struct socket *sock, struct user_msghdr __user *msg,
			 struct msghdr *msg_sys, unsigned int flags,
			 struct used_address *used_address,
			 unsigned int allowed_msghdr_flags)
>>>>>>> 9735a227
{
	struct socket *sock;
	struct compat_msghdr __user *msg_compat =
	    (struct compat_msghdr __user *)msg;
	struct sockaddr_storage address;
	struct iovec iovstack[UIO_FASTIOV], *iov = iovstack;
	unsigned char ctl[sizeof(struct cmsghdr) + 20]
	    __attribute__ ((aligned(sizeof(__kernel_size_t))));
	/* 20 is size of ipv6_pktinfo */
	unsigned char *ctl_buf = ctl;
	int ctl_len;
	ssize_t err;

	msg_sys->msg_name = &address;

	if (MSG_CMSG_COMPAT & flags)
		err = get_compat_msghdr(msg_sys, msg_compat, NULL, &iov);
	else
		err = copy_msghdr_from_user(msg_sys, msg, NULL, &iov);
	if (err < 0)
		return err;

	sock = (msg_sys->msg_namelen ? sock_addr : sock_noaddr);
	if (!sock) {
		err = -ENOTCAPABLE;
		goto out_freeiov;
	}

	err = -ENOBUFS;

	if (msg_sys->msg_controllen > INT_MAX)
		goto out_freeiov;
	flags |= (msg_sys->msg_flags & allowed_msghdr_flags);
	ctl_len = msg_sys->msg_controllen;
	if ((MSG_CMSG_COMPAT & flags) && ctl_len) {
		err =
		    cmsghdr_from_user_compat_to_kern(msg_sys, sock->sk, ctl,
						     sizeof(ctl));
		if (err)
			goto out_freeiov;
		ctl_buf = msg_sys->msg_control;
		ctl_len = msg_sys->msg_controllen;
	} else if (ctl_len) {
		if (ctl_len > sizeof(ctl)) {
			ctl_buf = sock_kmalloc(sock->sk, ctl_len, GFP_KERNEL);
			if (ctl_buf == NULL)
				goto out_freeiov;
		}
		err = -EFAULT;
		/*
		 * Careful! Before this, msg_sys->msg_control contains a user pointer.
		 * Afterwards, it will be a kernel pointer. Thus the compiler-assisted
		 * checking falls down on this.
		 */
		if (copy_from_user(ctl_buf,
				   (void __user __force *)msg_sys->msg_control,
				   ctl_len))
			goto out_freectl;
		msg_sys->msg_control = ctl_buf;
	}
	msg_sys->msg_flags = flags;

	if (sock->file->f_flags & O_NONBLOCK)
		msg_sys->msg_flags |= MSG_DONTWAIT;
	/*
	 * If this is sendmmsg() and current destination address is same as
	 * previously succeeded address, omit asking LSM's decision.
	 * used_address->name_len is initialized to UINT_MAX so that the first
	 * destination address never matches.
	 */
	if (used_address && msg_sys->msg_name &&
	    used_address->name_len == msg_sys->msg_namelen &&
	    !memcmp(&used_address->name, msg_sys->msg_name,
		    used_address->name_len)) {
		err = sock_sendmsg_nosec(sock, msg_sys);
		goto out_freectl;
	}
	err = sock_sendmsg(sock, msg_sys);
	/*
	 * If this is sendmmsg() and sending to current destination address was
	 * successful, remember it.
	 */
	if (used_address && err >= 0) {
		used_address->name_len = msg_sys->msg_namelen;
		if (msg_sys->msg_name)
			memcpy(&used_address->name, msg_sys->msg_name,
			       used_address->name_len);
	}

out_freectl:
	if (ctl_buf != ctl)
		sock_kfree_s(sock->sk, ctl_buf, ctl_len);
out_freeiov:
	kfree(iov);
	return err;
}

/*
 *	BSD sendmsg interface
 */

long __sys_sendmsg(int fd, struct user_msghdr __user *msg, unsigned flags)
{
	int fput_needed, err;
	struct msghdr msg_sys;
	struct socket *sock_addr;
	struct socket *sock_noaddr;

	sock_addr = sockfd_lookupr_light(fd, &err, &fput_needed,
					 CAP_WRITE, CAP_CONNECT);
	sock_noaddr = sock_addr;
	if (!sock_noaddr)
		sock_noaddr = sockfd_lookupr_light(fd, &err, &fput_needed,
						   CAP_WRITE);
	if (!sock_noaddr)
		goto out;

<<<<<<< HEAD
	err = ___sys_sendmsg(sock_noaddr, sock_addr, msg, &msg_sys, flags,
			     NULL);
=======
	err = ___sys_sendmsg(sock, msg, &msg_sys, flags, NULL, 0);
>>>>>>> 9735a227

	fput_light(sock_noaddr->file, fput_needed);
out:
	return err;
}

SYSCALL_DEFINE3(sendmsg, int, fd, struct user_msghdr __user *, msg, unsigned int, flags)
{
	if (flags & MSG_CMSG_COMPAT)
		return -EINVAL;
	return __sys_sendmsg(fd, msg, flags);
}

/*
 *	Linux sendmmsg interface
 */

int __sys_sendmmsg(int fd, struct mmsghdr __user *mmsg, unsigned int vlen,
		   unsigned int flags)
{
	int fput_needed, err, datagrams;
	struct socket *sock_addr;
	struct socket *sock_noaddr;
	struct mmsghdr __user *entry;
	struct compat_mmsghdr __user *compat_entry;
	struct msghdr msg_sys;
	struct used_address used_address;
	unsigned int oflags = flags;

	if (vlen > UIO_MAXIOV)
		vlen = UIO_MAXIOV;

	datagrams = 0;

	sock_addr = sockfd_lookupr_light(fd, &err, &fput_needed,
					 CAP_WRITE, CAP_CONNECT);
	sock_noaddr = sock_addr;
	if (!sock_noaddr)
		sock_noaddr = sockfd_lookupr_light(fd, &err, &fput_needed,
						   CAP_WRITE);
	if (!sock_noaddr)
		return err;

	used_address.name_len = UINT_MAX;
	entry = mmsg;
	compat_entry = (struct compat_mmsghdr __user *)mmsg;
	err = 0;
	flags |= MSG_BATCH;

	while (datagrams < vlen) {
		if (datagrams == vlen - 1)
			flags = oflags;

		if (MSG_CMSG_COMPAT & flags) {
<<<<<<< HEAD
			err = ___sys_sendmsg(sock_noaddr, sock_addr,
					     (struct user_msghdr __user *)compat_entry,
					     &msg_sys, flags, &used_address);
=======
			err = ___sys_sendmsg(sock, (struct user_msghdr __user *)compat_entry,
					     &msg_sys, flags, &used_address, MSG_EOR);
>>>>>>> 9735a227
			if (err < 0)
				break;
			err = __put_user(err, &compat_entry->msg_len);
			++compat_entry;
		} else {
			err = ___sys_sendmsg(sock_noaddr, sock_addr,
					     (struct user_msghdr __user *)entry,
					     &msg_sys, flags, &used_address, MSG_EOR);
			if (err < 0)
				break;
			err = put_user(err, &entry->msg_len);
			++entry;
		}

		if (err)
			break;
		++datagrams;
		cond_resched();
	}

	fput_light(sock_noaddr->file, fput_needed);

	/* We only return an error if no datagrams were able to be sent */
	if (datagrams != 0)
		return datagrams;

	return err;
}

SYSCALL_DEFINE4(sendmmsg, int, fd, struct mmsghdr __user *, mmsg,
		unsigned int, vlen, unsigned int, flags)
{
	if (flags & MSG_CMSG_COMPAT)
		return -EINVAL;
	return __sys_sendmmsg(fd, mmsg, vlen, flags);
}

static int ___sys_recvmsg(struct socket *sock, struct user_msghdr __user *msg,
			 struct msghdr *msg_sys, unsigned int flags, int nosec)
{
	struct compat_msghdr __user *msg_compat =
	    (struct compat_msghdr __user *)msg;
	struct iovec iovstack[UIO_FASTIOV];
	struct iovec *iov = iovstack;
	unsigned long cmsg_ptr;
	int total_len, len;
	ssize_t err;

	/* kernel mode address */
	struct sockaddr_storage addr;

	/* user mode address pointers */
	struct sockaddr __user *uaddr;
	int __user *uaddr_len = COMPAT_NAMELEN(msg);

	msg_sys->msg_name = &addr;

	if (MSG_CMSG_COMPAT & flags)
		err = get_compat_msghdr(msg_sys, msg_compat, &uaddr, &iov);
	else
		err = copy_msghdr_from_user(msg_sys, msg, &uaddr, &iov);
	if (err < 0)
		return err;
	total_len = iov_iter_count(&msg_sys->msg_iter);

	cmsg_ptr = (unsigned long)msg_sys->msg_control;
	msg_sys->msg_flags = flags & (MSG_CMSG_CLOEXEC|MSG_CMSG_COMPAT);

	/* We assume all kernel code knows the size of sockaddr_storage */
	msg_sys->msg_namelen = 0;

	if (sock->file->f_flags & O_NONBLOCK)
		flags |= MSG_DONTWAIT;
	err = (nosec ? sock_recvmsg_nosec : sock_recvmsg)(sock, msg_sys,
							  total_len, flags);
	if (err < 0)
		goto out_freeiov;
	len = err;

	if (uaddr != NULL) {
		err = move_addr_to_user(&addr,
					msg_sys->msg_namelen, uaddr,
					uaddr_len);
		if (err < 0)
			goto out_freeiov;
	}
	err = __put_user((msg_sys->msg_flags & ~MSG_CMSG_COMPAT),
			 COMPAT_FLAGS(msg));
	if (err)
		goto out_freeiov;
	if (MSG_CMSG_COMPAT & flags)
		err = __put_user((unsigned long)msg_sys->msg_control - cmsg_ptr,
				 &msg_compat->msg_controllen);
	else
		err = __put_user((unsigned long)msg_sys->msg_control - cmsg_ptr,
				 &msg->msg_controllen);
	if (err)
		goto out_freeiov;
	err = len;

out_freeiov:
	kfree(iov);
	return err;
}

/*
 *	BSD recvmsg interface
 */

long __sys_recvmsg(int fd, struct user_msghdr __user *msg, unsigned flags)
{
	int fput_needed, err;
	struct msghdr msg_sys;
	struct socket *sock;

	sock = sockfd_lookupr_light(fd, &err, &fput_needed, CAP_READ);
	if (!sock)
		goto out;

	err = ___sys_recvmsg(sock, msg, &msg_sys, flags, 0);

	fput_light(sock->file, fput_needed);
out:
	return err;
}

SYSCALL_DEFINE3(recvmsg, int, fd, struct user_msghdr __user *, msg,
		unsigned int, flags)
{
	if (flags & MSG_CMSG_COMPAT)
		return -EINVAL;
	return __sys_recvmsg(fd, msg, flags);
}

/*
 *     Linux recvmmsg interface
 */

int __sys_recvmmsg(int fd, struct mmsghdr __user *mmsg, unsigned int vlen,
		   unsigned int flags, struct timespec *timeout)
{
	int fput_needed, err, datagrams;
	struct socket *sock;
	struct mmsghdr __user *entry;
	struct compat_mmsghdr __user *compat_entry;
	struct msghdr msg_sys;
	struct timespec end_time;

	if (timeout &&
	    poll_select_set_timeout(&end_time, timeout->tv_sec,
				    timeout->tv_nsec))
		return -EINVAL;

	datagrams = 0;

	sock = sockfd_lookupr_light(fd, &err, &fput_needed, CAP_READ);
	if (!sock)
		return err;

	err = sock_error(sock->sk);
	if (err)
		goto out_put;

	entry = mmsg;
	compat_entry = (struct compat_mmsghdr __user *)mmsg;

	while (datagrams < vlen) {
		/*
		 * No need to ask LSM for more than the first datagram.
		 */
		if (MSG_CMSG_COMPAT & flags) {
			err = ___sys_recvmsg(sock, (struct user_msghdr __user *)compat_entry,
					     &msg_sys, flags & ~MSG_WAITFORONE,
					     datagrams);
			if (err < 0)
				break;
			err = __put_user(err, &compat_entry->msg_len);
			++compat_entry;
		} else {
			err = ___sys_recvmsg(sock,
					     (struct user_msghdr __user *)entry,
					     &msg_sys, flags & ~MSG_WAITFORONE,
					     datagrams);
			if (err < 0)
				break;
			err = put_user(err, &entry->msg_len);
			++entry;
		}

		if (err)
			break;
		++datagrams;

		/* MSG_WAITFORONE turns on MSG_DONTWAIT after one packet */
		if (flags & MSG_WAITFORONE)
			flags |= MSG_DONTWAIT;

		if (timeout) {
			ktime_get_ts(timeout);
			*timeout = timespec_sub(end_time, *timeout);
			if (timeout->tv_sec < 0) {
				timeout->tv_sec = timeout->tv_nsec = 0;
				break;
			}

			/* Timeout, return less than vlen datagrams */
			if (timeout->tv_nsec == 0 && timeout->tv_sec == 0)
				break;
		}

		/* Out of band data, return right away */
		if (msg_sys.msg_flags & MSG_OOB)
			break;
		cond_resched();
	}

	if (err == 0)
		goto out_put;

	if (datagrams == 0) {
		datagrams = err;
		goto out_put;
	}

	/*
	 * We may return less entries than requested (vlen) if the
	 * sock is non block and there aren't enough datagrams...
	 */
	if (err != -EAGAIN) {
		/*
		 * ... or  if recvmsg returns an error after we
		 * received some datagrams, where we record the
		 * error to return on the next call or if the
		 * app asks about it using getsockopt(SO_ERROR).
		 */
		sock->sk->sk_err = -err;
	}
out_put:
	fput_light(sock->file, fput_needed);

	return datagrams;
}

SYSCALL_DEFINE5(recvmmsg, int, fd, struct mmsghdr __user *, mmsg,
		unsigned int, vlen, unsigned int, flags,
		struct timespec __user *, timeout)
{
	int datagrams;
	struct timespec timeout_sys;

	if (flags & MSG_CMSG_COMPAT)
		return -EINVAL;

	if (!timeout)
		return __sys_recvmmsg(fd, mmsg, vlen, flags, NULL);

	if (copy_from_user(&timeout_sys, timeout, sizeof(timeout_sys)))
		return -EFAULT;

	datagrams = __sys_recvmmsg(fd, mmsg, vlen, flags, &timeout_sys);

	if (datagrams > 0 &&
	    copy_to_user(timeout, &timeout_sys, sizeof(timeout_sys)))
		datagrams = -EFAULT;

	return datagrams;
}

#ifdef __ARCH_WANT_SYS_SOCKETCALL
/* Argument list sizes for sys_socketcall */
#define AL(x) ((x) * sizeof(unsigned long))
static const unsigned char nargs[21] = {
	AL(0), AL(3), AL(3), AL(3), AL(2), AL(3),
	AL(3), AL(3), AL(4), AL(4), AL(4), AL(6),
	AL(6), AL(2), AL(5), AL(5), AL(3), AL(3),
	AL(4), AL(5), AL(4)
};

#undef AL

/*
 *	System call vectors.
 *
 *	Argument checking cleaned up. Saved 20% in size.
 *  This function doesn't need to set the kernel lock because
 *  it is set by the callees.
 */

SYSCALL_DEFINE2(socketcall, int, call, unsigned long __user *, args)
{
	unsigned long a[AUDITSC_ARGS];
	unsigned long a0, a1;
	int err;
	unsigned int len;

	if (call < 1 || call > SYS_SENDMMSG)
		return -EINVAL;

	len = nargs[call];
	if (len > sizeof(a))
		return -EINVAL;

	/* copy_from_user should be SMP safe. */
	if (copy_from_user(a, args, len))
		return -EFAULT;

	err = audit_socketcall(nargs[call] / sizeof(unsigned long), a);
	if (err)
		return err;

	a0 = a[0];
	a1 = a[1];

	switch (call) {
	case SYS_SOCKET:
		err = sys_socket(a0, a1, a[2]);
		break;
	case SYS_BIND:
		err = sys_bind(a0, (struct sockaddr __user *)a1, a[2]);
		break;
	case SYS_CONNECT:
		err = sys_connect(a0, (struct sockaddr __user *)a1, a[2]);
		break;
	case SYS_LISTEN:
		err = sys_listen(a0, a1);
		break;
	case SYS_ACCEPT:
		err = sys_accept4(a0, (struct sockaddr __user *)a1,
				  (int __user *)a[2], 0);
		break;
	case SYS_GETSOCKNAME:
		err =
		    sys_getsockname(a0, (struct sockaddr __user *)a1,
				    (int __user *)a[2]);
		break;
	case SYS_GETPEERNAME:
		err =
		    sys_getpeername(a0, (struct sockaddr __user *)a1,
				    (int __user *)a[2]);
		break;
	case SYS_SOCKETPAIR:
		err = sys_socketpair(a0, a1, a[2], (int __user *)a[3]);
		break;
	case SYS_SEND:
		err = sys_send(a0, (void __user *)a1, a[2], a[3]);
		break;
	case SYS_SENDTO:
		err = sys_sendto(a0, (void __user *)a1, a[2], a[3],
				 (struct sockaddr __user *)a[4], a[5]);
		break;
	case SYS_RECV:
		err = sys_recv(a0, (void __user *)a1, a[2], a[3]);
		break;
	case SYS_RECVFROM:
		err = sys_recvfrom(a0, (void __user *)a1, a[2], a[3],
				   (struct sockaddr __user *)a[4],
				   (int __user *)a[5]);
		break;
	case SYS_SHUTDOWN:
		err = sys_shutdown(a0, a1);
		break;
	case SYS_SETSOCKOPT:
		err = sys_setsockopt(a0, a1, a[2], (char __user *)a[3], a[4]);
		break;
	case SYS_GETSOCKOPT:
		err =
		    sys_getsockopt(a0, a1, a[2], (char __user *)a[3],
				   (int __user *)a[4]);
		break;
	case SYS_SENDMSG:
		err = sys_sendmsg(a0, (struct user_msghdr __user *)a1, a[2]);
		break;
	case SYS_SENDMMSG:
		err = sys_sendmmsg(a0, (struct mmsghdr __user *)a1, a[2], a[3]);
		break;
	case SYS_RECVMSG:
		err = sys_recvmsg(a0, (struct user_msghdr __user *)a1, a[2]);
		break;
	case SYS_RECVMMSG:
		err = sys_recvmmsg(a0, (struct mmsghdr __user *)a1, a[2], a[3],
				   (struct timespec __user *)a[4]);
		break;
	case SYS_ACCEPT4:
		err = sys_accept4(a0, (struct sockaddr __user *)a1,
				  (int __user *)a[2], a[3]);
		break;
	default:
		err = -EINVAL;
		break;
	}
	return err;
}

#endif				/* __ARCH_WANT_SYS_SOCKETCALL */

/**
 *	sock_register - add a socket protocol handler
 *	@ops: description of protocol
 *
 *	This function is called by a protocol handler that wants to
 *	advertise its address family, and have it linked into the
 *	socket interface. The value ops->family corresponds to the
 *	socket system call protocol family.
 */
int sock_register(const struct net_proto_family *ops)
{
	int err;

	if (ops->family >= NPROTO) {
		pr_crit("protocol %d >= NPROTO(%d)\n", ops->family, NPROTO);
		return -ENOBUFS;
	}

	spin_lock(&net_family_lock);
	if (rcu_dereference_protected(net_families[ops->family],
				      lockdep_is_held(&net_family_lock)))
		err = -EEXIST;
	else {
		rcu_assign_pointer(net_families[ops->family], ops);
		err = 0;
	}
	spin_unlock(&net_family_lock);

	pr_info("NET: Registered protocol family %d\n", ops->family);
	return err;
}
EXPORT_SYMBOL(sock_register);

/**
 *	sock_unregister - remove a protocol handler
 *	@family: protocol family to remove
 *
 *	This function is called by a protocol handler that wants to
 *	remove its address family, and have it unlinked from the
 *	new socket creation.
 *
 *	If protocol handler is a module, then it can use module reference
 *	counts to protect against new references. If protocol handler is not
 *	a module then it needs to provide its own protection in
 *	the ops->create routine.
 */
void sock_unregister(int family)
{
	BUG_ON(family < 0 || family >= NPROTO);

	spin_lock(&net_family_lock);
	RCU_INIT_POINTER(net_families[family], NULL);
	spin_unlock(&net_family_lock);

	synchronize_rcu();

	pr_info("NET: Unregistered protocol family %d\n", family);
}
EXPORT_SYMBOL(sock_unregister);

static int __init sock_init(void)
{
	int err;
	/*
	 *      Initialize the network sysctl infrastructure.
	 */
	err = net_sysctl_init();
	if (err)
		goto out;

	/*
	 *      Initialize skbuff SLAB cache
	 */
	skb_init();

	/*
	 *      Initialize the protocols module.
	 */

	init_inodecache();

	err = register_filesystem(&sock_fs_type);
	if (err)
		goto out_fs;
	sock_mnt = kern_mount(&sock_fs_type);
	if (IS_ERR(sock_mnt)) {
		err = PTR_ERR(sock_mnt);
		goto out_mount;
	}

	/* The real protocol initialization is performed in later initcalls.
	 */

#ifdef CONFIG_NETFILTER
	err = netfilter_init();
	if (err)
		goto out;
#endif

	ptp_classifier_init();

out:
	return err;

out_mount:
	unregister_filesystem(&sock_fs_type);
out_fs:
	goto out;
}

core_initcall(sock_init);	/* early initcall */

#ifdef CONFIG_PROC_FS
void socket_seq_show(struct seq_file *seq)
{
	int cpu;
	int counter = 0;

	for_each_possible_cpu(cpu)
	    counter += per_cpu(sockets_in_use, cpu);

	/* It can be negative, by the way. 8) */
	if (counter < 0)
		counter = 0;

	seq_printf(seq, "sockets: used %d\n", counter);
}
#endif				/* CONFIG_PROC_FS */

#ifdef CONFIG_COMPAT
static int do_siocgstamp(struct net *net, struct socket *sock,
			 unsigned int cmd, void __user *up)
{
	mm_segment_t old_fs = get_fs();
	struct timeval ktv;
	int err;

	set_fs(KERNEL_DS);
	err = sock_do_ioctl(net, sock, cmd, (unsigned long)&ktv);
	set_fs(old_fs);
	if (!err)
		err = compat_put_timeval(&ktv, up);

	return err;
}

static int do_siocgstampns(struct net *net, struct socket *sock,
			   unsigned int cmd, void __user *up)
{
	mm_segment_t old_fs = get_fs();
	struct timespec kts;
	int err;

	set_fs(KERNEL_DS);
	err = sock_do_ioctl(net, sock, cmd, (unsigned long)&kts);
	set_fs(old_fs);
	if (!err)
		err = compat_put_timespec(&kts, up);

	return err;
}

static int dev_ifname32(struct net *net, struct compat_ifreq __user *uifr32)
{
	struct ifreq __user *uifr;
	int err;

	uifr = compat_alloc_user_space(sizeof(struct ifreq));
	if (copy_in_user(uifr, uifr32, sizeof(struct compat_ifreq)))
		return -EFAULT;

	err = dev_ioctl(net, SIOCGIFNAME, uifr);
	if (err)
		return err;

	if (copy_in_user(uifr32, uifr, sizeof(struct compat_ifreq)))
		return -EFAULT;

	return 0;
}

static int dev_ifconf(struct net *net, struct compat_ifconf __user *uifc32)
{
	struct compat_ifconf ifc32;
	struct ifconf ifc;
	struct ifconf __user *uifc;
	struct compat_ifreq __user *ifr32;
	struct ifreq __user *ifr;
	unsigned int i, j;
	int err;

	if (copy_from_user(&ifc32, uifc32, sizeof(struct compat_ifconf)))
		return -EFAULT;

	memset(&ifc, 0, sizeof(ifc));
	if (ifc32.ifcbuf == 0) {
		ifc32.ifc_len = 0;
		ifc.ifc_len = 0;
		ifc.ifc_req = NULL;
		uifc = compat_alloc_user_space(sizeof(struct ifconf));
	} else {
		size_t len = ((ifc32.ifc_len / sizeof(struct compat_ifreq)) + 1) *
			sizeof(struct ifreq);
		uifc = compat_alloc_user_space(sizeof(struct ifconf) + len);
		ifc.ifc_len = len;
		ifr = ifc.ifc_req = (void __user *)(uifc + 1);
		ifr32 = compat_ptr(ifc32.ifcbuf);
		for (i = 0; i < ifc32.ifc_len; i += sizeof(struct compat_ifreq)) {
			if (copy_in_user(ifr, ifr32, sizeof(struct compat_ifreq)))
				return -EFAULT;
			ifr++;
			ifr32++;
		}
	}
	if (copy_to_user(uifc, &ifc, sizeof(struct ifconf)))
		return -EFAULT;

	err = dev_ioctl(net, SIOCGIFCONF, uifc);
	if (err)
		return err;

	if (copy_from_user(&ifc, uifc, sizeof(struct ifconf)))
		return -EFAULT;

	ifr = ifc.ifc_req;
	ifr32 = compat_ptr(ifc32.ifcbuf);
	for (i = 0, j = 0;
	     i + sizeof(struct compat_ifreq) <= ifc32.ifc_len && j < ifc.ifc_len;
	     i += sizeof(struct compat_ifreq), j += sizeof(struct ifreq)) {
		if (copy_in_user(ifr32, ifr, sizeof(struct compat_ifreq)))
			return -EFAULT;
		ifr32++;
		ifr++;
	}

	if (ifc32.ifcbuf == 0) {
		/* Translate from 64-bit structure multiple to
		 * a 32-bit one.
		 */
		i = ifc.ifc_len;
		i = ((i / sizeof(struct ifreq)) * sizeof(struct compat_ifreq));
		ifc32.ifc_len = i;
	} else {
		ifc32.ifc_len = i;
	}
	if (copy_to_user(uifc32, &ifc32, sizeof(struct compat_ifconf)))
		return -EFAULT;

	return 0;
}

static int ethtool_ioctl(struct net *net, struct compat_ifreq __user *ifr32)
{
	struct compat_ethtool_rxnfc __user *compat_rxnfc;
	bool convert_in = false, convert_out = false;
	size_t buf_size = ALIGN(sizeof(struct ifreq), 8);
	struct ethtool_rxnfc __user *rxnfc;
	struct ifreq __user *ifr;
	u32 rule_cnt = 0, actual_rule_cnt;
	u32 ethcmd;
	u32 data;
	int ret;

	if (get_user(data, &ifr32->ifr_ifru.ifru_data))
		return -EFAULT;

	compat_rxnfc = compat_ptr(data);

	if (get_user(ethcmd, &compat_rxnfc->cmd))
		return -EFAULT;

	/* Most ethtool structures are defined without padding.
	 * Unfortunately struct ethtool_rxnfc is an exception.
	 */
	switch (ethcmd) {
	default:
		break;
	case ETHTOOL_GRXCLSRLALL:
		/* Buffer size is variable */
		if (get_user(rule_cnt, &compat_rxnfc->rule_cnt))
			return -EFAULT;
		if (rule_cnt > KMALLOC_MAX_SIZE / sizeof(u32))
			return -ENOMEM;
		buf_size += rule_cnt * sizeof(u32);
		/* fall through */
	case ETHTOOL_GRXRINGS:
	case ETHTOOL_GRXCLSRLCNT:
	case ETHTOOL_GRXCLSRULE:
	case ETHTOOL_SRXCLSRLINS:
		convert_out = true;
		/* fall through */
	case ETHTOOL_SRXCLSRLDEL:
		buf_size += sizeof(struct ethtool_rxnfc);
		convert_in = true;
		break;
	}

	ifr = compat_alloc_user_space(buf_size);
	rxnfc = (void __user *)ifr + ALIGN(sizeof(struct ifreq), 8);

	if (copy_in_user(&ifr->ifr_name, &ifr32->ifr_name, IFNAMSIZ))
		return -EFAULT;

	if (put_user(convert_in ? rxnfc : compat_ptr(data),
		     &ifr->ifr_ifru.ifru_data))
		return -EFAULT;

	if (convert_in) {
		/* We expect there to be holes between fs.m_ext and
		 * fs.ring_cookie and at the end of fs, but nowhere else.
		 */
		BUILD_BUG_ON(offsetof(struct compat_ethtool_rxnfc, fs.m_ext) +
			     sizeof(compat_rxnfc->fs.m_ext) !=
			     offsetof(struct ethtool_rxnfc, fs.m_ext) +
			     sizeof(rxnfc->fs.m_ext));
		BUILD_BUG_ON(
			offsetof(struct compat_ethtool_rxnfc, fs.location) -
			offsetof(struct compat_ethtool_rxnfc, fs.ring_cookie) !=
			offsetof(struct ethtool_rxnfc, fs.location) -
			offsetof(struct ethtool_rxnfc, fs.ring_cookie));

		if (copy_in_user(rxnfc, compat_rxnfc,
				 (void __user *)(&rxnfc->fs.m_ext + 1) -
				 (void __user *)rxnfc) ||
		    copy_in_user(&rxnfc->fs.ring_cookie,
				 &compat_rxnfc->fs.ring_cookie,
				 (void __user *)(&rxnfc->fs.location + 1) -
				 (void __user *)&rxnfc->fs.ring_cookie) ||
		    copy_in_user(&rxnfc->rule_cnt, &compat_rxnfc->rule_cnt,
				 sizeof(rxnfc->rule_cnt)))
			return -EFAULT;
	}

	ret = dev_ioctl(net, SIOCETHTOOL, ifr);
	if (ret)
		return ret;

	if (convert_out) {
		if (copy_in_user(compat_rxnfc, rxnfc,
				 (const void __user *)(&rxnfc->fs.m_ext + 1) -
				 (const void __user *)rxnfc) ||
		    copy_in_user(&compat_rxnfc->fs.ring_cookie,
				 &rxnfc->fs.ring_cookie,
				 (const void __user *)(&rxnfc->fs.location + 1) -
				 (const void __user *)&rxnfc->fs.ring_cookie) ||
		    copy_in_user(&compat_rxnfc->rule_cnt, &rxnfc->rule_cnt,
				 sizeof(rxnfc->rule_cnt)))
			return -EFAULT;

		if (ethcmd == ETHTOOL_GRXCLSRLALL) {
			/* As an optimisation, we only copy the actual
			 * number of rules that the underlying
			 * function returned.  Since Mallory might
			 * change the rule count in user memory, we
			 * check that it is less than the rule count
			 * originally given (as the user buffer size),
			 * which has been range-checked.
			 */
			if (get_user(actual_rule_cnt, &rxnfc->rule_cnt))
				return -EFAULT;
			if (actual_rule_cnt < rule_cnt)
				rule_cnt = actual_rule_cnt;
			if (copy_in_user(&compat_rxnfc->rule_locs[0],
					 &rxnfc->rule_locs[0],
					 rule_cnt * sizeof(u32)))
				return -EFAULT;
		}
	}

	return 0;
}

static int compat_siocwandev(struct net *net, struct compat_ifreq __user *uifr32)
{
	void __user *uptr;
	compat_uptr_t uptr32;
	struct ifreq __user *uifr;

	uifr = compat_alloc_user_space(sizeof(*uifr));
	if (copy_in_user(uifr, uifr32, sizeof(struct compat_ifreq)))
		return -EFAULT;

	if (get_user(uptr32, &uifr32->ifr_settings.ifs_ifsu))
		return -EFAULT;

	uptr = compat_ptr(uptr32);

	if (put_user(uptr, &uifr->ifr_settings.ifs_ifsu.raw_hdlc))
		return -EFAULT;

	return dev_ioctl(net, SIOCWANDEV, uifr);
}

static int bond_ioctl(struct net *net, unsigned int cmd,
			 struct compat_ifreq __user *ifr32)
{
	struct ifreq kifr;
	mm_segment_t old_fs;
	int err;

	switch (cmd) {
	case SIOCBONDENSLAVE:
	case SIOCBONDRELEASE:
	case SIOCBONDSETHWADDR:
	case SIOCBONDCHANGEACTIVE:
		if (copy_from_user(&kifr, ifr32, sizeof(struct compat_ifreq)))
			return -EFAULT;

		old_fs = get_fs();
		set_fs(KERNEL_DS);
		err = dev_ioctl(net, cmd,
				(struct ifreq __user __force *) &kifr);
		set_fs(old_fs);

		return err;
	default:
		return -ENOIOCTLCMD;
	}
}

/* Handle ioctls that use ifreq::ifr_data and just need struct ifreq converted */
static int compat_ifr_data_ioctl(struct net *net, unsigned int cmd,
				 struct compat_ifreq __user *u_ifreq32)
{
	struct ifreq __user *u_ifreq64;
	char tmp_buf[IFNAMSIZ];
	void __user *data64;
	u32 data32;

	if (copy_from_user(&tmp_buf[0], &(u_ifreq32->ifr_ifrn.ifrn_name[0]),
			   IFNAMSIZ))
		return -EFAULT;
	if (get_user(data32, &u_ifreq32->ifr_ifru.ifru_data))
		return -EFAULT;
	data64 = compat_ptr(data32);

	u_ifreq64 = compat_alloc_user_space(sizeof(*u_ifreq64));

	if (copy_to_user(&u_ifreq64->ifr_ifrn.ifrn_name[0], &tmp_buf[0],
			 IFNAMSIZ))
		return -EFAULT;
	if (put_user(data64, &u_ifreq64->ifr_ifru.ifru_data))
		return -EFAULT;

	return dev_ioctl(net, cmd, u_ifreq64);
}

static int dev_ifsioc(struct net *net, struct socket *sock,
			 unsigned int cmd, struct compat_ifreq __user *uifr32)
{
	struct ifreq __user *uifr;
	int err;

	uifr = compat_alloc_user_space(sizeof(*uifr));
	if (copy_in_user(uifr, uifr32, sizeof(*uifr32)))
		return -EFAULT;

	err = sock_do_ioctl(net, sock, cmd, (unsigned long)uifr);

	if (!err) {
		switch (cmd) {
		case SIOCGIFFLAGS:
		case SIOCGIFMETRIC:
		case SIOCGIFMTU:
		case SIOCGIFMEM:
		case SIOCGIFHWADDR:
		case SIOCGIFINDEX:
		case SIOCGIFADDR:
		case SIOCGIFBRDADDR:
		case SIOCGIFDSTADDR:
		case SIOCGIFNETMASK:
		case SIOCGIFPFLAGS:
		case SIOCGIFTXQLEN:
		case SIOCGMIIPHY:
		case SIOCGMIIREG:
			if (copy_in_user(uifr32, uifr, sizeof(*uifr32)))
				err = -EFAULT;
			break;
		}
	}
	return err;
}

static int compat_sioc_ifmap(struct net *net, unsigned int cmd,
			struct compat_ifreq __user *uifr32)
{
	struct ifreq ifr;
	struct compat_ifmap __user *uifmap32;
	mm_segment_t old_fs;
	int err;

	uifmap32 = &uifr32->ifr_ifru.ifru_map;
	err = copy_from_user(&ifr, uifr32, sizeof(ifr.ifr_name));
	err |= get_user(ifr.ifr_map.mem_start, &uifmap32->mem_start);
	err |= get_user(ifr.ifr_map.mem_end, &uifmap32->mem_end);
	err |= get_user(ifr.ifr_map.base_addr, &uifmap32->base_addr);
	err |= get_user(ifr.ifr_map.irq, &uifmap32->irq);
	err |= get_user(ifr.ifr_map.dma, &uifmap32->dma);
	err |= get_user(ifr.ifr_map.port, &uifmap32->port);
	if (err)
		return -EFAULT;

	old_fs = get_fs();
	set_fs(KERNEL_DS);
	err = dev_ioctl(net, cmd, (void  __user __force *)&ifr);
	set_fs(old_fs);

	if (cmd == SIOCGIFMAP && !err) {
		err = copy_to_user(uifr32, &ifr, sizeof(ifr.ifr_name));
		err |= put_user(ifr.ifr_map.mem_start, &uifmap32->mem_start);
		err |= put_user(ifr.ifr_map.mem_end, &uifmap32->mem_end);
		err |= put_user(ifr.ifr_map.base_addr, &uifmap32->base_addr);
		err |= put_user(ifr.ifr_map.irq, &uifmap32->irq);
		err |= put_user(ifr.ifr_map.dma, &uifmap32->dma);
		err |= put_user(ifr.ifr_map.port, &uifmap32->port);
		if (err)
			err = -EFAULT;
	}
	return err;
}

struct rtentry32 {
	u32		rt_pad1;
	struct sockaddr rt_dst;         /* target address               */
	struct sockaddr rt_gateway;     /* gateway addr (RTF_GATEWAY)   */
	struct sockaddr rt_genmask;     /* target network mask (IP)     */
	unsigned short	rt_flags;
	short		rt_pad2;
	u32		rt_pad3;
	unsigned char	rt_tos;
	unsigned char	rt_class;
	short		rt_pad4;
	short		rt_metric;      /* +1 for binary compatibility! */
	/* char * */ u32 rt_dev;        /* forcing the device at add    */
	u32		rt_mtu;         /* per route MTU/Window         */
	u32		rt_window;      /* Window clamping              */
	unsigned short  rt_irtt;        /* Initial RTT                  */
};

struct in6_rtmsg32 {
	struct in6_addr		rtmsg_dst;
	struct in6_addr		rtmsg_src;
	struct in6_addr		rtmsg_gateway;
	u32			rtmsg_type;
	u16			rtmsg_dst_len;
	u16			rtmsg_src_len;
	u32			rtmsg_metric;
	u32			rtmsg_info;
	u32			rtmsg_flags;
	s32			rtmsg_ifindex;
};

static int routing_ioctl(struct net *net, struct socket *sock,
			 unsigned int cmd, void __user *argp)
{
	int ret;
	void *r = NULL;
	struct in6_rtmsg r6;
	struct rtentry r4;
	char devname[16];
	u32 rtdev;
	mm_segment_t old_fs = get_fs();

	if (sock && sock->sk && sock->sk->sk_family == AF_INET6) { /* ipv6 */
		struct in6_rtmsg32 __user *ur6 = argp;
		ret = copy_from_user(&r6.rtmsg_dst, &(ur6->rtmsg_dst),
			3 * sizeof(struct in6_addr));
		ret |= get_user(r6.rtmsg_type, &(ur6->rtmsg_type));
		ret |= get_user(r6.rtmsg_dst_len, &(ur6->rtmsg_dst_len));
		ret |= get_user(r6.rtmsg_src_len, &(ur6->rtmsg_src_len));
		ret |= get_user(r6.rtmsg_metric, &(ur6->rtmsg_metric));
		ret |= get_user(r6.rtmsg_info, &(ur6->rtmsg_info));
		ret |= get_user(r6.rtmsg_flags, &(ur6->rtmsg_flags));
		ret |= get_user(r6.rtmsg_ifindex, &(ur6->rtmsg_ifindex));

		r = (void *) &r6;
	} else { /* ipv4 */
		struct rtentry32 __user *ur4 = argp;
		ret = copy_from_user(&r4.rt_dst, &(ur4->rt_dst),
					3 * sizeof(struct sockaddr));
		ret |= get_user(r4.rt_flags, &(ur4->rt_flags));
		ret |= get_user(r4.rt_metric, &(ur4->rt_metric));
		ret |= get_user(r4.rt_mtu, &(ur4->rt_mtu));
		ret |= get_user(r4.rt_window, &(ur4->rt_window));
		ret |= get_user(r4.rt_irtt, &(ur4->rt_irtt));
		ret |= get_user(rtdev, &(ur4->rt_dev));
		if (rtdev) {
			ret |= copy_from_user(devname, compat_ptr(rtdev), 15);
			r4.rt_dev = (char __user __force *)devname;
			devname[15] = 0;
		} else
			r4.rt_dev = NULL;

		r = (void *) &r4;
	}

	if (ret) {
		ret = -EFAULT;
		goto out;
	}

	set_fs(KERNEL_DS);
	ret = sock_do_ioctl(net, sock, cmd, (unsigned long) r);
	set_fs(old_fs);

out:
	return ret;
}

/* Since old style bridge ioctl's endup using SIOCDEVPRIVATE
 * for some operations; this forces use of the newer bridge-utils that
 * use compatible ioctls
 */
static int old_bridge_ioctl(compat_ulong_t __user *argp)
{
	compat_ulong_t tmp;

	if (get_user(tmp, argp))
		return -EFAULT;
	if (tmp == BRCTL_GET_VERSION)
		return BRCTL_VERSION + 1;
	return -EINVAL;
}

static int compat_sock_ioctl_trans(struct file *file, struct socket *sock,
			 unsigned int cmd, unsigned long arg)
{
	void __user *argp = compat_ptr(arg);
	struct sock *sk = sock->sk;
	struct net *net = sock_net(sk);

	if (cmd >= SIOCDEVPRIVATE && cmd <= (SIOCDEVPRIVATE + 15))
		return compat_ifr_data_ioctl(net, cmd, argp);

	switch (cmd) {
	case SIOCSIFBR:
	case SIOCGIFBR:
		return old_bridge_ioctl(argp);
	case SIOCGIFNAME:
		return dev_ifname32(net, argp);
	case SIOCGIFCONF:
		return dev_ifconf(net, argp);
	case SIOCETHTOOL:
		return ethtool_ioctl(net, argp);
	case SIOCWANDEV:
		return compat_siocwandev(net, argp);
	case SIOCGIFMAP:
	case SIOCSIFMAP:
		return compat_sioc_ifmap(net, cmd, argp);
	case SIOCBONDENSLAVE:
	case SIOCBONDRELEASE:
	case SIOCBONDSETHWADDR:
	case SIOCBONDCHANGEACTIVE:
		return bond_ioctl(net, cmd, argp);
	case SIOCADDRT:
	case SIOCDELRT:
		return routing_ioctl(net, sock, cmd, argp);
	case SIOCGSTAMP:
		return do_siocgstamp(net, sock, cmd, argp);
	case SIOCGSTAMPNS:
		return do_siocgstampns(net, sock, cmd, argp);
	case SIOCBONDSLAVEINFOQUERY:
	case SIOCBONDINFOQUERY:
	case SIOCSHWTSTAMP:
	case SIOCGHWTSTAMP:
		return compat_ifr_data_ioctl(net, cmd, argp);

	case FIOSETOWN:
	case SIOCSPGRP:
	case FIOGETOWN:
	case SIOCGPGRP:
	case SIOCBRADDBR:
	case SIOCBRDELBR:
	case SIOCGIFVLAN:
	case SIOCSIFVLAN:
	case SIOCADDDLCI:
	case SIOCDELDLCI:
		return sock_ioctl(file, cmd, arg);

	case SIOCGIFFLAGS:
	case SIOCSIFFLAGS:
	case SIOCGIFMETRIC:
	case SIOCSIFMETRIC:
	case SIOCGIFMTU:
	case SIOCSIFMTU:
	case SIOCGIFMEM:
	case SIOCSIFMEM:
	case SIOCGIFHWADDR:
	case SIOCSIFHWADDR:
	case SIOCADDMULTI:
	case SIOCDELMULTI:
	case SIOCGIFINDEX:
	case SIOCGIFADDR:
	case SIOCSIFADDR:
	case SIOCSIFHWBROADCAST:
	case SIOCDIFADDR:
	case SIOCGIFBRDADDR:
	case SIOCSIFBRDADDR:
	case SIOCGIFDSTADDR:
	case SIOCSIFDSTADDR:
	case SIOCGIFNETMASK:
	case SIOCSIFNETMASK:
	case SIOCSIFPFLAGS:
	case SIOCGIFPFLAGS:
	case SIOCGIFTXQLEN:
	case SIOCSIFTXQLEN:
	case SIOCBRADDIF:
	case SIOCBRDELIF:
	case SIOCSIFNAME:
	case SIOCGMIIPHY:
	case SIOCGMIIREG:
	case SIOCSMIIREG:
		return dev_ifsioc(net, sock, cmd, argp);

	case SIOCSARP:
	case SIOCGARP:
	case SIOCDARP:
	case SIOCATMARK:
		return sock_do_ioctl(net, sock, cmd, arg);
	}

	return -ENOIOCTLCMD;
}

static long compat_sock_ioctl(struct file *file, unsigned int cmd,
			      unsigned long arg)
{
	struct socket *sock = file->private_data;
	int ret = -ENOIOCTLCMD;
	struct sock *sk;
	struct net *net;

	sk = sock->sk;
	net = sock_net(sk);

	if (sock->ops->compat_ioctl)
		ret = sock->ops->compat_ioctl(sock, cmd, arg);

	if (ret == -ENOIOCTLCMD &&
	    (cmd >= SIOCIWFIRST && cmd <= SIOCIWLAST))
		ret = compat_wext_handle_ioctl(net, cmd, arg);

	if (ret == -ENOIOCTLCMD)
		ret = compat_sock_ioctl_trans(file, sock, cmd, arg);

	return ret;
}
#endif

int kernel_bind(struct socket *sock, struct sockaddr *addr, int addrlen)
{
	return sock->ops->bind(sock, addr, addrlen);
}
EXPORT_SYMBOL(kernel_bind);

int kernel_listen(struct socket *sock, int backlog)
{
	return sock->ops->listen(sock, backlog);
}
EXPORT_SYMBOL(kernel_listen);

int kernel_accept(struct socket *sock, struct socket **newsock, int flags)
{
	struct sock *sk = sock->sk;
	int err;

	err = sock_create_lite(sk->sk_family, sk->sk_type, sk->sk_protocol,
			       newsock);
	if (err < 0)
		goto done;

	err = sock->ops->accept(sock, *newsock, flags);
	if (err < 0) {
		sock_release(*newsock);
		*newsock = NULL;
		goto done;
	}

	(*newsock)->ops = sock->ops;
	__module_get((*newsock)->ops->owner);

done:
	return err;
}
EXPORT_SYMBOL(kernel_accept);

int kernel_connect(struct socket *sock, struct sockaddr *addr, int addrlen,
		   int flags)
{
	return sock->ops->connect(sock, addr, addrlen, flags);
}
EXPORT_SYMBOL(kernel_connect);

int kernel_getsockname(struct socket *sock, struct sockaddr *addr,
			 int *addrlen)
{
	return sock->ops->getname(sock, addr, addrlen, 0);
}
EXPORT_SYMBOL(kernel_getsockname);

int kernel_getpeername(struct socket *sock, struct sockaddr *addr,
			 int *addrlen)
{
	return sock->ops->getname(sock, addr, addrlen, 1);
}
EXPORT_SYMBOL(kernel_getpeername);

int kernel_getsockopt(struct socket *sock, int level, int optname,
			char *optval, int *optlen)
{
	mm_segment_t oldfs = get_fs();
	char __user *uoptval;
	int __user *uoptlen;
	int err;

	uoptval = (char __user __force *) optval;
	uoptlen = (int __user __force *) optlen;

	set_fs(KERNEL_DS);
	if (level == SOL_SOCKET)
		err = sock_getsockopt(sock, level, optname, uoptval, uoptlen);
	else
		err = sock->ops->getsockopt(sock, level, optname, uoptval,
					    uoptlen);
	set_fs(oldfs);
	return err;
}
EXPORT_SYMBOL(kernel_getsockopt);

int kernel_setsockopt(struct socket *sock, int level, int optname,
			char *optval, unsigned int optlen)
{
	mm_segment_t oldfs = get_fs();
	char __user *uoptval;
	int err;

	uoptval = (char __user __force *) optval;

	set_fs(KERNEL_DS);
	if (level == SOL_SOCKET)
		err = sock_setsockopt(sock, level, optname, uoptval, optlen);
	else
		err = sock->ops->setsockopt(sock, level, optname, uoptval,
					    optlen);
	set_fs(oldfs);
	return err;
}
EXPORT_SYMBOL(kernel_setsockopt);

int kernel_sendpage(struct socket *sock, struct page *page, int offset,
		    size_t size, int flags)
{
	if (sock->ops->sendpage)
		return sock->ops->sendpage(sock, page, offset, size, flags);

	return sock_no_sendpage(sock, page, offset, size, flags);
}
EXPORT_SYMBOL(kernel_sendpage);

int kernel_sock_ioctl(struct socket *sock, int cmd, unsigned long arg)
{
	mm_segment_t oldfs = get_fs();
	int err;

	set_fs(KERNEL_DS);
	err = sock->ops->ioctl(sock, cmd, arg);
	set_fs(oldfs);

	return err;
}
EXPORT_SYMBOL(kernel_sock_ioctl);

int kernel_sock_shutdown(struct socket *sock, enum sock_shutdown_cmd how)
{
	return sock->ops->shutdown(sock, how);
}
EXPORT_SYMBOL(kernel_sock_shutdown);<|MERGE_RESOLUTION|>--- conflicted
+++ resolved
@@ -1978,17 +1978,11 @@
 			    UIO_FASTIOV, iov, &kmsg->msg_iter);
 }
 
-<<<<<<< HEAD
 static int ___sys_sendmsg(struct socket *sock_noaddr, struct socket *sock_addr,
 			  struct user_msghdr __user *msg,
 			  struct msghdr *msg_sys, unsigned int flags,
-			  struct used_address *used_address)
-=======
-static int ___sys_sendmsg(struct socket *sock, struct user_msghdr __user *msg,
-			 struct msghdr *msg_sys, unsigned int flags,
-			 struct used_address *used_address,
-			 unsigned int allowed_msghdr_flags)
->>>>>>> 9735a227
+			  struct used_address *used_address,
+			  unsigned int allowed_msghdr_flags)
 {
 	struct socket *sock;
 	struct compat_msghdr __user *msg_compat =
@@ -2106,12 +2100,8 @@
 	if (!sock_noaddr)
 		goto out;
 
-<<<<<<< HEAD
 	err = ___sys_sendmsg(sock_noaddr, sock_addr, msg, &msg_sys, flags,
-			     NULL);
-=======
-	err = ___sys_sendmsg(sock, msg, &msg_sys, flags, NULL, 0);
->>>>>>> 9735a227
+			     NULL, 0);
 
 	fput_light(sock_noaddr->file, fput_needed);
 out:
@@ -2166,14 +2156,9 @@
 			flags = oflags;
 
 		if (MSG_CMSG_COMPAT & flags) {
-<<<<<<< HEAD
 			err = ___sys_sendmsg(sock_noaddr, sock_addr,
 					     (struct user_msghdr __user *)compat_entry,
-					     &msg_sys, flags, &used_address);
-=======
-			err = ___sys_sendmsg(sock, (struct user_msghdr __user *)compat_entry,
 					     &msg_sys, flags, &used_address, MSG_EOR);
->>>>>>> 9735a227
 			if (err < 0)
 				break;
 			err = __put_user(err, &compat_entry->msg_len);
