/*
 * NET		An implementation of the SOCKET network access protocol.
 *
 * Version:	@(#)socket.c	1.1.93	18/02/95
 *
 * Authors:	Orest Zborowski, <obz@Kodak.COM>
 *		Ross Biro
 *		Fred N. van Kempen, <waltje@uWalt.NL.Mugnet.ORG>
 *
 * Fixes:
 *		Anonymous	:	NOTSOCK/BADF cleanup. Error fix in
 *					shutdown()
 *		Alan Cox	:	verify_area() fixes
 *		Alan Cox	:	Removed DDI
 *		Jonathan Kamens	:	SOCK_DGRAM reconnect bug
 *		Alan Cox	:	Moved a load of checks to the very
 *					top level.
 *		Alan Cox	:	Move address structures to/from user
 *					mode above the protocol layers.
 *		Rob Janssen	:	Allow 0 length sends.
 *		Alan Cox	:	Asynchronous I/O support (cribbed from the
 *					tty drivers).
 *		Niibe Yutaka	:	Asynchronous I/O for writes (4.4BSD style)
 *		Jeff Uphoff	:	Made max number of sockets command-line
 *					configurable.
 *		Matti Aarnio	:	Made the number of sockets dynamic,
 *					to be allocated when needed, and mr.
 *					Uphoff's max is used as max to be
 *					allowed to allocate.
 *		Linus		:	Argh. removed all the socket allocation
 *					altogether: it's in the inode now.
 *		Alan Cox	:	Made sock_alloc()/sock_release() public
 *					for NetROM and future kernel nfsd type
 *					stuff.
 *		Alan Cox	:	sendmsg/recvmsg basics.
 *		Tom Dyas	:	Export net symbols.
 *		Marcin Dalecki	:	Fixed problems with CONFIG_NET="n".
 *		Alan Cox	:	Added thread locking to sys_* calls
 *					for sockets. May have errors at the
 *					moment.
 *		Kevin Buhr	:	Fixed the dumb errors in the above.
 *		Andi Kleen	:	Some small cleanups, optimizations,
 *					and fixed a copy_from_user() bug.
 *		Tigran Aivazian	:	sys_send(args) calls sys_sendto(args, NULL, 0)
 *		Tigran Aivazian	:	Made listen(2) backlog sanity checks
 *					protocol-independent
 *
 *
 *		This program is free software; you can redistribute it and/or
 *		modify it under the terms of the GNU General Public License
 *		as published by the Free Software Foundation; either version
 *		2 of the License, or (at your option) any later version.
 *
 *
 *	This module is effectively the top level interface to the BSD socket
 *	paradigm.
 *
 *	Based upon Swansea University Computer Society NET3.039
 */

#include <linux/mm.h>
#include <linux/socket.h>
#include <linux/file.h>
#include <linux/net.h>
#include <linux/interrupt.h>
#include <linux/thread_info.h>
#include <linux/rcupdate.h>
#include <linux/netdevice.h>
#include <linux/proc_fs.h>
#include <linux/seq_file.h>
#include <linux/mutex.h>
#include <linux/if_bridge.h>
#include <linux/if_frad.h>
#include <linux/if_vlan.h>
#include <linux/ptp_classify.h>
#include <linux/init.h>
#include <linux/poll.h>
#include <linux/cache.h>
#include <linux/module.h>
#include <linux/highmem.h>
#include <linux/mount.h>
#include <linux/security.h>
#include <linux/syscalls.h>
#include <linux/compat.h>
#include <linux/kmod.h>
#include <linux/audit.h>
#include <linux/wireless.h>
#include <linux/nsproxy.h>
#include <linux/magic.h>
#include <linux/slab.h>
#include <linux/xattr.h>

#include <asm/uaccess.h>
#include <asm/unistd.h>

#include <net/compat.h>
#include <net/wext.h>
#include <net/cls_cgroup.h>
#include <net/sctp/sctp.h>

#include <net/sock.h>
#include <linux/netfilter.h>

#include <linux/if_tun.h>
#include <linux/ipv6_route.h>
#include <linux/route.h>
#include <linux/sockios.h>
#include <linux/atalk.h>
#include <net/busy_poll.h>
#include <linux/errqueue.h>

#ifdef CONFIG_NET_RX_BUSY_POLL
unsigned int sysctl_net_busy_read __read_mostly;
unsigned int sysctl_net_busy_poll __read_mostly;
#endif

static ssize_t sock_aio_read(struct kiocb *iocb, const struct iovec *iov,
			 unsigned long nr_segs, loff_t pos);
static ssize_t sock_aio_write(struct kiocb *iocb, const struct iovec *iov,
			  unsigned long nr_segs, loff_t pos);
static int sock_mmap(struct file *file, struct vm_area_struct *vma);

static int sock_close(struct inode *inode, struct file *file);
static unsigned int sock_poll(struct file *file,
			      struct poll_table_struct *wait);
static long sock_ioctl(struct file *file, unsigned int cmd, unsigned long arg);
#ifdef CONFIG_COMPAT
static long compat_sock_ioctl(struct file *file,
			      unsigned int cmd, unsigned long arg);
#endif
static int sock_fasync(int fd, struct file *filp, int on);
static ssize_t sock_sendpage(struct file *file, struct page *page,
			     int offset, size_t size, loff_t *ppos, int more);
static ssize_t sock_splice_read(struct file *file, loff_t *ppos,
				struct pipe_inode_info *pipe, size_t len,
				unsigned int flags);

/*
 *	Socket files have a set of 'special' operations as well as the generic file ones. These don't appear
 *	in the operation structures but are done directly via the socketcall() multiplexor.
 */

static const struct file_operations socket_file_ops = {
	.owner =	THIS_MODULE,
	.llseek =	no_llseek,
	.aio_read =	sock_aio_read,
	.aio_write =	sock_aio_write,
	.poll =		sock_poll,
	.unlocked_ioctl = sock_ioctl,
#ifdef CONFIG_COMPAT
	.compat_ioctl = compat_sock_ioctl,
#endif
	.mmap =		sock_mmap,
	.release =	sock_close,
	.fasync =	sock_fasync,
	.sendpage =	sock_sendpage,
	.splice_write = generic_splice_sendpage,
	.splice_read =	sock_splice_read,
};

/*
 *	The protocol list. Each protocol is registered in here.
 */

static DEFINE_SPINLOCK(net_family_lock);
static const struct net_proto_family __rcu *net_families[NPROTO] __read_mostly;

/*
 *	Statistics counters of the socket lists
 */

static DEFINE_PER_CPU(int, sockets_in_use);

/*
 * Support routines.
 * Move socket addresses back and forth across the kernel/user
 * divide and look after the messy bits.
 */

/**
 *	move_addr_to_kernel	-	copy a socket address into kernel space
 *	@uaddr: Address in user space
 *	@kaddr: Address in kernel space
 *	@ulen: Length in user space
 *
 *	The address is copied into kernel space. If the provided address is
 *	too long an error code of -EINVAL is returned. If the copy gives
 *	invalid addresses -EFAULT is returned. On a success 0 is returned.
 */

int move_addr_to_kernel(void __user *uaddr, int ulen, struct sockaddr_storage *kaddr)
{
	if (ulen < 0 || ulen > sizeof(struct sockaddr_storage))
		return -EINVAL;
	if (ulen == 0)
		return 0;
	if (copy_from_user(kaddr, uaddr, ulen))
		return -EFAULT;
	return audit_sockaddr(ulen, kaddr);
}

/**
 *	move_addr_to_user	-	copy an address to user space
 *	@kaddr: kernel space address
 *	@klen: length of address in kernel
 *	@uaddr: user space address
 *	@ulen: pointer to user length field
 *
 *	The value pointed to by ulen on entry is the buffer length available.
 *	This is overwritten with the buffer space used. -EINVAL is returned
 *	if an overlong buffer is specified or a negative buffer size. -EFAULT
 *	is returned if either the buffer or the length field are not
 *	accessible.
 *	After copying the data up to the limit the user specifies, the true
 *	length of the data is written over the length limit the user
 *	specified. Zero is returned for a success.
 */

static int move_addr_to_user(struct sockaddr_storage *kaddr, int klen,
			     void __user *uaddr, int __user *ulen)
{
	int err;
	int len;

	BUG_ON(klen > sizeof(struct sockaddr_storage));
	err = get_user(len, ulen);
	if (err)
		return err;
	if (len > klen)
		len = klen;
	if (len < 0)
		return -EINVAL;
	if (len) {
		if (audit_sockaddr(klen, kaddr))
			return -ENOMEM;
		if (copy_to_user(uaddr, kaddr, len))
			return -EFAULT;
	}
	/*
	 *      "fromlen shall refer to the value before truncation.."
	 *                      1003.1g
	 */
	return __put_user(klen, ulen);
}

static struct kmem_cache *sock_inode_cachep __read_mostly;

static struct inode *sock_alloc_inode(struct super_block *sb)
{
	struct socket_alloc *ei;
	struct socket_wq *wq;

	ei = kmem_cache_alloc(sock_inode_cachep, GFP_KERNEL);
	if (!ei)
		return NULL;
	wq = kmalloc(sizeof(*wq), GFP_KERNEL);
	if (!wq) {
		kmem_cache_free(sock_inode_cachep, ei);
		return NULL;
	}
	init_waitqueue_head(&wq->wait);
	wq->fasync_list = NULL;
	RCU_INIT_POINTER(ei->socket.wq, wq);

	ei->socket.state = SS_UNCONNECTED;
	ei->socket.flags = 0;
	ei->socket.ops = NULL;
	ei->socket.sk = NULL;
	ei->socket.file = NULL;

	return &ei->vfs_inode;
}

static void sock_destroy_inode(struct inode *inode)
{
	struct socket_alloc *ei;
	struct socket_wq *wq;

	ei = container_of(inode, struct socket_alloc, vfs_inode);
	wq = rcu_dereference_protected(ei->socket.wq, 1);
	kfree_rcu(wq, rcu);
	kmem_cache_free(sock_inode_cachep, ei);
}

static void init_once(void *foo)
{
	struct socket_alloc *ei = (struct socket_alloc *)foo;

	inode_init_once(&ei->vfs_inode);
}

static int init_inodecache(void)
{
	sock_inode_cachep = kmem_cache_create("sock_inode_cache",
					      sizeof(struct socket_alloc),
					      0,
					      (SLAB_HWCACHE_ALIGN |
					       SLAB_RECLAIM_ACCOUNT |
					       SLAB_MEM_SPREAD),
					      init_once);
	if (sock_inode_cachep == NULL)
		return -ENOMEM;
	return 0;
}

static const struct super_operations sockfs_ops = {
	.alloc_inode	= sock_alloc_inode,
	.destroy_inode	= sock_destroy_inode,
	.statfs		= simple_statfs,
};

/*
 * sockfs_dname() is called from d_path().
 */
static char *sockfs_dname(struct dentry *dentry, char *buffer, int buflen)
{
	return dynamic_dname(dentry, buffer, buflen, "socket:[%lu]",
				dentry->d_inode->i_ino);
}

static const struct dentry_operations sockfs_dentry_operations = {
	.d_dname  = sockfs_dname,
};

static struct dentry *sockfs_mount(struct file_system_type *fs_type,
			 int flags, const char *dev_name, void *data)
{
	return mount_pseudo(fs_type, "socket:", &sockfs_ops,
		&sockfs_dentry_operations, SOCKFS_MAGIC);
}

static struct vfsmount *sock_mnt __read_mostly;

static struct file_system_type sock_fs_type = {
	.name =		"sockfs",
	.mount =	sockfs_mount,
	.kill_sb =	kill_anon_super,
};

/*
 *	Obtains the first available file descriptor and sets it up for use.
 *
 *	These functions create file structures and maps them to fd space
 *	of the current process. On success it returns file descriptor
 *	and file struct implicitly stored in sock->file.
 *	Note that another thread may close file descriptor before we return
 *	from this function. We use the fact that now we do not refer
 *	to socket after mapping. If one day we will need it, this
 *	function will increment ref. count on file by 1.
 *
 *	In any case returned fd MAY BE not valid!
 *	This race condition is unavoidable
 *	with shared fd spaces, we cannot solve it inside kernel,
 *	but we take care of internal coherence yet.
 */

struct file *sock_alloc_file(struct socket *sock, int flags, const char *dname)
{
	struct qstr name = { .name = "" };
	struct path path;
	struct file *file;

	if (dname) {
		name.name = dname;
		name.len = strlen(name.name);
	} else if (sock->sk) {
		name.name = sock->sk->sk_prot_creator->name;
		name.len = strlen(name.name);
	}
	path.dentry = d_alloc_pseudo(sock_mnt->mnt_sb, &name);
	if (unlikely(!path.dentry))
		return ERR_PTR(-ENOMEM);
	path.mnt = mntget(sock_mnt);

	d_instantiate(path.dentry, SOCK_INODE(sock));

	file = alloc_file(&path, FMODE_READ | FMODE_WRITE,
		  &socket_file_ops);
	if (unlikely(IS_ERR(file))) {
		/* drop dentry, keep inode */
		ihold(path.dentry->d_inode);
		path_put(&path);
		return file;
	}

	sock->file = file;
	file->f_flags = O_RDWR | (flags & O_NONBLOCK);
	file->private_data = sock;
	return file;
}
EXPORT_SYMBOL(sock_alloc_file);

static int sock_map_fd(struct socket *sock, int flags)
{
	struct file *newfile;
	int fd = get_unused_fd_flags(flags);
	if (unlikely(fd < 0))
		return fd;

	newfile = sock_alloc_file(sock, flags, NULL);
	if (likely(!IS_ERR(newfile))) {
		fd_install(fd, newfile);
		return fd;
	}

	put_unused_fd(fd);
	return PTR_ERR(newfile);
}

struct socket *sock_from_file(struct file *file, int *err)
{
	if (file->f_op == &socket_file_ops)
		return file->private_data;	/* set in sock_map_fd */

	*err = -ENOTSOCK;
	return NULL;
}
EXPORT_SYMBOL(sock_from_file);

#ifdef CONFIG_SECURITY_CAPSICUM
struct socket *sockfd_lookup_rights(int fd, int *err,
				    struct capsicum_rights *rights)
{
	struct file *file;
	struct socket *sock;

	file = fget_rights(fd, rights);
	if (IS_ERR(file)) {
		*err = PTR_ERR(file);
		return NULL;
	}

	sock = sock_from_file(file, err);
	if (!sock)
		fput(file);
	return sock;
}
EXPORT_SYMBOL(sockfd_lookup_rights);

static struct socket *
sockfd_lookup_light_rights(int fd, int *err, int *fput_needed,
			   const struct capsicum_rights **actual_rights,
			   const struct capsicum_rights *required_rights)
{
	struct fd f = fdget_raw_rights(fd, actual_rights, required_rights);
	struct socket *sock;

	*err = -EBADF;
	if (!IS_ERR(f.file)) {
		sock = sock_from_file(f.file, err);
		if (likely(sock)) {
			*fput_needed = f.flags;
			return sock;
		}
		fdput(f);
	} else {
		*err = PTR_ERR(f.file);
	}
	return NULL;
}

struct socket *_sockfd_lookupr(int fd, int *err, ...)
{
	struct capsicum_rights rights;
	struct socket *sock;
	va_list ap;

	va_start(ap, err);
	sock = sockfd_lookup_rights(fd, err, cap_rights_vinit(&rights, ap));
	va_end(ap);
	return sock;
}
EXPORT_SYMBOL(_sockfd_lookupr);

struct socket *_sockfd_lookupr_light(int fd, int *err, int *fput_needed, ...)
{
	struct capsicum_rights rights;
	struct socket *sock;
	va_list ap;

	va_start(ap, fput_needed);
	sock = sockfd_lookup_light_rights(fd, err, fput_needed,
					  NULL, cap_rights_vinit(&rights, ap));
	va_end(ap);
	return sock;
}
#define sockfd_lookupr_light(fd, err, fpn, ...) \
	_sockfd_lookupr_light((fd), (err), (fpn), __VA_ARGS__, 0ULL)

#else

static struct socket *sockfd_lookup_light(int fd, int *err, int *fput_needed)
{
	struct fd f = fdget(fd);
	struct socket *sock;

	*err = -EBADF;
	if (f.file) {
		sock = sock_from_file(f.file, err);
		if (likely(sock)) {
			*fput_needed = f.flags;
			return sock;
		}
		fdput(f);
	}
	return NULL;
}

static inline struct socket *
sockfd_lookup_light_rights(int fd, int *err, int *fput_needed,
			   const struct capsicum_rights **actual_rights,
			   const struct capsicum_rights *required_rights)
{
	return sockfd_lookup_light(fd, err, fput_needed);
}

#define sockfd_lookupr_light(f, e, p, ...) \
	sockfd_lookup_light((f), (e), (p))

#endif

/**
 *	sockfd_lookup - Go from a file number to its socket slot
 *	@fd: file handle
 *	@err: pointer to an error code return
 *
 *	The file handle passed in is locked and the socket it is bound
 *	too is returned. If an error occurs the err pointer is overwritten
 *	with a negative errno code and NULL is returned. The function checks
 *	for both invalid handles and passing a handle which is not a socket.
 *
 *	On a success the socket object pointer is returned.
 */

struct socket *sockfd_lookup(int fd, int *err)
{
	struct file *file;
	struct socket *sock;

	file = fget(fd);
	if (!file) {
		*err = -EBADF;
		return NULL;
	}

	sock = sock_from_file(file, err);
	if (!sock)
		fput(file);
	return sock;
}
EXPORT_SYMBOL(sockfd_lookup);

#define XATTR_SOCKPROTONAME_SUFFIX "sockprotoname"
#define XATTR_NAME_SOCKPROTONAME (XATTR_SYSTEM_PREFIX XATTR_SOCKPROTONAME_SUFFIX)
#define XATTR_NAME_SOCKPROTONAME_LEN (sizeof(XATTR_NAME_SOCKPROTONAME)-1)
static ssize_t sockfs_getxattr(struct dentry *dentry,
			       const char *name, void *value, size_t size)
{
	const char *proto_name;
	size_t proto_size;
	int error;

	error = -ENODATA;
	if (!strncmp(name, XATTR_NAME_SOCKPROTONAME, XATTR_NAME_SOCKPROTONAME_LEN)) {
		proto_name = dentry->d_name.name;
		proto_size = strlen(proto_name);

		if (value) {
			error = -ERANGE;
			if (proto_size + 1 > size)
				goto out;

			strncpy(value, proto_name, proto_size + 1);
		}
		error = proto_size + 1;
	}

out:
	return error;
}

static ssize_t sockfs_listxattr(struct dentry *dentry, char *buffer,
				size_t size)
{
	ssize_t len;
	ssize_t used = 0;

	len = security_inode_listsecurity(dentry->d_inode, buffer, size);
	if (len < 0)
		return len;
	used += len;
	if (buffer) {
		if (size < used)
			return -ERANGE;
		buffer += len;
	}

	len = (XATTR_NAME_SOCKPROTONAME_LEN + 1);
	used += len;
	if (buffer) {
		if (size < used)
			return -ERANGE;
		memcpy(buffer, XATTR_NAME_SOCKPROTONAME, len);
		buffer += len;
	}

	return used;
}

static const struct inode_operations sockfs_inode_ops = {
	.getxattr = sockfs_getxattr,
	.listxattr = sockfs_listxattr,
};

/**
 *	sock_alloc	-	allocate a socket
 *
 *	Allocate a new inode and socket object. The two are bound together
 *	and initialised. The socket is then returned. If we are out of inodes
 *	NULL is returned.
 */

static struct socket *sock_alloc(void)
{
	struct inode *inode;
	struct socket *sock;

	inode = new_inode_pseudo(sock_mnt->mnt_sb);
	if (!inode)
		return NULL;

	sock = SOCKET_I(inode);

	kmemcheck_annotate_bitfield(sock, type);
	inode->i_ino = get_next_ino();
	inode->i_mode = S_IFSOCK | S_IRWXUGO;
	inode->i_uid = current_fsuid();
	inode->i_gid = current_fsgid();
	inode->i_op = &sockfs_inode_ops;

	this_cpu_add(sockets_in_use, 1);
	return sock;
}

/**
 *	sock_release	-	close a socket
 *	@sock: socket to close
 *
 *	The socket is released from the protocol stack if it has a release
 *	callback, and the inode is then released if the socket is bound to
 *	an inode not a file.
 */

void sock_release(struct socket *sock)
{
	if (sock->ops) {
		struct module *owner = sock->ops->owner;

		sock->ops->release(sock);
		sock->ops = NULL;
		module_put(owner);
	}

	if (rcu_dereference_protected(sock->wq, 1)->fasync_list)
		pr_err("%s: fasync list not empty!\n", __func__);

	if (test_bit(SOCK_EXTERNALLY_ALLOCATED, &sock->flags))
		return;

	this_cpu_sub(sockets_in_use, 1);
	if (!sock->file) {
		iput(SOCK_INODE(sock));
		return;
	}
	sock->file = NULL;
}
EXPORT_SYMBOL(sock_release);

void __sock_tx_timestamp(const struct sock *sk, __u8 *tx_flags)
{
	u8 flags = *tx_flags;

	if (sk->sk_tsflags & SOF_TIMESTAMPING_TX_HARDWARE)
		flags |= SKBTX_HW_TSTAMP;

	if (sk->sk_tsflags & SOF_TIMESTAMPING_TX_SOFTWARE)
		flags |= SKBTX_SW_TSTAMP;

	if (sk->sk_tsflags & SOF_TIMESTAMPING_TX_SCHED)
		flags |= SKBTX_SCHED_TSTAMP;

	if (sk->sk_tsflags & SOF_TIMESTAMPING_TX_ACK)
		flags |= SKBTX_ACK_TSTAMP;

	*tx_flags = flags;
}
EXPORT_SYMBOL(__sock_tx_timestamp);

static inline int __sock_sendmsg_nosec(struct kiocb *iocb, struct socket *sock,
				       struct msghdr *msg, size_t size)
{
	struct sock_iocb *si = kiocb_to_siocb(iocb);

	si->sock = sock;
	si->scm = NULL;
	si->msg = msg;
	si->size = size;

	return sock->ops->sendmsg(iocb, sock, msg, size);
}

static inline int __sock_sendmsg(struct kiocb *iocb, struct socket *sock,
				 struct msghdr *msg, size_t size)
{
	int err = security_socket_sendmsg(sock, msg, size);

	return err ?: __sock_sendmsg_nosec(iocb, sock, msg, size);
}

static int do_sock_sendmsg(struct socket *sock, struct msghdr *msg,
			   size_t size, bool nosec)
{
	struct kiocb iocb;
	struct sock_iocb siocb;
	int ret;

	init_sync_kiocb(&iocb, NULL);
	iocb.private = &siocb;
	ret = nosec ? __sock_sendmsg_nosec(&iocb, sock, msg, size) :
		      __sock_sendmsg(&iocb, sock, msg, size);
	if (-EIOCBQUEUED == ret)
		ret = wait_on_sync_kiocb(&iocb);
	return ret;
}

int sock_sendmsg(struct socket *sock, struct msghdr *msg, size_t size)
{
	return do_sock_sendmsg(sock, msg, size, false);
}
EXPORT_SYMBOL(sock_sendmsg);

static int sock_sendmsg_nosec(struct socket *sock, struct msghdr *msg, size_t size)
{
	return do_sock_sendmsg(sock, msg, size, true);
}

int kernel_sendmsg(struct socket *sock, struct msghdr *msg,
		   struct kvec *vec, size_t num, size_t size)
{
	mm_segment_t oldfs = get_fs();
	int result;

	set_fs(KERNEL_DS);
	/*
	 * the following is safe, since for compiler definitions of kvec and
	 * iovec are identical, yielding the same in-core layout and alignment
	 */
	iov_iter_init(&msg->msg_iter, WRITE, (struct iovec *)vec, num, size);
	result = sock_sendmsg(sock, msg, size);
	set_fs(oldfs);
	return result;
}
EXPORT_SYMBOL(kernel_sendmsg);

/*
 * called from sock_recv_timestamp() if sock_flag(sk, SOCK_RCVTSTAMP)
 */
void __sock_recv_timestamp(struct msghdr *msg, struct sock *sk,
	struct sk_buff *skb)
{
	int need_software_tstamp = sock_flag(sk, SOCK_RCVTSTAMP);
	struct scm_timestamping tss;
	int empty = 1;
	struct skb_shared_hwtstamps *shhwtstamps =
		skb_hwtstamps(skb);

	/* Race occurred between timestamp enabling and packet
	   receiving.  Fill in the current time for now. */
	if (need_software_tstamp && skb->tstamp.tv64 == 0)
		__net_timestamp(skb);

	if (need_software_tstamp) {
		if (!sock_flag(sk, SOCK_RCVTSTAMPNS)) {
			struct timeval tv;
			skb_get_timestamp(skb, &tv);
			put_cmsg(msg, SOL_SOCKET, SCM_TIMESTAMP,
				 sizeof(tv), &tv);
		} else {
			struct timespec ts;
			skb_get_timestampns(skb, &ts);
			put_cmsg(msg, SOL_SOCKET, SCM_TIMESTAMPNS,
				 sizeof(ts), &ts);
		}
	}

	memset(&tss, 0, sizeof(tss));
	if ((sk->sk_tsflags & SOF_TIMESTAMPING_SOFTWARE) &&
	    ktime_to_timespec_cond(skb->tstamp, tss.ts + 0))
		empty = 0;
	if (shhwtstamps &&
	    (sk->sk_tsflags & SOF_TIMESTAMPING_RAW_HARDWARE) &&
	    ktime_to_timespec_cond(shhwtstamps->hwtstamp, tss.ts + 2))
		empty = 0;
	if (!empty)
		put_cmsg(msg, SOL_SOCKET,
			 SCM_TIMESTAMPING, sizeof(tss), &tss);
}
EXPORT_SYMBOL_GPL(__sock_recv_timestamp);

void __sock_recv_wifi_status(struct msghdr *msg, struct sock *sk,
	struct sk_buff *skb)
{
	int ack;

	if (!sock_flag(sk, SOCK_WIFI_STATUS))
		return;
	if (!skb->wifi_acked_valid)
		return;

	ack = skb->wifi_acked;

	put_cmsg(msg, SOL_SOCKET, SCM_WIFI_STATUS, sizeof(ack), &ack);
}
EXPORT_SYMBOL_GPL(__sock_recv_wifi_status);

static inline void sock_recv_drops(struct msghdr *msg, struct sock *sk,
				   struct sk_buff *skb)
{
	if (sock_flag(sk, SOCK_RXQ_OVFL) && skb && skb->dropcount)
		put_cmsg(msg, SOL_SOCKET, SO_RXQ_OVFL,
			sizeof(__u32), &skb->dropcount);
}

void __sock_recv_ts_and_drops(struct msghdr *msg, struct sock *sk,
	struct sk_buff *skb)
{
	sock_recv_timestamp(msg, sk, skb);
	sock_recv_drops(msg, sk, skb);
}
EXPORT_SYMBOL_GPL(__sock_recv_ts_and_drops);

static inline int __sock_recvmsg_nosec(struct kiocb *iocb, struct socket *sock,
				       struct msghdr *msg, size_t size, int flags)
{
	struct sock_iocb *si = kiocb_to_siocb(iocb);

	si->sock = sock;
	si->scm = NULL;
	si->msg = msg;
	si->size = size;
	si->flags = flags;

	return sock->ops->recvmsg(iocb, sock, msg, size, flags);
}

static inline int __sock_recvmsg(struct kiocb *iocb, struct socket *sock,
				 struct msghdr *msg, size_t size, int flags)
{
	int err = security_socket_recvmsg(sock, msg, size, flags);

	return err ?: __sock_recvmsg_nosec(iocb, sock, msg, size, flags);
}

int sock_recvmsg(struct socket *sock, struct msghdr *msg,
		 size_t size, int flags)
{
	struct kiocb iocb;
	struct sock_iocb siocb;
	int ret;

	init_sync_kiocb(&iocb, NULL);
	iocb.private = &siocb;
	ret = __sock_recvmsg(&iocb, sock, msg, size, flags);
	if (-EIOCBQUEUED == ret)
		ret = wait_on_sync_kiocb(&iocb);
	return ret;
}
EXPORT_SYMBOL(sock_recvmsg);

static int sock_recvmsg_nosec(struct socket *sock, struct msghdr *msg,
			      size_t size, int flags)
{
	struct kiocb iocb;
	struct sock_iocb siocb;
	int ret;

	init_sync_kiocb(&iocb, NULL);
	iocb.private = &siocb;
	ret = __sock_recvmsg_nosec(&iocb, sock, msg, size, flags);
	if (-EIOCBQUEUED == ret)
		ret = wait_on_sync_kiocb(&iocb);
	return ret;
}

/**
 * kernel_recvmsg - Receive a message from a socket (kernel space)
 * @sock:       The socket to receive the message from
 * @msg:        Received message
 * @vec:        Input s/g array for message data
 * @num:        Size of input s/g array
 * @size:       Number of bytes to read
 * @flags:      Message flags (MSG_DONTWAIT, etc...)
 *
 * On return the msg structure contains the scatter/gather array passed in the
 * vec argument. The array is modified so that it consists of the unfilled
 * portion of the original array.
 *
 * The returned value is the total number of bytes received, or an error.
 */
int kernel_recvmsg(struct socket *sock, struct msghdr *msg,
		   struct kvec *vec, size_t num, size_t size, int flags)
{
	mm_segment_t oldfs = get_fs();
	int result;

	set_fs(KERNEL_DS);
	/*
	 * the following is safe, since for compiler definitions of kvec and
	 * iovec are identical, yielding the same in-core layout and alignment
	 */
	iov_iter_init(&msg->msg_iter, READ, (struct iovec *)vec, num, size);
	result = sock_recvmsg(sock, msg, size, flags);
	set_fs(oldfs);
	return result;
}
EXPORT_SYMBOL(kernel_recvmsg);

static ssize_t sock_sendpage(struct file *file, struct page *page,
			     int offset, size_t size, loff_t *ppos, int more)
{
	struct socket *sock;
	int flags;

	sock = file->private_data;

	flags = (file->f_flags & O_NONBLOCK) ? MSG_DONTWAIT : 0;
	/* more is a combination of MSG_MORE and MSG_SENDPAGE_NOTLAST */
	flags |= more;

	return kernel_sendpage(sock, page, offset, size, flags);
}

static ssize_t sock_splice_read(struct file *file, loff_t *ppos,
				struct pipe_inode_info *pipe, size_t len,
				unsigned int flags)
{
	struct socket *sock = file->private_data;

	if (unlikely(!sock->ops->splice_read))
		return -EINVAL;

	return sock->ops->splice_read(sock, ppos, pipe, len, flags);
}

static struct sock_iocb *alloc_sock_iocb(struct kiocb *iocb,
					 struct sock_iocb *siocb)
{
	if (!is_sync_kiocb(iocb))
		BUG();

	siocb->kiocb = iocb;
	iocb->private = siocb;
	return siocb;
}

static ssize_t do_sock_read(struct msghdr *msg, struct kiocb *iocb,
		struct file *file, const struct iovec *iov,
		unsigned long nr_segs)
{
	struct socket *sock = file->private_data;
	size_t size = 0;
	int i;

	for (i = 0; i < nr_segs; i++)
		size += iov[i].iov_len;

	msg->msg_name = NULL;
	msg->msg_namelen = 0;
	msg->msg_control = NULL;
	msg->msg_controllen = 0;
	iov_iter_init(&msg->msg_iter, READ, iov, nr_segs, size);
	msg->msg_flags = (file->f_flags & O_NONBLOCK) ? MSG_DONTWAIT : 0;

	return __sock_recvmsg(iocb, sock, msg, size, msg->msg_flags);
}

static ssize_t sock_aio_read(struct kiocb *iocb, const struct iovec *iov,
				unsigned long nr_segs, loff_t pos)
{
	struct sock_iocb siocb, *x;

	if (pos != 0)
		return -ESPIPE;

	if (iocb->ki_nbytes == 0)	/* Match SYS5 behaviour */
		return 0;


	x = alloc_sock_iocb(iocb, &siocb);
	if (!x)
		return -ENOMEM;
	return do_sock_read(&x->async_msg, iocb, iocb->ki_filp, iov, nr_segs);
}

static ssize_t do_sock_write(struct msghdr *msg, struct kiocb *iocb,
			struct file *file, const struct iovec *iov,
			unsigned long nr_segs)
{
	struct socket *sock = file->private_data;
	size_t size = 0;
	int i;

	for (i = 0; i < nr_segs; i++)
		size += iov[i].iov_len;

	msg->msg_name = NULL;
	msg->msg_namelen = 0;
	msg->msg_control = NULL;
	msg->msg_controllen = 0;
	iov_iter_init(&msg->msg_iter, WRITE, iov, nr_segs, size);
	msg->msg_flags = (file->f_flags & O_NONBLOCK) ? MSG_DONTWAIT : 0;
	if (sock->type == SOCK_SEQPACKET)
		msg->msg_flags |= MSG_EOR;

	return __sock_sendmsg(iocb, sock, msg, size);
}

static ssize_t sock_aio_write(struct kiocb *iocb, const struct iovec *iov,
			  unsigned long nr_segs, loff_t pos)
{
	struct sock_iocb siocb, *x;

	if (pos != 0)
		return -ESPIPE;

	x = alloc_sock_iocb(iocb, &siocb);
	if (!x)
		return -ENOMEM;

	return do_sock_write(&x->async_msg, iocb, iocb->ki_filp, iov, nr_segs);
}

/*
 * Atomic setting of ioctl hooks to avoid race
 * with module unload.
 */

static DEFINE_MUTEX(br_ioctl_mutex);
static int (*br_ioctl_hook) (struct net *, unsigned int cmd, void __user *arg);

void brioctl_set(int (*hook) (struct net *, unsigned int, void __user *))
{
	mutex_lock(&br_ioctl_mutex);
	br_ioctl_hook = hook;
	mutex_unlock(&br_ioctl_mutex);
}
EXPORT_SYMBOL(brioctl_set);

static DEFINE_MUTEX(vlan_ioctl_mutex);
static int (*vlan_ioctl_hook) (struct net *, void __user *arg);

void vlan_ioctl_set(int (*hook) (struct net *, void __user *))
{
	mutex_lock(&vlan_ioctl_mutex);
	vlan_ioctl_hook = hook;
	mutex_unlock(&vlan_ioctl_mutex);
}
EXPORT_SYMBOL(vlan_ioctl_set);

static DEFINE_MUTEX(dlci_ioctl_mutex);
static int (*dlci_ioctl_hook) (unsigned int, void __user *);

void dlci_ioctl_set(int (*hook) (unsigned int, void __user *))
{
	mutex_lock(&dlci_ioctl_mutex);
	dlci_ioctl_hook = hook;
	mutex_unlock(&dlci_ioctl_mutex);
}
EXPORT_SYMBOL(dlci_ioctl_set);

static long sock_do_ioctl(struct net *net, struct socket *sock,
				 unsigned int cmd, unsigned long arg)
{
	int err;
	void __user *argp = (void __user *)arg;

	err = sock->ops->ioctl(sock, cmd, arg);

	/*
	 * If this ioctl is unknown try to hand it down
	 * to the NIC driver.
	 */
	if (err == -ENOIOCTLCMD)
		err = dev_ioctl(net, cmd, argp);

	return err;
}

/*
 *	With an ioctl, arg may well be a user mode pointer, but we don't know
 *	what to do with it - that's up to the protocol still.
 */

static long sock_ioctl(struct file *file, unsigned cmd, unsigned long arg)
{
	struct socket *sock;
	struct sock *sk;
	void __user *argp = (void __user *)arg;
	int pid, err;
	struct net *net;

	sock = file->private_data;
	sk = sock->sk;
	net = sock_net(sk);
	if (cmd >= SIOCDEVPRIVATE && cmd <= (SIOCDEVPRIVATE + 15)) {
		err = dev_ioctl(net, cmd, argp);
	} else
#ifdef CONFIG_WEXT_CORE
	if (cmd >= SIOCIWFIRST && cmd <= SIOCIWLAST) {
		err = dev_ioctl(net, cmd, argp);
	} else
#endif
		switch (cmd) {
		case FIOSETOWN:
		case SIOCSPGRP:
			err = -EFAULT;
			if (get_user(pid, (int __user *)argp))
				break;
			f_setown(sock->file, pid, 1);
			err = 0;
			break;
		case FIOGETOWN:
		case SIOCGPGRP:
			err = put_user(f_getown(sock->file),
				       (int __user *)argp);
			break;
		case SIOCGIFBR:
		case SIOCSIFBR:
		case SIOCBRADDBR:
		case SIOCBRDELBR:
			err = -ENOPKG;
			if (!br_ioctl_hook)
				request_module("bridge");

			mutex_lock(&br_ioctl_mutex);
			if (br_ioctl_hook)
				err = br_ioctl_hook(net, cmd, argp);
			mutex_unlock(&br_ioctl_mutex);
			break;
		case SIOCGIFVLAN:
		case SIOCSIFVLAN:
			err = -ENOPKG;
			if (!vlan_ioctl_hook)
				request_module("8021q");

			mutex_lock(&vlan_ioctl_mutex);
			if (vlan_ioctl_hook)
				err = vlan_ioctl_hook(net, argp);
			mutex_unlock(&vlan_ioctl_mutex);
			break;
		case SIOCADDDLCI:
		case SIOCDELDLCI:
			err = -ENOPKG;
			if (!dlci_ioctl_hook)
				request_module("dlci");

			mutex_lock(&dlci_ioctl_mutex);
			if (dlci_ioctl_hook)
				err = dlci_ioctl_hook(cmd, argp);
			mutex_unlock(&dlci_ioctl_mutex);
			break;
		default:
			err = sock_do_ioctl(net, sock, cmd, arg);
			break;
		}
	return err;
}

int sock_create_lite(int family, int type, int protocol, struct socket **res)
{
	int err;
	struct socket *sock = NULL;

	err = security_socket_create(family, type, protocol, 1);
	if (err)
		goto out;

	sock = sock_alloc();
	if (!sock) {
		err = -ENOMEM;
		goto out;
	}

	sock->type = type;
	err = security_socket_post_create(sock, family, type, protocol, 1);
	if (err)
		goto out_release;

out:
	*res = sock;
	return err;
out_release:
	sock_release(sock);
	sock = NULL;
	goto out;
}
EXPORT_SYMBOL(sock_create_lite);

/* No kernel lock held - perfect */
static unsigned int sock_poll(struct file *file, poll_table *wait)
{
	unsigned int busy_flag = 0;
	struct socket *sock;

	/*
	 *      We can't return errors to poll, so it's either yes or no.
	 */
	sock = file->private_data;

	if (sk_can_busy_loop(sock->sk)) {
		/* this socket can poll_ll so tell the system call */
		busy_flag = POLL_BUSY_LOOP;

		/* once, only if requested by syscall */
		if (wait && (wait->_key & POLL_BUSY_LOOP))
			sk_busy_loop(sock->sk, 1);
	}

	return busy_flag | sock->ops->poll(file, sock, wait);
}

static int sock_mmap(struct file *file, struct vm_area_struct *vma)
{
	struct socket *sock = file->private_data;

	return sock->ops->mmap(file, sock, vma);
}

static int sock_close(struct inode *inode, struct file *filp)
{
	sock_release(SOCKET_I(inode));
	return 0;
}

/*
 *	Update the socket async list
 *
 *	Fasync_list locking strategy.
 *
 *	1. fasync_list is modified only under process context socket lock
 *	   i.e. under semaphore.
 *	2. fasync_list is used under read_lock(&sk->sk_callback_lock)
 *	   or under socket lock
 */

static int sock_fasync(int fd, struct file *filp, int on)
{
	struct socket *sock = filp->private_data;
	struct sock *sk = sock->sk;
	struct socket_wq *wq;

	if (sk == NULL)
		return -EINVAL;

	lock_sock(sk);
	wq = rcu_dereference_protected(sock->wq, sock_owned_by_user(sk));
	fasync_helper(fd, filp, on, &wq->fasync_list);

	if (!wq->fasync_list)
		sock_reset_flag(sk, SOCK_FASYNC);
	else
		sock_set_flag(sk, SOCK_FASYNC);

	release_sock(sk);
	return 0;
}

/* This function may be called only under socket lock or callback_lock or rcu_lock */

int sock_wake_async(struct socket *sock, int how, int band)
{
	struct socket_wq *wq;

	if (!sock)
		return -1;
	rcu_read_lock();
	wq = rcu_dereference(sock->wq);
	if (!wq || !wq->fasync_list) {
		rcu_read_unlock();
		return -1;
	}
	switch (how) {
	case SOCK_WAKE_WAITD:
		if (test_bit(SOCK_ASYNC_WAITDATA, &sock->flags))
			break;
		goto call_kill;
	case SOCK_WAKE_SPACE:
		if (!test_and_clear_bit(SOCK_ASYNC_NOSPACE, &sock->flags))
			break;
		/* fall through */
	case SOCK_WAKE_IO:
call_kill:
		kill_fasync(&wq->fasync_list, SIGIO, band);
		break;
	case SOCK_WAKE_URG:
		kill_fasync(&wq->fasync_list, SIGURG, band);
	}
	rcu_read_unlock();
	return 0;
}
EXPORT_SYMBOL(sock_wake_async);

int __sock_create(struct net *net, int family, int type, int protocol,
			 struct socket **res, int kern)
{
	int err;
	struct socket *sock;
	const struct net_proto_family *pf;

	/*
	 *      Check protocol is in range
	 */
	if (family < 0 || family >= NPROTO)
		return -EAFNOSUPPORT;
	if (type < 0 || type >= SOCK_MAX)
		return -EINVAL;

	/* Compatibility.

	   This uglymoron is moved from INET layer to here to avoid
	   deadlock in module load.
	 */
	if (family == PF_INET && type == SOCK_PACKET) {
		static int warned;
		if (!warned) {
			warned = 1;
			pr_info("%s uses obsolete (PF_INET,SOCK_PACKET)\n",
				current->comm);
		}
		family = PF_PACKET;
	}

	err = security_socket_create(family, type, protocol, kern);
	if (err)
		return err;

	/*
	 *	Allocate the socket and allow the family to set things up. if
	 *	the protocol is 0, the family is instructed to select an appropriate
	 *	default.
	 */
	sock = sock_alloc();
	if (!sock) {
		net_warn_ratelimited("socket: no more sockets\n");
		return -ENFILE;	/* Not exactly a match, but its the
				   closest posix thing */
	}

	sock->type = type;

#ifdef CONFIG_MODULES
	/* Attempt to load a protocol module if the find failed.
	 *
	 * 12/09/1996 Marcin: But! this makes REALLY only sense, if the user
	 * requested real, full-featured networking support upon configuration.
	 * Otherwise module support will break!
	 */
	if (rcu_access_pointer(net_families[family]) == NULL)
		request_module("net-pf-%d", family);
#endif

	rcu_read_lock();
	pf = rcu_dereference(net_families[family]);
	err = -EAFNOSUPPORT;
	if (!pf)
		goto out_release;

	/*
	 * We will call the ->create function, that possibly is in a loadable
	 * module, so we have to bump that loadable module refcnt first.
	 */
	if (!try_module_get(pf->owner))
		goto out_release;

	/* Now protected by module ref count */
	rcu_read_unlock();

	err = pf->create(net, sock, protocol, kern);
	if (err < 0)
		goto out_module_put;

	/*
	 * Now to bump the refcnt of the [loadable] module that owns this
	 * socket at sock_release time we decrement its refcnt.
	 */
	if (!try_module_get(sock->ops->owner))
		goto out_module_busy;

	/*
	 * Now that we're done with the ->create function, the [loadable]
	 * module can have its refcnt decremented
	 */
	module_put(pf->owner);
	err = security_socket_post_create(sock, family, type, protocol, kern);
	if (err)
		goto out_sock_release;
	*res = sock;

	return 0;

out_module_busy:
	err = -EAFNOSUPPORT;
out_module_put:
	sock->ops = NULL;
	module_put(pf->owner);
out_sock_release:
	sock_release(sock);
	return err;

out_release:
	rcu_read_unlock();
	goto out_sock_release;
}
EXPORT_SYMBOL(__sock_create);

int sock_create(int family, int type, int protocol, struct socket **res)
{
	return __sock_create(current->nsproxy->net_ns, family, type, protocol, res, 0);
}
EXPORT_SYMBOL(sock_create);

int sock_create_kern(int family, int type, int protocol, struct socket **res)
{
	return __sock_create(&init_net, family, type, protocol, res, 1);
}
EXPORT_SYMBOL(sock_create_kern);

SYSCALL_DEFINE3(socket, int, family, int, type, int, protocol)
{
	int retval;
	struct socket *sock;
	int flags;

	/* Check the SOCK_* constants for consistency.  */
	BUILD_BUG_ON(SOCK_CLOEXEC != O_CLOEXEC);
	BUILD_BUG_ON((SOCK_MAX | SOCK_TYPE_MASK) != SOCK_TYPE_MASK);
	BUILD_BUG_ON(SOCK_CLOEXEC & SOCK_TYPE_MASK);
	BUILD_BUG_ON(SOCK_NONBLOCK & SOCK_TYPE_MASK);

	flags = type & ~SOCK_TYPE_MASK;
	if (flags & ~(SOCK_CLOEXEC | SOCK_NONBLOCK))
		return -EINVAL;
	type &= SOCK_TYPE_MASK;

	if (SOCK_NONBLOCK != O_NONBLOCK && (flags & SOCK_NONBLOCK))
		flags = (flags & ~SOCK_NONBLOCK) | O_NONBLOCK;

	retval = sock_create(family, type, protocol, &sock);
	if (retval < 0)
		goto out;

	retval = sock_map_fd(sock, flags & (O_CLOEXEC | O_NONBLOCK));
	if (retval < 0)
		goto out_release;

out:
	/* It may be already another descriptor 8) Not kernel problem. */
	return retval;

out_release:
	sock_release(sock);
	return retval;
}

/*
 *	Create a pair of connected sockets.
 */

SYSCALL_DEFINE4(socketpair, int, family, int, type, int, protocol,
		int __user *, usockvec)
{
	struct socket *sock1, *sock2;
	int fd1, fd2, err;
	struct file *newfile1, *newfile2;
	int flags;

	flags = type & ~SOCK_TYPE_MASK;
	if (flags & ~(SOCK_CLOEXEC | SOCK_NONBLOCK))
		return -EINVAL;
	type &= SOCK_TYPE_MASK;

	if (SOCK_NONBLOCK != O_NONBLOCK && (flags & SOCK_NONBLOCK))
		flags = (flags & ~SOCK_NONBLOCK) | O_NONBLOCK;

	/*
	 * Obtain the first socket and check if the underlying protocol
	 * supports the socketpair call.
	 */

	err = sock_create(family, type, protocol, &sock1);
	if (err < 0)
		goto out;

	err = sock_create(family, type, protocol, &sock2);
	if (err < 0)
		goto out_release_1;

	err = sock1->ops->socketpair(sock1, sock2);
	if (err < 0)
		goto out_release_both;

	fd1 = get_unused_fd_flags(flags);
	if (unlikely(fd1 < 0)) {
		err = fd1;
		goto out_release_both;
	}

	fd2 = get_unused_fd_flags(flags);
	if (unlikely(fd2 < 0)) {
		err = fd2;
		goto out_put_unused_1;
	}

	newfile1 = sock_alloc_file(sock1, flags, NULL);
	if (unlikely(IS_ERR(newfile1))) {
		err = PTR_ERR(newfile1);
		goto out_put_unused_both;
	}

	newfile2 = sock_alloc_file(sock2, flags, NULL);
	if (IS_ERR(newfile2)) {
		err = PTR_ERR(newfile2);
		goto out_fput_1;
	}

	err = put_user(fd1, &usockvec[0]);
	if (err)
		goto out_fput_both;

	err = put_user(fd2, &usockvec[1]);
	if (err)
		goto out_fput_both;

	audit_fd_pair(fd1, fd2);

	fd_install(fd1, newfile1);
	fd_install(fd2, newfile2);
	/* fd1 and fd2 may be already another descriptors.
	 * Not kernel problem.
	 */

	return 0;

out_fput_both:
	fput(newfile2);
	fput(newfile1);
	put_unused_fd(fd2);
	put_unused_fd(fd1);
	goto out;

out_fput_1:
	fput(newfile1);
	put_unused_fd(fd2);
	put_unused_fd(fd1);
	sock_release(sock2);
	goto out;

out_put_unused_both:
	put_unused_fd(fd2);
out_put_unused_1:
	put_unused_fd(fd1);
out_release_both:
	sock_release(sock2);
out_release_1:
	sock_release(sock1);
out:
	return err;
}

/*
 *	Bind a name to a socket. Nothing much to do here since it's
 *	the protocol's responsibility to handle the local address.
 *
 *	We move the socket address to kernel space before we call
 *	the protocol layer (having also checked the address is ok).
 */

SYSCALL_DEFINE3(bind, int, fd, struct sockaddr __user *, umyaddr, int, addrlen)
{
	struct socket *sock;
	struct sockaddr_storage address;
	int err, fput_needed;

	sock = sockfd_lookupr_light(fd, &err, &fput_needed, CAP_BIND);
	if (sock) {
		err = move_addr_to_kernel(umyaddr, addrlen, &address);
		if (err >= 0) {
			err = security_socket_bind(sock,
						   (struct sockaddr *)&address,
						   addrlen);
			if (!err)
				err = sock->ops->bind(sock,
						      (struct sockaddr *)
						      &address, addrlen);
		}
		fput_light(sock->file, fput_needed);
	}
	return err;
}

/*
 *	Perform a listen. Basically, we allow the protocol to do anything
 *	necessary for a listen, and if that works, we mark the socket as
 *	ready for listening.
 */

SYSCALL_DEFINE2(listen, int, fd, int, backlog)
{
	struct socket *sock;
	int err, fput_needed;
	int somaxconn;

	sock = sockfd_lookupr_light(fd, &err, &fput_needed, CAP_LISTEN);
	if (sock) {
		somaxconn = sock_net(sock->sk)->core.sysctl_somaxconn;
		if ((unsigned int)backlog > somaxconn)
			backlog = somaxconn;

		err = security_socket_listen(sock, backlog);
		if (!err)
			err = sock->ops->listen(sock, backlog);

		fput_light(sock->file, fput_needed);
	}
	return err;
}

/*
 *	For accept, we attempt to create a new socket, set up the link
 *	with the client, wake up the client, then return the new
 *	connected fd. We collect the address of the connector in kernel
 *	space and move it to user at the very end. This is unclean because
 *	we open the socket then return an error.
 *
 *	1003.1g adds the ability to recvmsg() to query connection pending
 *	status to recvmsg. We need to add that support in a way thats
 *	clean when we restucture accept also.
 */

SYSCALL_DEFINE4(accept4, int, fd, struct sockaddr __user *, upeer_sockaddr,
		int __user *, upeer_addrlen, int, flags)
{
	struct socket *sock, *newsock;
	struct file *newfile;
	struct file *installfile;
	int err, len, newfd, fput_needed;
	struct sockaddr_storage address;
	struct capsicum_rights rights;
	const struct capsicum_rights *listen_rights = NULL;

	if (flags & ~(SOCK_CLOEXEC | SOCK_NONBLOCK))
		return -EINVAL;

	if (SOCK_NONBLOCK != O_NONBLOCK && (flags & SOCK_NONBLOCK))
		flags = (flags & ~SOCK_NONBLOCK) | O_NONBLOCK;

	sock = sockfd_lookup_light_rights(fd, &err, &fput_needed,
					  &listen_rights,
					  cap_rights_init(&rights, CAP_ACCEPT));
	if (!sock)
		goto out;

	err = -ENFILE;
	newsock = sock_alloc();
	if (!newsock)
		goto out_put;

	newsock->type = sock->type;
	newsock->ops = sock->ops;

	/*
	 * We don't need try_module_get here, as the listening socket (sock)
	 * has the protocol module (sock->ops->owner) held.
	 */
	__module_get(newsock->ops->owner);

	newfd = get_unused_fd_flags(flags);
	if (unlikely(newfd < 0)) {
		err = newfd;
		sock_release(newsock);
		goto out_put;
	}
	newfile = sock_alloc_file(newsock, flags, sock->sk->sk_prot_creator->name);
	if (unlikely(IS_ERR(newfile))) {
		err = PTR_ERR(newfile);
		put_unused_fd(newfd);
		sock_release(newsock);
		goto out_put;
	}

	err = security_socket_accept(sock, newsock);
	if (err)
		goto out_fd;

	err = sock->ops->accept(sock, newsock, sock->file->f_flags);
	if (err < 0)
		goto out_fd;

	if (upeer_sockaddr) {
		if (newsock->ops->getname(newsock, (struct sockaddr *)&address,
					  &len, 2) < 0) {
			err = -ECONNABORTED;
			goto out_fd;
		}
		err = move_addr_to_user(&address,
					len, upeer_sockaddr, upeer_addrlen);
		if (err < 0)
			goto out_fd;
	}

	/* File flags are not inherited via accept() unlike another OSes. */

	installfile = capsicum_file_install(listen_rights, newfile);
	if (IS_ERR(installfile)) {
		err = PTR_ERR(installfile);
		goto out_fd;
	}
	fd_install(newfd, installfile);
	err = newfd;

out_put:
	fput_light(sock->file, fput_needed);
out:
	return err;
out_fd:
	fput(newfile);
	put_unused_fd(newfd);
	goto out_put;
}

SYSCALL_DEFINE3(accept, int, fd, struct sockaddr __user *, upeer_sockaddr,
		int __user *, upeer_addrlen)
{
	return sys_accept4(fd, upeer_sockaddr, upeer_addrlen, 0);
}

/*
 *	Attempt to connect to a socket with the server address.  The address
 *	is in user space so we verify it is OK and move it to kernel space.
 *
 *	For 1003.1g we need to add clean support for a bind to AF_UNSPEC to
 *	break bindings
 *
 *	NOTE: 1003.1g draft 6.3 is broken with respect to AX.25/NetROM and
 *	other SEQPACKET protocols that take time to connect() as it doesn't
 *	include the -EINPROGRESS status for such sockets.
 */

SYSCALL_DEFINE3(connect, int, fd, struct sockaddr __user *, uservaddr,
		int, addrlen)
{
	struct socket *sock;
	struct sockaddr_storage address;
	int err, fput_needed;

	sock = sockfd_lookupr_light(fd, &err, &fput_needed, CAP_CONNECT);
	if (!sock)
		goto out;
	err = move_addr_to_kernel(uservaddr, addrlen, &address);
	if (err < 0)
		goto out_put;

	err =
	    security_socket_connect(sock, (struct sockaddr *)&address, addrlen);
	if (err)
		goto out_put;

	err = sock->ops->connect(sock, (struct sockaddr *)&address, addrlen,
				 sock->file->f_flags);
out_put:
	fput_light(sock->file, fput_needed);
out:
	return err;
}

/*
 *	Get the local address ('name') of a socket object. Move the obtained
 *	name to user space.
 */

SYSCALL_DEFINE3(getsockname, int, fd, struct sockaddr __user *, usockaddr,
		int __user *, usockaddr_len)
{
	struct socket *sock;
	struct sockaddr_storage address;
	int len, err, fput_needed;

	sock = sockfd_lookupr_light(fd, &err, &fput_needed, CAP_GETSOCKNAME);
	if (!sock)
		goto out;

	err = security_socket_getsockname(sock);
	if (err)
		goto out_put;

	err = sock->ops->getname(sock, (struct sockaddr *)&address, &len, 0);
	if (err)
		goto out_put;
	err = move_addr_to_user(&address, len, usockaddr, usockaddr_len);

out_put:
	fput_light(sock->file, fput_needed);
out:
	return err;
}

/*
 *	Get the remote address ('name') of a socket object. Move the obtained
 *	name to user space.
 */

SYSCALL_DEFINE3(getpeername, int, fd, struct sockaddr __user *, usockaddr,
		int __user *, usockaddr_len)
{
	struct socket *sock;
	struct sockaddr_storage address;
	int len, err, fput_needed;

	sock = sockfd_lookupr_light(fd, &err, &fput_needed, CAP_GETPEERNAME);
	if (sock != NULL) {
		err = security_socket_getpeername(sock);
		if (err) {
			fput_light(sock->file, fput_needed);
			return err;
		}

		err =
		    sock->ops->getname(sock, (struct sockaddr *)&address, &len,
				       1);
		if (!err)
			err = move_addr_to_user(&address, len, usockaddr,
						usockaddr_len);
		fput_light(sock->file, fput_needed);
	}
	return err;
}

/*
 *	Send a datagram to a given address. We move the address into kernel
 *	space and check the user space data area is readable before invoking
 *	the protocol.
 */

SYSCALL_DEFINE6(sendto, int, fd, void __user *, buff, size_t, len,
		unsigned int, flags, struct sockaddr __user *, addr,
		int, addr_len)
{
	struct socket *sock;
	struct sockaddr_storage address;
	int err;
	struct msghdr msg;
	struct iovec iov;
	int fput_needed;

	if (len > INT_MAX)
		len = INT_MAX;
	sock = sockfd_lookupr_light(fd, &err, &fput_needed,
				    CAP_WRITE, addr ? CAP_CONNECT : 0ULL);
	if (!sock)
		goto out;

	iov.iov_base = buff;
	iov.iov_len = len;
	msg.msg_name = NULL;
	iov_iter_init(&msg.msg_iter, WRITE, &iov, 1, len);
	msg.msg_control = NULL;
	msg.msg_controllen = 0;
	msg.msg_namelen = 0;
	if (addr) {
		err = move_addr_to_kernel(addr, addr_len, &address);
		if (err < 0)
			goto out_put;
		msg.msg_name = (struct sockaddr *)&address;
		msg.msg_namelen = addr_len;
	}
	if (sock->file->f_flags & O_NONBLOCK)
		flags |= MSG_DONTWAIT;
	msg.msg_flags = flags;
	err = sock_sendmsg(sock, &msg, len);

out_put:
	fput_light(sock->file, fput_needed);
out:
	return err;
}

/*
 *	Send a datagram down a socket.
 */

SYSCALL_DEFINE4(send, int, fd, void __user *, buff, size_t, len,
		unsigned int, flags)
{
	return sys_sendto(fd, buff, len, flags, NULL, 0);
}

/*
 *	Receive a frame from the socket and optionally record the address of the
 *	sender. We verify the buffers are writable and if needed move the
 *	sender address from kernel to user space.
 */

SYSCALL_DEFINE6(recvfrom, int, fd, void __user *, ubuf, size_t, size,
		unsigned int, flags, struct sockaddr __user *, addr,
		int __user *, addr_len)
{
	struct socket *sock;
	struct iovec iov;
	struct msghdr msg;
	struct sockaddr_storage address;
	int err, err2;
	int fput_needed;

	if (size > INT_MAX)
		size = INT_MAX;
	sock = sockfd_lookupr_light(fd, &err, &fput_needed, CAP_READ);
	if (!sock)
		goto out;

	msg.msg_control = NULL;
	msg.msg_controllen = 0;
	iov.iov_len = size;
	iov.iov_base = ubuf;
	iov_iter_init(&msg.msg_iter, READ, &iov, 1, size);
	/* Save some cycles and don't copy the address if not needed */
	msg.msg_name = addr ? (struct sockaddr *)&address : NULL;
	/* We assume all kernel code knows the size of sockaddr_storage */
	msg.msg_namelen = 0;
	if (sock->file->f_flags & O_NONBLOCK)
		flags |= MSG_DONTWAIT;
	err = sock_recvmsg(sock, &msg, size, flags);

	if (err >= 0 && addr != NULL) {
		err2 = move_addr_to_user(&address,
					 msg.msg_namelen, addr, addr_len);
		if (err2 < 0)
			err = err2;
	}

	fput_light(sock->file, fput_needed);
out:
	return err;
}

/*
 *	Receive a datagram from a socket.
 */

SYSCALL_DEFINE4(recv, int, fd, void __user *, ubuf, size_t, size,
		unsigned int, flags)
{
	return sys_recvfrom(fd, ubuf, size, flags, NULL, NULL);
}

/*
 *	Set a socket option. Because we don't know the option lengths we have
 *	to pass the user mode parameter for the protocols to sort out.
 */

SYSCALL_DEFINE5(setsockopt, int, fd, int, level, int, optname,
		char __user *, optval, int, optlen)
{
	int err, fput_needed;
	struct socket *sock;

	if (optlen < 0)
		return -EINVAL;

	sock = sockfd_lookupr_light(fd, &err, &fput_needed, CAP_SETSOCKOPT);
	if (sock != NULL) {
		err = security_socket_setsockopt(sock, level, optname);
		if (err)
			goto out_put;

		if (level == SOL_SOCKET)
			err =
			    sock_setsockopt(sock, level, optname, optval,
					    optlen);
		else
			err =
			    sock->ops->setsockopt(sock, level, optname, optval,
						  optlen);
out_put:
		fput_light(sock->file, fput_needed);
	}
	return err;
}

/*
 *	Get a socket option. Because we don't know the option lengths we have
 *	to pass a user mode parameter for the protocols to sort out.
 */

SYSCALL_DEFINE5(getsockopt, int, fd, int, level, int, optname,
		char __user *, optval, int __user *, optlen)
{
	int err, fput_needed;
	struct socket *sock;

	sock = sockfd_lookupr_light(fd, &err, &fput_needed, CAP_GETSOCKOPT,
				    (level == SOL_SCTP &&
				     optname == SCTP_SOCKOPT_PEELOFF)
				    ? CAP_PEELOFF : 0ULL);
	if (sock != NULL) {
		err = security_socket_getsockopt(sock, level, optname);
		if (err)
			goto out_put;

		if (level == SOL_SOCKET)
			err =
			    sock_getsockopt(sock, level, optname, optval,
					    optlen);
		else
			err =
			    sock->ops->getsockopt(sock, level, optname, optval,
						  optlen);
out_put:
		fput_light(sock->file, fput_needed);
	}
	return err;
}

/*
 *	Shutdown a socket.
 */

SYSCALL_DEFINE2(shutdown, int, fd, int, how)
{
	int err, fput_needed;
	struct socket *sock;

	sock = sockfd_lookupr_light(fd, &err, &fput_needed, CAP_SHUTDOWN);
	if (sock != NULL) {
		err = security_socket_shutdown(sock, how);
		if (!err)
			err = sock->ops->shutdown(sock, how);
		fput_light(sock->file, fput_needed);
	}
	return err;
}

/* A couple of helpful macros for getting the address of the 32/64 bit
 * fields which are the same type (int / unsigned) on our platforms.
 */
#define COMPAT_MSG(msg, member)	((MSG_CMSG_COMPAT & flags) ? &msg##_compat->member : &msg->member)
#define COMPAT_NAMELEN(msg)	COMPAT_MSG(msg, msg_namelen)
#define COMPAT_FLAGS(msg)	COMPAT_MSG(msg, msg_flags)

struct used_address {
	struct sockaddr_storage name;
	unsigned int name_len;
};

static ssize_t copy_msghdr_from_user(struct msghdr *kmsg,
				     struct user_msghdr __user *umsg,
				     struct sockaddr __user **save_addr,
				     struct iovec **iov)
{
	struct sockaddr __user *uaddr;
	struct iovec __user *uiov;
	size_t nr_segs;
	ssize_t err;

	if (!access_ok(VERIFY_READ, umsg, sizeof(*umsg)) ||
	    __get_user(uaddr, &umsg->msg_name) ||
	    __get_user(kmsg->msg_namelen, &umsg->msg_namelen) ||
	    __get_user(uiov, &umsg->msg_iov) ||
	    __get_user(nr_segs, &umsg->msg_iovlen) ||
	    __get_user(kmsg->msg_control, &umsg->msg_control) ||
	    __get_user(kmsg->msg_controllen, &umsg->msg_controllen) ||
	    __get_user(kmsg->msg_flags, &umsg->msg_flags))
		return -EFAULT;

	if (!uaddr)
		kmsg->msg_namelen = 0;

	if (kmsg->msg_namelen < 0)
		return -EINVAL;

	if (kmsg->msg_namelen > sizeof(struct sockaddr_storage))
		kmsg->msg_namelen = sizeof(struct sockaddr_storage);

	if (save_addr)
		*save_addr = uaddr;

	if (uaddr && kmsg->msg_namelen) {
		if (!save_addr) {
			err = move_addr_to_kernel(uaddr, kmsg->msg_namelen,
						  kmsg->msg_name);
			if (err < 0)
				return err;
		}
	} else {
		kmsg->msg_name = NULL;
		kmsg->msg_namelen = 0;
	}

	if (nr_segs > UIO_MAXIOV)
		return -EMSGSIZE;

	err = rw_copy_check_uvector(save_addr ? READ : WRITE,
				    uiov, nr_segs,
				    UIO_FASTIOV, *iov, iov);
	if (err >= 0)
		iov_iter_init(&kmsg->msg_iter, save_addr ? READ : WRITE,
			      *iov, nr_segs, err);
	return err;
}

<<<<<<< HEAD
static int ___sys_sendmsg(struct socket *sock_noaddr, struct socket *sock_addr,
			  struct msghdr __user *msg,
			  struct msghdr *msg_sys, unsigned int flags,
			  struct used_address *used_address)
=======
static int ___sys_sendmsg(struct socket *sock, struct user_msghdr __user *msg,
			 struct msghdr *msg_sys, unsigned int flags,
			 struct used_address *used_address)
>>>>>>> b7392d22
{
	struct socket *sock;
	struct compat_msghdr __user *msg_compat =
	    (struct compat_msghdr __user *)msg;
	struct sockaddr_storage address;
	struct iovec iovstack[UIO_FASTIOV], *iov = iovstack;
	unsigned char ctl[sizeof(struct cmsghdr) + 20]
	    __attribute__ ((aligned(sizeof(__kernel_size_t))));
	/* 20 is size of ipv6_pktinfo */
	unsigned char *ctl_buf = ctl;
<<<<<<< HEAD
	int err, ctl_len, total_len;

	err = -EFAULT;
	if (MSG_CMSG_COMPAT & flags) {
		if (get_compat_msghdr(msg_sys, msg_compat))
			return -EFAULT;
	} else {
		err = copy_msghdr_from_user(msg_sys, msg);
		if (err)
			return err;
	}
	sock = (msg_sys->msg_name ? sock_addr : sock_noaddr);
	if (!sock)
		return -ENOTCAPABLE;
=======
	int ctl_len, total_len;
	ssize_t err;
>>>>>>> b7392d22

	msg_sys->msg_name = &address;

	if (MSG_CMSG_COMPAT & flags)
		err = get_compat_msghdr(msg_sys, msg_compat, NULL, &iov);
	else
		err = copy_msghdr_from_user(msg_sys, msg, NULL, &iov);
	if (err < 0)
		goto out_freeiov;
	total_len = err;

	err = -ENOBUFS;

	if (msg_sys->msg_controllen > INT_MAX)
		goto out_freeiov;
	ctl_len = msg_sys->msg_controllen;
	if ((MSG_CMSG_COMPAT & flags) && ctl_len) {
		err =
		    cmsghdr_from_user_compat_to_kern(msg_sys, sock->sk, ctl,
						     sizeof(ctl));
		if (err)
			goto out_freeiov;
		ctl_buf = msg_sys->msg_control;
		ctl_len = msg_sys->msg_controllen;
	} else if (ctl_len) {
		if (ctl_len > sizeof(ctl)) {
			ctl_buf = sock_kmalloc(sock->sk, ctl_len, GFP_KERNEL);
			if (ctl_buf == NULL)
				goto out_freeiov;
		}
		err = -EFAULT;
		/*
		 * Careful! Before this, msg_sys->msg_control contains a user pointer.
		 * Afterwards, it will be a kernel pointer. Thus the compiler-assisted
		 * checking falls down on this.
		 */
		if (copy_from_user(ctl_buf,
				   (void __user __force *)msg_sys->msg_control,
				   ctl_len))
			goto out_freectl;
		msg_sys->msg_control = ctl_buf;
	}
	msg_sys->msg_flags = flags;

	if (sock->file->f_flags & O_NONBLOCK)
		msg_sys->msg_flags |= MSG_DONTWAIT;
	/*
	 * If this is sendmmsg() and current destination address is same as
	 * previously succeeded address, omit asking LSM's decision.
	 * used_address->name_len is initialized to UINT_MAX so that the first
	 * destination address never matches.
	 */
	if (used_address && msg_sys->msg_name &&
	    used_address->name_len == msg_sys->msg_namelen &&
	    !memcmp(&used_address->name, msg_sys->msg_name,
		    used_address->name_len)) {
		err = sock_sendmsg_nosec(sock, msg_sys, total_len);
		goto out_freectl;
	}
	err = sock_sendmsg(sock, msg_sys, total_len);
	/*
	 * If this is sendmmsg() and sending to current destination address was
	 * successful, remember it.
	 */
	if (used_address && err >= 0) {
		used_address->name_len = msg_sys->msg_namelen;
		if (msg_sys->msg_name)
			memcpy(&used_address->name, msg_sys->msg_name,
			       used_address->name_len);
	}

out_freectl:
	if (ctl_buf != ctl)
		sock_kfree_s(sock->sk, ctl_buf, ctl_len);
out_freeiov:
	if (iov != iovstack)
		kfree(iov);
	return err;
}

/*
 *	BSD sendmsg interface
 */

long __sys_sendmsg(int fd, struct user_msghdr __user *msg, unsigned flags)
{
	int fput_needed, err;
	struct msghdr msg_sys;
	struct socket *sock_addr;
	struct socket *sock_noaddr;

	sock_addr = sockfd_lookupr_light(fd, &err, &fput_needed,
					 CAP_WRITE, CAP_CONNECT);
	sock_noaddr = sock_addr;
	if (!sock_noaddr)
		sock_noaddr = sockfd_lookupr_light(fd, &err, &fput_needed,
						   CAP_WRITE);
	if (!sock_noaddr)
		goto out;

	err = ___sys_sendmsg(sock_noaddr, sock_addr, msg, &msg_sys, flags,
			     NULL);

	fput_light(sock_noaddr->file, fput_needed);
out:
	return err;
}

SYSCALL_DEFINE3(sendmsg, int, fd, struct user_msghdr __user *, msg, unsigned int, flags)
{
	if (flags & MSG_CMSG_COMPAT)
		return -EINVAL;
	return __sys_sendmsg(fd, msg, flags);
}

/*
 *	Linux sendmmsg interface
 */

int __sys_sendmmsg(int fd, struct mmsghdr __user *mmsg, unsigned int vlen,
		   unsigned int flags)
{
	int fput_needed, err, datagrams;
	struct socket *sock_addr;
	struct socket *sock_noaddr;
	struct mmsghdr __user *entry;
	struct compat_mmsghdr __user *compat_entry;
	struct msghdr msg_sys;
	struct used_address used_address;

	if (vlen > UIO_MAXIOV)
		vlen = UIO_MAXIOV;

	datagrams = 0;

	sock_addr = sockfd_lookupr_light(fd, &err, &fput_needed,
					 CAP_WRITE, CAP_CONNECT);
	sock_noaddr = sock_addr;
	if (!sock_noaddr)
		sock_noaddr = sockfd_lookupr_light(fd, &err, &fput_needed,
						   CAP_WRITE);
	if (!sock_noaddr)
		return err;

	used_address.name_len = UINT_MAX;
	entry = mmsg;
	compat_entry = (struct compat_mmsghdr __user *)mmsg;
	err = 0;

	while (datagrams < vlen) {
		if (MSG_CMSG_COMPAT & flags) {
<<<<<<< HEAD
			err = ___sys_sendmsg(sock_noaddr, sock_addr,
					(struct msghdr __user *)compat_entry,
					&msg_sys, flags, &used_address);
=======
			err = ___sys_sendmsg(sock, (struct user_msghdr __user *)compat_entry,
					     &msg_sys, flags, &used_address);
>>>>>>> b7392d22
			if (err < 0)
				break;
			err = __put_user(err, &compat_entry->msg_len);
			++compat_entry;
		} else {
<<<<<<< HEAD
			err = ___sys_sendmsg(sock_noaddr, sock_addr,
					     (struct msghdr __user *)entry,
=======
			err = ___sys_sendmsg(sock,
					     (struct user_msghdr __user *)entry,
>>>>>>> b7392d22
					     &msg_sys, flags, &used_address);
			if (err < 0)
				break;
			err = put_user(err, &entry->msg_len);
			++entry;
		}

		if (err)
			break;
		++datagrams;
	}

	fput_light(sock_noaddr->file, fput_needed);

	/* We only return an error if no datagrams were able to be sent */
	if (datagrams != 0)
		return datagrams;

	return err;
}

SYSCALL_DEFINE4(sendmmsg, int, fd, struct mmsghdr __user *, mmsg,
		unsigned int, vlen, unsigned int, flags)
{
	if (flags & MSG_CMSG_COMPAT)
		return -EINVAL;
	return __sys_sendmmsg(fd, mmsg, vlen, flags);
}

static int ___sys_recvmsg(struct socket *sock, struct user_msghdr __user *msg,
			 struct msghdr *msg_sys, unsigned int flags, int nosec)
{
	struct compat_msghdr __user *msg_compat =
	    (struct compat_msghdr __user *)msg;
	struct iovec iovstack[UIO_FASTIOV];
	struct iovec *iov = iovstack;
	unsigned long cmsg_ptr;
	int total_len, len;
	ssize_t err;

	/* kernel mode address */
	struct sockaddr_storage addr;

	/* user mode address pointers */
	struct sockaddr __user *uaddr;
	int __user *uaddr_len = COMPAT_NAMELEN(msg);

	msg_sys->msg_name = &addr;

	if (MSG_CMSG_COMPAT & flags)
		err = get_compat_msghdr(msg_sys, msg_compat, &uaddr, &iov);
	else
		err = copy_msghdr_from_user(msg_sys, msg, &uaddr, &iov);
	if (err < 0)
		goto out_freeiov;
	total_len = err;

	cmsg_ptr = (unsigned long)msg_sys->msg_control;
	msg_sys->msg_flags = flags & (MSG_CMSG_CLOEXEC|MSG_CMSG_COMPAT);

	/* We assume all kernel code knows the size of sockaddr_storage */
	msg_sys->msg_namelen = 0;

	if (sock->file->f_flags & O_NONBLOCK)
		flags |= MSG_DONTWAIT;
	err = (nosec ? sock_recvmsg_nosec : sock_recvmsg)(sock, msg_sys,
							  total_len, flags);
	if (err < 0)
		goto out_freeiov;
	len = err;

	if (uaddr != NULL) {
		err = move_addr_to_user(&addr,
					msg_sys->msg_namelen, uaddr,
					uaddr_len);
		if (err < 0)
			goto out_freeiov;
	}
	err = __put_user((msg_sys->msg_flags & ~MSG_CMSG_COMPAT),
			 COMPAT_FLAGS(msg));
	if (err)
		goto out_freeiov;
	if (MSG_CMSG_COMPAT & flags)
		err = __put_user((unsigned long)msg_sys->msg_control - cmsg_ptr,
				 &msg_compat->msg_controllen);
	else
		err = __put_user((unsigned long)msg_sys->msg_control - cmsg_ptr,
				 &msg->msg_controllen);
	if (err)
		goto out_freeiov;
	err = len;

out_freeiov:
	if (iov != iovstack)
		kfree(iov);
	return err;
}

/*
 *	BSD recvmsg interface
 */

long __sys_recvmsg(int fd, struct user_msghdr __user *msg, unsigned flags)
{
	int fput_needed, err;
	struct msghdr msg_sys;
	struct socket *sock;

	sock = sockfd_lookupr_light(fd, &err, &fput_needed, CAP_READ);
	if (!sock)
		goto out;

	err = ___sys_recvmsg(sock, msg, &msg_sys, flags, 0);

	fput_light(sock->file, fput_needed);
out:
	return err;
}

SYSCALL_DEFINE3(recvmsg, int, fd, struct user_msghdr __user *, msg,
		unsigned int, flags)
{
	if (flags & MSG_CMSG_COMPAT)
		return -EINVAL;
	return __sys_recvmsg(fd, msg, flags);
}

/*
 *     Linux recvmmsg interface
 */

int __sys_recvmmsg(int fd, struct mmsghdr __user *mmsg, unsigned int vlen,
		   unsigned int flags, struct timespec *timeout)
{
	int fput_needed, err, datagrams;
	struct socket *sock;
	struct mmsghdr __user *entry;
	struct compat_mmsghdr __user *compat_entry;
	struct msghdr msg_sys;
	struct timespec end_time;

	if (timeout &&
	    poll_select_set_timeout(&end_time, timeout->tv_sec,
				    timeout->tv_nsec))
		return -EINVAL;

	datagrams = 0;

	sock = sockfd_lookupr_light(fd, &err, &fput_needed, CAP_READ);
	if (!sock)
		return err;

	err = sock_error(sock->sk);
	if (err)
		goto out_put;

	entry = mmsg;
	compat_entry = (struct compat_mmsghdr __user *)mmsg;

	while (datagrams < vlen) {
		/*
		 * No need to ask LSM for more than the first datagram.
		 */
		if (MSG_CMSG_COMPAT & flags) {
			err = ___sys_recvmsg(sock, (struct user_msghdr __user *)compat_entry,
					     &msg_sys, flags & ~MSG_WAITFORONE,
					     datagrams);
			if (err < 0)
				break;
			err = __put_user(err, &compat_entry->msg_len);
			++compat_entry;
		} else {
			err = ___sys_recvmsg(sock,
					     (struct user_msghdr __user *)entry,
					     &msg_sys, flags & ~MSG_WAITFORONE,
					     datagrams);
			if (err < 0)
				break;
			err = put_user(err, &entry->msg_len);
			++entry;
		}

		if (err)
			break;
		++datagrams;

		/* MSG_WAITFORONE turns on MSG_DONTWAIT after one packet */
		if (flags & MSG_WAITFORONE)
			flags |= MSG_DONTWAIT;

		if (timeout) {
			ktime_get_ts(timeout);
			*timeout = timespec_sub(end_time, *timeout);
			if (timeout->tv_sec < 0) {
				timeout->tv_sec = timeout->tv_nsec = 0;
				break;
			}

			/* Timeout, return less than vlen datagrams */
			if (timeout->tv_nsec == 0 && timeout->tv_sec == 0)
				break;
		}

		/* Out of band data, return right away */
		if (msg_sys.msg_flags & MSG_OOB)
			break;
	}

out_put:
	fput_light(sock->file, fput_needed);

	if (err == 0)
		return datagrams;

	if (datagrams != 0) {
		/*
		 * We may return less entries than requested (vlen) if the
		 * sock is non block and there aren't enough datagrams...
		 */
		if (err != -EAGAIN) {
			/*
			 * ... or  if recvmsg returns an error after we
			 * received some datagrams, where we record the
			 * error to return on the next call or if the
			 * app asks about it using getsockopt(SO_ERROR).
			 */
			sock->sk->sk_err = -err;
		}

		return datagrams;
	}

	return err;
}

SYSCALL_DEFINE5(recvmmsg, int, fd, struct mmsghdr __user *, mmsg,
		unsigned int, vlen, unsigned int, flags,
		struct timespec __user *, timeout)
{
	int datagrams;
	struct timespec timeout_sys;

	if (flags & MSG_CMSG_COMPAT)
		return -EINVAL;

	if (!timeout)
		return __sys_recvmmsg(fd, mmsg, vlen, flags, NULL);

	if (copy_from_user(&timeout_sys, timeout, sizeof(timeout_sys)))
		return -EFAULT;

	datagrams = __sys_recvmmsg(fd, mmsg, vlen, flags, &timeout_sys);

	if (datagrams > 0 &&
	    copy_to_user(timeout, &timeout_sys, sizeof(timeout_sys)))
		datagrams = -EFAULT;

	return datagrams;
}

#ifdef __ARCH_WANT_SYS_SOCKETCALL
/* Argument list sizes for sys_socketcall */
#define AL(x) ((x) * sizeof(unsigned long))
static const unsigned char nargs[21] = {
	AL(0), AL(3), AL(3), AL(3), AL(2), AL(3),
	AL(3), AL(3), AL(4), AL(4), AL(4), AL(6),
	AL(6), AL(2), AL(5), AL(5), AL(3), AL(3),
	AL(4), AL(5), AL(4)
};

#undef AL

/*
 *	System call vectors.
 *
 *	Argument checking cleaned up. Saved 20% in size.
 *  This function doesn't need to set the kernel lock because
 *  it is set by the callees.
 */

SYSCALL_DEFINE2(socketcall, int, call, unsigned long __user *, args)
{
	unsigned long a[AUDITSC_ARGS];
	unsigned long a0, a1;
	int err;
	unsigned int len;

	if (call < 1 || call > SYS_SENDMMSG)
		return -EINVAL;

	len = nargs[call];
	if (len > sizeof(a))
		return -EINVAL;

	/* copy_from_user should be SMP safe. */
	if (copy_from_user(a, args, len))
		return -EFAULT;

	err = audit_socketcall(nargs[call] / sizeof(unsigned long), a);
	if (err)
		return err;

	a0 = a[0];
	a1 = a[1];

	switch (call) {
	case SYS_SOCKET:
		err = sys_socket(a0, a1, a[2]);
		break;
	case SYS_BIND:
		err = sys_bind(a0, (struct sockaddr __user *)a1, a[2]);
		break;
	case SYS_CONNECT:
		err = sys_connect(a0, (struct sockaddr __user *)a1, a[2]);
		break;
	case SYS_LISTEN:
		err = sys_listen(a0, a1);
		break;
	case SYS_ACCEPT:
		err = sys_accept4(a0, (struct sockaddr __user *)a1,
				  (int __user *)a[2], 0);
		break;
	case SYS_GETSOCKNAME:
		err =
		    sys_getsockname(a0, (struct sockaddr __user *)a1,
				    (int __user *)a[2]);
		break;
	case SYS_GETPEERNAME:
		err =
		    sys_getpeername(a0, (struct sockaddr __user *)a1,
				    (int __user *)a[2]);
		break;
	case SYS_SOCKETPAIR:
		err = sys_socketpair(a0, a1, a[2], (int __user *)a[3]);
		break;
	case SYS_SEND:
		err = sys_send(a0, (void __user *)a1, a[2], a[3]);
		break;
	case SYS_SENDTO:
		err = sys_sendto(a0, (void __user *)a1, a[2], a[3],
				 (struct sockaddr __user *)a[4], a[5]);
		break;
	case SYS_RECV:
		err = sys_recv(a0, (void __user *)a1, a[2], a[3]);
		break;
	case SYS_RECVFROM:
		err = sys_recvfrom(a0, (void __user *)a1, a[2], a[3],
				   (struct sockaddr __user *)a[4],
				   (int __user *)a[5]);
		break;
	case SYS_SHUTDOWN:
		err = sys_shutdown(a0, a1);
		break;
	case SYS_SETSOCKOPT:
		err = sys_setsockopt(a0, a1, a[2], (char __user *)a[3], a[4]);
		break;
	case SYS_GETSOCKOPT:
		err =
		    sys_getsockopt(a0, a1, a[2], (char __user *)a[3],
				   (int __user *)a[4]);
		break;
	case SYS_SENDMSG:
		err = sys_sendmsg(a0, (struct user_msghdr __user *)a1, a[2]);
		break;
	case SYS_SENDMMSG:
		err = sys_sendmmsg(a0, (struct mmsghdr __user *)a1, a[2], a[3]);
		break;
	case SYS_RECVMSG:
		err = sys_recvmsg(a0, (struct user_msghdr __user *)a1, a[2]);
		break;
	case SYS_RECVMMSG:
		err = sys_recvmmsg(a0, (struct mmsghdr __user *)a1, a[2], a[3],
				   (struct timespec __user *)a[4]);
		break;
	case SYS_ACCEPT4:
		err = sys_accept4(a0, (struct sockaddr __user *)a1,
				  (int __user *)a[2], a[3]);
		break;
	default:
		err = -EINVAL;
		break;
	}
	return err;
}

#endif				/* __ARCH_WANT_SYS_SOCKETCALL */

/**
 *	sock_register - add a socket protocol handler
 *	@ops: description of protocol
 *
 *	This function is called by a protocol handler that wants to
 *	advertise its address family, and have it linked into the
 *	socket interface. The value ops->family corresponds to the
 *	socket system call protocol family.
 */
int sock_register(const struct net_proto_family *ops)
{
	int err;

	if (ops->family >= NPROTO) {
		pr_crit("protocol %d >= NPROTO(%d)\n", ops->family, NPROTO);
		return -ENOBUFS;
	}

	spin_lock(&net_family_lock);
	if (rcu_dereference_protected(net_families[ops->family],
				      lockdep_is_held(&net_family_lock)))
		err = -EEXIST;
	else {
		rcu_assign_pointer(net_families[ops->family], ops);
		err = 0;
	}
	spin_unlock(&net_family_lock);

	pr_info("NET: Registered protocol family %d\n", ops->family);
	return err;
}
EXPORT_SYMBOL(sock_register);

/**
 *	sock_unregister - remove a protocol handler
 *	@family: protocol family to remove
 *
 *	This function is called by a protocol handler that wants to
 *	remove its address family, and have it unlinked from the
 *	new socket creation.
 *
 *	If protocol handler is a module, then it can use module reference
 *	counts to protect against new references. If protocol handler is not
 *	a module then it needs to provide its own protection in
 *	the ops->create routine.
 */
void sock_unregister(int family)
{
	BUG_ON(family < 0 || family >= NPROTO);

	spin_lock(&net_family_lock);
	RCU_INIT_POINTER(net_families[family], NULL);
	spin_unlock(&net_family_lock);

	synchronize_rcu();

	pr_info("NET: Unregistered protocol family %d\n", family);
}
EXPORT_SYMBOL(sock_unregister);

static int __init sock_init(void)
{
	int err;
	/*
	 *      Initialize the network sysctl infrastructure.
	 */
	err = net_sysctl_init();
	if (err)
		goto out;

	/*
	 *      Initialize skbuff SLAB cache
	 */
	skb_init();

	/*
	 *      Initialize the protocols module.
	 */

	init_inodecache();

	err = register_filesystem(&sock_fs_type);
	if (err)
		goto out_fs;
	sock_mnt = kern_mount(&sock_fs_type);
	if (IS_ERR(sock_mnt)) {
		err = PTR_ERR(sock_mnt);
		goto out_mount;
	}

	/* The real protocol initialization is performed in later initcalls.
	 */

#ifdef CONFIG_NETFILTER
	err = netfilter_init();
	if (err)
		goto out;
#endif

	ptp_classifier_init();

out:
	return err;

out_mount:
	unregister_filesystem(&sock_fs_type);
out_fs:
	goto out;
}

core_initcall(sock_init);	/* early initcall */

#ifdef CONFIG_PROC_FS
void socket_seq_show(struct seq_file *seq)
{
	int cpu;
	int counter = 0;

	for_each_possible_cpu(cpu)
	    counter += per_cpu(sockets_in_use, cpu);

	/* It can be negative, by the way. 8) */
	if (counter < 0)
		counter = 0;

	seq_printf(seq, "sockets: used %d\n", counter);
}
#endif				/* CONFIG_PROC_FS */

#ifdef CONFIG_COMPAT
static int do_siocgstamp(struct net *net, struct socket *sock,
			 unsigned int cmd, void __user *up)
{
	mm_segment_t old_fs = get_fs();
	struct timeval ktv;
	int err;

	set_fs(KERNEL_DS);
	err = sock_do_ioctl(net, sock, cmd, (unsigned long)&ktv);
	set_fs(old_fs);
	if (!err)
		err = compat_put_timeval(&ktv, up);

	return err;
}

static int do_siocgstampns(struct net *net, struct socket *sock,
			   unsigned int cmd, void __user *up)
{
	mm_segment_t old_fs = get_fs();
	struct timespec kts;
	int err;

	set_fs(KERNEL_DS);
	err = sock_do_ioctl(net, sock, cmd, (unsigned long)&kts);
	set_fs(old_fs);
	if (!err)
		err = compat_put_timespec(&kts, up);

	return err;
}

static int dev_ifname32(struct net *net, struct compat_ifreq __user *uifr32)
{
	struct ifreq __user *uifr;
	int err;

	uifr = compat_alloc_user_space(sizeof(struct ifreq));
	if (copy_in_user(uifr, uifr32, sizeof(struct compat_ifreq)))
		return -EFAULT;

	err = dev_ioctl(net, SIOCGIFNAME, uifr);
	if (err)
		return err;

	if (copy_in_user(uifr32, uifr, sizeof(struct compat_ifreq)))
		return -EFAULT;

	return 0;
}

static int dev_ifconf(struct net *net, struct compat_ifconf __user *uifc32)
{
	struct compat_ifconf ifc32;
	struct ifconf ifc;
	struct ifconf __user *uifc;
	struct compat_ifreq __user *ifr32;
	struct ifreq __user *ifr;
	unsigned int i, j;
	int err;

	if (copy_from_user(&ifc32, uifc32, sizeof(struct compat_ifconf)))
		return -EFAULT;

	memset(&ifc, 0, sizeof(ifc));
	if (ifc32.ifcbuf == 0) {
		ifc32.ifc_len = 0;
		ifc.ifc_len = 0;
		ifc.ifc_req = NULL;
		uifc = compat_alloc_user_space(sizeof(struct ifconf));
	} else {
		size_t len = ((ifc32.ifc_len / sizeof(struct compat_ifreq)) + 1) *
			sizeof(struct ifreq);
		uifc = compat_alloc_user_space(sizeof(struct ifconf) + len);
		ifc.ifc_len = len;
		ifr = ifc.ifc_req = (void __user *)(uifc + 1);
		ifr32 = compat_ptr(ifc32.ifcbuf);
		for (i = 0; i < ifc32.ifc_len; i += sizeof(struct compat_ifreq)) {
			if (copy_in_user(ifr, ifr32, sizeof(struct compat_ifreq)))
				return -EFAULT;
			ifr++;
			ifr32++;
		}
	}
	if (copy_to_user(uifc, &ifc, sizeof(struct ifconf)))
		return -EFAULT;

	err = dev_ioctl(net, SIOCGIFCONF, uifc);
	if (err)
		return err;

	if (copy_from_user(&ifc, uifc, sizeof(struct ifconf)))
		return -EFAULT;

	ifr = ifc.ifc_req;
	ifr32 = compat_ptr(ifc32.ifcbuf);
	for (i = 0, j = 0;
	     i + sizeof(struct compat_ifreq) <= ifc32.ifc_len && j < ifc.ifc_len;
	     i += sizeof(struct compat_ifreq), j += sizeof(struct ifreq)) {
		if (copy_in_user(ifr32, ifr, sizeof(struct compat_ifreq)))
			return -EFAULT;
		ifr32++;
		ifr++;
	}

	if (ifc32.ifcbuf == 0) {
		/* Translate from 64-bit structure multiple to
		 * a 32-bit one.
		 */
		i = ifc.ifc_len;
		i = ((i / sizeof(struct ifreq)) * sizeof(struct compat_ifreq));
		ifc32.ifc_len = i;
	} else {
		ifc32.ifc_len = i;
	}
	if (copy_to_user(uifc32, &ifc32, sizeof(struct compat_ifconf)))
		return -EFAULT;

	return 0;
}

static int ethtool_ioctl(struct net *net, struct compat_ifreq __user *ifr32)
{
	struct compat_ethtool_rxnfc __user *compat_rxnfc;
	bool convert_in = false, convert_out = false;
	size_t buf_size = ALIGN(sizeof(struct ifreq), 8);
	struct ethtool_rxnfc __user *rxnfc;
	struct ifreq __user *ifr;
	u32 rule_cnt = 0, actual_rule_cnt;
	u32 ethcmd;
	u32 data;
	int ret;

	if (get_user(data, &ifr32->ifr_ifru.ifru_data))
		return -EFAULT;

	compat_rxnfc = compat_ptr(data);

	if (get_user(ethcmd, &compat_rxnfc->cmd))
		return -EFAULT;

	/* Most ethtool structures are defined without padding.
	 * Unfortunately struct ethtool_rxnfc is an exception.
	 */
	switch (ethcmd) {
	default:
		break;
	case ETHTOOL_GRXCLSRLALL:
		/* Buffer size is variable */
		if (get_user(rule_cnt, &compat_rxnfc->rule_cnt))
			return -EFAULT;
		if (rule_cnt > KMALLOC_MAX_SIZE / sizeof(u32))
			return -ENOMEM;
		buf_size += rule_cnt * sizeof(u32);
		/* fall through */
	case ETHTOOL_GRXRINGS:
	case ETHTOOL_GRXCLSRLCNT:
	case ETHTOOL_GRXCLSRULE:
	case ETHTOOL_SRXCLSRLINS:
		convert_out = true;
		/* fall through */
	case ETHTOOL_SRXCLSRLDEL:
		buf_size += sizeof(struct ethtool_rxnfc);
		convert_in = true;
		break;
	}

	ifr = compat_alloc_user_space(buf_size);
	rxnfc = (void __user *)ifr + ALIGN(sizeof(struct ifreq), 8);

	if (copy_in_user(&ifr->ifr_name, &ifr32->ifr_name, IFNAMSIZ))
		return -EFAULT;

	if (put_user(convert_in ? rxnfc : compat_ptr(data),
		     &ifr->ifr_ifru.ifru_data))
		return -EFAULT;

	if (convert_in) {
		/* We expect there to be holes between fs.m_ext and
		 * fs.ring_cookie and at the end of fs, but nowhere else.
		 */
		BUILD_BUG_ON(offsetof(struct compat_ethtool_rxnfc, fs.m_ext) +
			     sizeof(compat_rxnfc->fs.m_ext) !=
			     offsetof(struct ethtool_rxnfc, fs.m_ext) +
			     sizeof(rxnfc->fs.m_ext));
		BUILD_BUG_ON(
			offsetof(struct compat_ethtool_rxnfc, fs.location) -
			offsetof(struct compat_ethtool_rxnfc, fs.ring_cookie) !=
			offsetof(struct ethtool_rxnfc, fs.location) -
			offsetof(struct ethtool_rxnfc, fs.ring_cookie));

		if (copy_in_user(rxnfc, compat_rxnfc,
				 (void __user *)(&rxnfc->fs.m_ext + 1) -
				 (void __user *)rxnfc) ||
		    copy_in_user(&rxnfc->fs.ring_cookie,
				 &compat_rxnfc->fs.ring_cookie,
				 (void __user *)(&rxnfc->fs.location + 1) -
				 (void __user *)&rxnfc->fs.ring_cookie) ||
		    copy_in_user(&rxnfc->rule_cnt, &compat_rxnfc->rule_cnt,
				 sizeof(rxnfc->rule_cnt)))
			return -EFAULT;
	}

	ret = dev_ioctl(net, SIOCETHTOOL, ifr);
	if (ret)
		return ret;

	if (convert_out) {
		if (copy_in_user(compat_rxnfc, rxnfc,
				 (const void __user *)(&rxnfc->fs.m_ext + 1) -
				 (const void __user *)rxnfc) ||
		    copy_in_user(&compat_rxnfc->fs.ring_cookie,
				 &rxnfc->fs.ring_cookie,
				 (const void __user *)(&rxnfc->fs.location + 1) -
				 (const void __user *)&rxnfc->fs.ring_cookie) ||
		    copy_in_user(&compat_rxnfc->rule_cnt, &rxnfc->rule_cnt,
				 sizeof(rxnfc->rule_cnt)))
			return -EFAULT;

		if (ethcmd == ETHTOOL_GRXCLSRLALL) {
			/* As an optimisation, we only copy the actual
			 * number of rules that the underlying
			 * function returned.  Since Mallory might
			 * change the rule count in user memory, we
			 * check that it is less than the rule count
			 * originally given (as the user buffer size),
			 * which has been range-checked.
			 */
			if (get_user(actual_rule_cnt, &rxnfc->rule_cnt))
				return -EFAULT;
			if (actual_rule_cnt < rule_cnt)
				rule_cnt = actual_rule_cnt;
			if (copy_in_user(&compat_rxnfc->rule_locs[0],
					 &rxnfc->rule_locs[0],
					 rule_cnt * sizeof(u32)))
				return -EFAULT;
		}
	}

	return 0;
}

static int compat_siocwandev(struct net *net, struct compat_ifreq __user *uifr32)
{
	void __user *uptr;
	compat_uptr_t uptr32;
	struct ifreq __user *uifr;

	uifr = compat_alloc_user_space(sizeof(*uifr));
	if (copy_in_user(uifr, uifr32, sizeof(struct compat_ifreq)))
		return -EFAULT;

	if (get_user(uptr32, &uifr32->ifr_settings.ifs_ifsu))
		return -EFAULT;

	uptr = compat_ptr(uptr32);

	if (put_user(uptr, &uifr->ifr_settings.ifs_ifsu.raw_hdlc))
		return -EFAULT;

	return dev_ioctl(net, SIOCWANDEV, uifr);
}

static int bond_ioctl(struct net *net, unsigned int cmd,
			 struct compat_ifreq __user *ifr32)
{
	struct ifreq kifr;
	mm_segment_t old_fs;
	int err;

	switch (cmd) {
	case SIOCBONDENSLAVE:
	case SIOCBONDRELEASE:
	case SIOCBONDSETHWADDR:
	case SIOCBONDCHANGEACTIVE:
		if (copy_from_user(&kifr, ifr32, sizeof(struct compat_ifreq)))
			return -EFAULT;

		old_fs = get_fs();
		set_fs(KERNEL_DS);
		err = dev_ioctl(net, cmd,
				(struct ifreq __user __force *) &kifr);
		set_fs(old_fs);

		return err;
	default:
		return -ENOIOCTLCMD;
	}
}

/* Handle ioctls that use ifreq::ifr_data and just need struct ifreq converted */
static int compat_ifr_data_ioctl(struct net *net, unsigned int cmd,
				 struct compat_ifreq __user *u_ifreq32)
{
	struct ifreq __user *u_ifreq64;
	char tmp_buf[IFNAMSIZ];
	void __user *data64;
	u32 data32;

	if (copy_from_user(&tmp_buf[0], &(u_ifreq32->ifr_ifrn.ifrn_name[0]),
			   IFNAMSIZ))
		return -EFAULT;
	if (get_user(data32, &u_ifreq32->ifr_ifru.ifru_data))
		return -EFAULT;
	data64 = compat_ptr(data32);

	u_ifreq64 = compat_alloc_user_space(sizeof(*u_ifreq64));

	if (copy_to_user(&u_ifreq64->ifr_ifrn.ifrn_name[0], &tmp_buf[0],
			 IFNAMSIZ))
		return -EFAULT;
	if (put_user(data64, &u_ifreq64->ifr_ifru.ifru_data))
		return -EFAULT;

	return dev_ioctl(net, cmd, u_ifreq64);
}

static int dev_ifsioc(struct net *net, struct socket *sock,
			 unsigned int cmd, struct compat_ifreq __user *uifr32)
{
	struct ifreq __user *uifr;
	int err;

	uifr = compat_alloc_user_space(sizeof(*uifr));
	if (copy_in_user(uifr, uifr32, sizeof(*uifr32)))
		return -EFAULT;

	err = sock_do_ioctl(net, sock, cmd, (unsigned long)uifr);

	if (!err) {
		switch (cmd) {
		case SIOCGIFFLAGS:
		case SIOCGIFMETRIC:
		case SIOCGIFMTU:
		case SIOCGIFMEM:
		case SIOCGIFHWADDR:
		case SIOCGIFINDEX:
		case SIOCGIFADDR:
		case SIOCGIFBRDADDR:
		case SIOCGIFDSTADDR:
		case SIOCGIFNETMASK:
		case SIOCGIFPFLAGS:
		case SIOCGIFTXQLEN:
		case SIOCGMIIPHY:
		case SIOCGMIIREG:
			if (copy_in_user(uifr32, uifr, sizeof(*uifr32)))
				err = -EFAULT;
			break;
		}
	}
	return err;
}

static int compat_sioc_ifmap(struct net *net, unsigned int cmd,
			struct compat_ifreq __user *uifr32)
{
	struct ifreq ifr;
	struct compat_ifmap __user *uifmap32;
	mm_segment_t old_fs;
	int err;

	uifmap32 = &uifr32->ifr_ifru.ifru_map;
	err = copy_from_user(&ifr, uifr32, sizeof(ifr.ifr_name));
	err |= get_user(ifr.ifr_map.mem_start, &uifmap32->mem_start);
	err |= get_user(ifr.ifr_map.mem_end, &uifmap32->mem_end);
	err |= get_user(ifr.ifr_map.base_addr, &uifmap32->base_addr);
	err |= get_user(ifr.ifr_map.irq, &uifmap32->irq);
	err |= get_user(ifr.ifr_map.dma, &uifmap32->dma);
	err |= get_user(ifr.ifr_map.port, &uifmap32->port);
	if (err)
		return -EFAULT;

	old_fs = get_fs();
	set_fs(KERNEL_DS);
	err = dev_ioctl(net, cmd, (void  __user __force *)&ifr);
	set_fs(old_fs);

	if (cmd == SIOCGIFMAP && !err) {
		err = copy_to_user(uifr32, &ifr, sizeof(ifr.ifr_name));
		err |= put_user(ifr.ifr_map.mem_start, &uifmap32->mem_start);
		err |= put_user(ifr.ifr_map.mem_end, &uifmap32->mem_end);
		err |= put_user(ifr.ifr_map.base_addr, &uifmap32->base_addr);
		err |= put_user(ifr.ifr_map.irq, &uifmap32->irq);
		err |= put_user(ifr.ifr_map.dma, &uifmap32->dma);
		err |= put_user(ifr.ifr_map.port, &uifmap32->port);
		if (err)
			err = -EFAULT;
	}
	return err;
}

struct rtentry32 {
	u32		rt_pad1;
	struct sockaddr rt_dst;         /* target address               */
	struct sockaddr rt_gateway;     /* gateway addr (RTF_GATEWAY)   */
	struct sockaddr rt_genmask;     /* target network mask (IP)     */
	unsigned short	rt_flags;
	short		rt_pad2;
	u32		rt_pad3;
	unsigned char	rt_tos;
	unsigned char	rt_class;
	short		rt_pad4;
	short		rt_metric;      /* +1 for binary compatibility! */
	/* char * */ u32 rt_dev;        /* forcing the device at add    */
	u32		rt_mtu;         /* per route MTU/Window         */
	u32		rt_window;      /* Window clamping              */
	unsigned short  rt_irtt;        /* Initial RTT                  */
};

struct in6_rtmsg32 {
	struct in6_addr		rtmsg_dst;
	struct in6_addr		rtmsg_src;
	struct in6_addr		rtmsg_gateway;
	u32			rtmsg_type;
	u16			rtmsg_dst_len;
	u16			rtmsg_src_len;
	u32			rtmsg_metric;
	u32			rtmsg_info;
	u32			rtmsg_flags;
	s32			rtmsg_ifindex;
};

static int routing_ioctl(struct net *net, struct socket *sock,
			 unsigned int cmd, void __user *argp)
{
	int ret;
	void *r = NULL;
	struct in6_rtmsg r6;
	struct rtentry r4;
	char devname[16];
	u32 rtdev;
	mm_segment_t old_fs = get_fs();

	if (sock && sock->sk && sock->sk->sk_family == AF_INET6) { /* ipv6 */
		struct in6_rtmsg32 __user *ur6 = argp;
		ret = copy_from_user(&r6.rtmsg_dst, &(ur6->rtmsg_dst),
			3 * sizeof(struct in6_addr));
		ret |= get_user(r6.rtmsg_type, &(ur6->rtmsg_type));
		ret |= get_user(r6.rtmsg_dst_len, &(ur6->rtmsg_dst_len));
		ret |= get_user(r6.rtmsg_src_len, &(ur6->rtmsg_src_len));
		ret |= get_user(r6.rtmsg_metric, &(ur6->rtmsg_metric));
		ret |= get_user(r6.rtmsg_info, &(ur6->rtmsg_info));
		ret |= get_user(r6.rtmsg_flags, &(ur6->rtmsg_flags));
		ret |= get_user(r6.rtmsg_ifindex, &(ur6->rtmsg_ifindex));

		r = (void *) &r6;
	} else { /* ipv4 */
		struct rtentry32 __user *ur4 = argp;
		ret = copy_from_user(&r4.rt_dst, &(ur4->rt_dst),
					3 * sizeof(struct sockaddr));
		ret |= get_user(r4.rt_flags, &(ur4->rt_flags));
		ret |= get_user(r4.rt_metric, &(ur4->rt_metric));
		ret |= get_user(r4.rt_mtu, &(ur4->rt_mtu));
		ret |= get_user(r4.rt_window, &(ur4->rt_window));
		ret |= get_user(r4.rt_irtt, &(ur4->rt_irtt));
		ret |= get_user(rtdev, &(ur4->rt_dev));
		if (rtdev) {
			ret |= copy_from_user(devname, compat_ptr(rtdev), 15);
			r4.rt_dev = (char __user __force *)devname;
			devname[15] = 0;
		} else
			r4.rt_dev = NULL;

		r = (void *) &r4;
	}

	if (ret) {
		ret = -EFAULT;
		goto out;
	}

	set_fs(KERNEL_DS);
	ret = sock_do_ioctl(net, sock, cmd, (unsigned long) r);
	set_fs(old_fs);

out:
	return ret;
}

/* Since old style bridge ioctl's endup using SIOCDEVPRIVATE
 * for some operations; this forces use of the newer bridge-utils that
 * use compatible ioctls
 */
static int old_bridge_ioctl(compat_ulong_t __user *argp)
{
	compat_ulong_t tmp;

	if (get_user(tmp, argp))
		return -EFAULT;
	if (tmp == BRCTL_GET_VERSION)
		return BRCTL_VERSION + 1;
	return -EINVAL;
}

static int compat_sock_ioctl_trans(struct file *file, struct socket *sock,
			 unsigned int cmd, unsigned long arg)
{
	void __user *argp = compat_ptr(arg);
	struct sock *sk = sock->sk;
	struct net *net = sock_net(sk);

	if (cmd >= SIOCDEVPRIVATE && cmd <= (SIOCDEVPRIVATE + 15))
		return compat_ifr_data_ioctl(net, cmd, argp);

	switch (cmd) {
	case SIOCSIFBR:
	case SIOCGIFBR:
		return old_bridge_ioctl(argp);
	case SIOCGIFNAME:
		return dev_ifname32(net, argp);
	case SIOCGIFCONF:
		return dev_ifconf(net, argp);
	case SIOCETHTOOL:
		return ethtool_ioctl(net, argp);
	case SIOCWANDEV:
		return compat_siocwandev(net, argp);
	case SIOCGIFMAP:
	case SIOCSIFMAP:
		return compat_sioc_ifmap(net, cmd, argp);
	case SIOCBONDENSLAVE:
	case SIOCBONDRELEASE:
	case SIOCBONDSETHWADDR:
	case SIOCBONDCHANGEACTIVE:
		return bond_ioctl(net, cmd, argp);
	case SIOCADDRT:
	case SIOCDELRT:
		return routing_ioctl(net, sock, cmd, argp);
	case SIOCGSTAMP:
		return do_siocgstamp(net, sock, cmd, argp);
	case SIOCGSTAMPNS:
		return do_siocgstampns(net, sock, cmd, argp);
	case SIOCBONDSLAVEINFOQUERY:
	case SIOCBONDINFOQUERY:
	case SIOCSHWTSTAMP:
	case SIOCGHWTSTAMP:
		return compat_ifr_data_ioctl(net, cmd, argp);

	case FIOSETOWN:
	case SIOCSPGRP:
	case FIOGETOWN:
	case SIOCGPGRP:
	case SIOCBRADDBR:
	case SIOCBRDELBR:
	case SIOCGIFVLAN:
	case SIOCSIFVLAN:
	case SIOCADDDLCI:
	case SIOCDELDLCI:
		return sock_ioctl(file, cmd, arg);

	case SIOCGIFFLAGS:
	case SIOCSIFFLAGS:
	case SIOCGIFMETRIC:
	case SIOCSIFMETRIC:
	case SIOCGIFMTU:
	case SIOCSIFMTU:
	case SIOCGIFMEM:
	case SIOCSIFMEM:
	case SIOCGIFHWADDR:
	case SIOCSIFHWADDR:
	case SIOCADDMULTI:
	case SIOCDELMULTI:
	case SIOCGIFINDEX:
	case SIOCGIFADDR:
	case SIOCSIFADDR:
	case SIOCSIFHWBROADCAST:
	case SIOCDIFADDR:
	case SIOCGIFBRDADDR:
	case SIOCSIFBRDADDR:
	case SIOCGIFDSTADDR:
	case SIOCSIFDSTADDR:
	case SIOCGIFNETMASK:
	case SIOCSIFNETMASK:
	case SIOCSIFPFLAGS:
	case SIOCGIFPFLAGS:
	case SIOCGIFTXQLEN:
	case SIOCSIFTXQLEN:
	case SIOCBRADDIF:
	case SIOCBRDELIF:
	case SIOCSIFNAME:
	case SIOCGMIIPHY:
	case SIOCGMIIREG:
	case SIOCSMIIREG:
		return dev_ifsioc(net, sock, cmd, argp);

	case SIOCSARP:
	case SIOCGARP:
	case SIOCDARP:
	case SIOCATMARK:
		return sock_do_ioctl(net, sock, cmd, arg);
	}

	return -ENOIOCTLCMD;
}

static long compat_sock_ioctl(struct file *file, unsigned int cmd,
			      unsigned long arg)
{
	struct socket *sock = file->private_data;
	int ret = -ENOIOCTLCMD;
	struct sock *sk;
	struct net *net;

	sk = sock->sk;
	net = sock_net(sk);

	if (sock->ops->compat_ioctl)
		ret = sock->ops->compat_ioctl(sock, cmd, arg);

	if (ret == -ENOIOCTLCMD &&
	    (cmd >= SIOCIWFIRST && cmd <= SIOCIWLAST))
		ret = compat_wext_handle_ioctl(net, cmd, arg);

	if (ret == -ENOIOCTLCMD)
		ret = compat_sock_ioctl_trans(file, sock, cmd, arg);

	return ret;
}
#endif

int kernel_bind(struct socket *sock, struct sockaddr *addr, int addrlen)
{
	return sock->ops->bind(sock, addr, addrlen);
}
EXPORT_SYMBOL(kernel_bind);

int kernel_listen(struct socket *sock, int backlog)
{
	return sock->ops->listen(sock, backlog);
}
EXPORT_SYMBOL(kernel_listen);

int kernel_accept(struct socket *sock, struct socket **newsock, int flags)
{
	struct sock *sk = sock->sk;
	int err;

	err = sock_create_lite(sk->sk_family, sk->sk_type, sk->sk_protocol,
			       newsock);
	if (err < 0)
		goto done;

	err = sock->ops->accept(sock, *newsock, flags);
	if (err < 0) {
		sock_release(*newsock);
		*newsock = NULL;
		goto done;
	}

	(*newsock)->ops = sock->ops;
	__module_get((*newsock)->ops->owner);

done:
	return err;
}
EXPORT_SYMBOL(kernel_accept);

int kernel_connect(struct socket *sock, struct sockaddr *addr, int addrlen,
		   int flags)
{
	return sock->ops->connect(sock, addr, addrlen, flags);
}
EXPORT_SYMBOL(kernel_connect);

int kernel_getsockname(struct socket *sock, struct sockaddr *addr,
			 int *addrlen)
{
	return sock->ops->getname(sock, addr, addrlen, 0);
}
EXPORT_SYMBOL(kernel_getsockname);

int kernel_getpeername(struct socket *sock, struct sockaddr *addr,
			 int *addrlen)
{
	return sock->ops->getname(sock, addr, addrlen, 1);
}
EXPORT_SYMBOL(kernel_getpeername);

int kernel_getsockopt(struct socket *sock, int level, int optname,
			char *optval, int *optlen)
{
	mm_segment_t oldfs = get_fs();
	char __user *uoptval;
	int __user *uoptlen;
	int err;

	uoptval = (char __user __force *) optval;
	uoptlen = (int __user __force *) optlen;

	set_fs(KERNEL_DS);
	if (level == SOL_SOCKET)
		err = sock_getsockopt(sock, level, optname, uoptval, uoptlen);
	else
		err = sock->ops->getsockopt(sock, level, optname, uoptval,
					    uoptlen);
	set_fs(oldfs);
	return err;
}
EXPORT_SYMBOL(kernel_getsockopt);

int kernel_setsockopt(struct socket *sock, int level, int optname,
			char *optval, unsigned int optlen)
{
	mm_segment_t oldfs = get_fs();
	char __user *uoptval;
	int err;

	uoptval = (char __user __force *) optval;

	set_fs(KERNEL_DS);
	if (level == SOL_SOCKET)
		err = sock_setsockopt(sock, level, optname, uoptval, optlen);
	else
		err = sock->ops->setsockopt(sock, level, optname, uoptval,
					    optlen);
	set_fs(oldfs);
	return err;
}
EXPORT_SYMBOL(kernel_setsockopt);

int kernel_sendpage(struct socket *sock, struct page *page, int offset,
		    size_t size, int flags)
{
	if (sock->ops->sendpage)
		return sock->ops->sendpage(sock, page, offset, size, flags);

	return sock_no_sendpage(sock, page, offset, size, flags);
}
EXPORT_SYMBOL(kernel_sendpage);

int kernel_sock_ioctl(struct socket *sock, int cmd, unsigned long arg)
{
	mm_segment_t oldfs = get_fs();
	int err;

	set_fs(KERNEL_DS);
	err = sock->ops->ioctl(sock, cmd, arg);
	set_fs(oldfs);

	return err;
}
EXPORT_SYMBOL(kernel_sock_ioctl);

int kernel_sock_shutdown(struct socket *sock, enum sock_shutdown_cmd how)
{
	return sock->ops->shutdown(sock, how);
}
EXPORT_SYMBOL(kernel_sock_shutdown);<|MERGE_RESOLUTION|>--- conflicted
+++ resolved
@@ -2117,16 +2117,10 @@
 	return err;
 }
 
-<<<<<<< HEAD
 static int ___sys_sendmsg(struct socket *sock_noaddr, struct socket *sock_addr,
-			  struct msghdr __user *msg,
+			  struct user_msghdr __user *msg,
 			  struct msghdr *msg_sys, unsigned int flags,
 			  struct used_address *used_address)
-=======
-static int ___sys_sendmsg(struct socket *sock, struct user_msghdr __user *msg,
-			 struct msghdr *msg_sys, unsigned int flags,
-			 struct used_address *used_address)
->>>>>>> b7392d22
 {
 	struct socket *sock;
 	struct compat_msghdr __user *msg_compat =
@@ -2137,25 +2131,8 @@
 	    __attribute__ ((aligned(sizeof(__kernel_size_t))));
 	/* 20 is size of ipv6_pktinfo */
 	unsigned char *ctl_buf = ctl;
-<<<<<<< HEAD
-	int err, ctl_len, total_len;
-
-	err = -EFAULT;
-	if (MSG_CMSG_COMPAT & flags) {
-		if (get_compat_msghdr(msg_sys, msg_compat))
-			return -EFAULT;
-	} else {
-		err = copy_msghdr_from_user(msg_sys, msg);
-		if (err)
-			return err;
-	}
-	sock = (msg_sys->msg_name ? sock_addr : sock_noaddr);
-	if (!sock)
-		return -ENOTCAPABLE;
-=======
 	int ctl_len, total_len;
 	ssize_t err;
->>>>>>> b7392d22
 
 	msg_sys->msg_name = &address;
 
@@ -2166,6 +2143,12 @@
 	if (err < 0)
 		goto out_freeiov;
 	total_len = err;
+
+	sock = (msg_sys->msg_namelen ? sock_addr : sock_noaddr);
+	if (!sock) {
+		err = -ENOTCAPABLE;
+		goto out_freeiov;
+	}
 
 	err = -ENOBUFS;
 
@@ -2307,26 +2290,16 @@
 
 	while (datagrams < vlen) {
 		if (MSG_CMSG_COMPAT & flags) {
-<<<<<<< HEAD
 			err = ___sys_sendmsg(sock_noaddr, sock_addr,
-					(struct msghdr __user *)compat_entry,
+					(struct user_msghdr __user *)compat_entry,
 					&msg_sys, flags, &used_address);
-=======
-			err = ___sys_sendmsg(sock, (struct user_msghdr __user *)compat_entry,
-					     &msg_sys, flags, &used_address);
->>>>>>> b7392d22
 			if (err < 0)
 				break;
 			err = __put_user(err, &compat_entry->msg_len);
 			++compat_entry;
 		} else {
-<<<<<<< HEAD
 			err = ___sys_sendmsg(sock_noaddr, sock_addr,
-					     (struct msghdr __user *)entry,
-=======
-			err = ___sys_sendmsg(sock,
 					     (struct user_msghdr __user *)entry,
->>>>>>> b7392d22
 					     &msg_sys, flags, &used_address);
 			if (err < 0)
 				break;
