--- conflicted
+++ resolved
@@ -39,10 +39,7 @@
 #include <linux/reciprocal_div.h>
 #include <linux/ratelimit.h>
 #include <linux/seccomp.h>
-<<<<<<< HEAD
-=======
 #include <linux/if_vlan.h>
->>>>>>> 5c68732e
 
 /* No hurry in this branch
  *
