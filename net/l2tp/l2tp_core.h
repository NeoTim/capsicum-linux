/*
 * L2TP internal definitions.
 *
 * Copyright (c) 2008,2009 Katalix Systems Ltd
 *
 * This program is free software; you can redistribute it and/or modify
 * it under the terms of the GNU General Public License version 2 as
 * published by the Free Software Foundation.
 */

#ifndef _L2TP_CORE_H_
#define _L2TP_CORE_H_

#include <linux/capsicum.h>

/* Just some random numbers */
#define L2TP_TUNNEL_MAGIC	0x42114DDA
#define L2TP_SESSION_MAGIC	0x0C04EB7D

/* Per tunnel, session hash table size */
#define L2TP_HASH_BITS	4
#define L2TP_HASH_SIZE	(1 << L2TP_HASH_BITS)

/* System-wide, session hash table size */
#define L2TP_HASH_BITS_2	8
#define L2TP_HASH_SIZE_2	(1 << L2TP_HASH_BITS_2)

/* Debug message categories for the DEBUG socket option */
enum {
	L2TP_MSG_DEBUG		= (1 << 0),	/* verbose debug (if
						 * compiled in) */
	L2TP_MSG_CONTROL	= (1 << 1),	/* userspace - kernel
						 * interface */
	L2TP_MSG_SEQ		= (1 << 2),	/* sequence numbers */
	L2TP_MSG_DATA		= (1 << 3),	/* data packets */
};

struct sk_buff;

struct l2tp_stats {
	atomic_long_t		tx_packets;
	atomic_long_t		tx_bytes;
	atomic_long_t		tx_errors;
	atomic_long_t		rx_packets;
	atomic_long_t		rx_bytes;
	atomic_long_t		rx_seq_discards;
	atomic_long_t		rx_oos_packets;
	atomic_long_t		rx_errors;
	atomic_long_t		rx_cookie_discards;
};

struct l2tp_tunnel;

/* Describes a session. Contains information to determine incoming
 * packets and transmit outgoing ones.
 */
struct l2tp_session_cfg {
	enum l2tp_pwtype	pw_type;
	unsigned int		data_seq:2;	/* data sequencing level
						 * 0 => none, 1 => IP only,
						 * 2 => all
						 */
	unsigned int		recv_seq:1;	/* expect receive packets with
						 * sequence numbers? */
	unsigned int		send_seq:1;	/* send packets with sequence
						 * numbers? */
	unsigned int		lns_mode:1;	/* behave as LNS? LAC enables
						 * sequence numbers under
						 * control of LNS. */
	int			debug;		/* bitmask of debug message
						 * categories */
	u16			vlan_id;	/* VLAN pseudowire only */
	u16			offset;		/* offset to payload */
	u16			l2specific_len;	/* Layer 2 specific length */
	u16			l2specific_type; /* Layer 2 specific type */
	u8			cookie[8];	/* optional cookie */
	int			cookie_len;	/* 0, 4 or 8 bytes */
	u8			peer_cookie[8];	/* peer's cookie */
	int			peer_cookie_len; /* 0, 4 or 8 bytes */
	int			reorder_timeout; /* configured reorder timeout
						  * (in jiffies) */
	int			mtu;
	int			mru;
	char			*ifname;
};

struct l2tp_session {
	int			magic;		/* should be
						 * L2TP_SESSION_MAGIC */

	struct l2tp_tunnel	*tunnel;	/* back pointer to tunnel
						 * context */
	u32			session_id;
	u32			peer_session_id;
	u8			cookie[8];
	int			cookie_len;
	u8			peer_cookie[8];
	int			peer_cookie_len;
	u16			offset;		/* offset from end of L2TP header
						   to beginning of data */
	u16			l2specific_len;
	u16			l2specific_type;
	u16			hdr_len;
	u32			nr;		/* session NR state (receive) */
	u32			ns;		/* session NR state (send) */
	struct sk_buff_head	reorder_q;	/* receive reorder queue */
	u32			nr_max;		/* max NR. Depends on tunnel */
	u32			nr_window_size;	/* NR window size */
	u32			nr_oos;		/* NR of last OOS packet */
	int			nr_oos_count;	/* For OOS recovery */
	int			nr_oos_count_max;
	struct hlist_node	hlist;		/* Hash list node */
	atomic_t		ref_count;

	char			name[32];	/* for logging */
	char			ifname[IFNAMSIZ];
	unsigned int		data_seq:2;	/* data sequencing level
						 * 0 => none, 1 => IP only,
						 * 2 => all
						 */
	unsigned int		recv_seq:1;	/* expect receive packets with
						 * sequence numbers? */
	unsigned int		send_seq:1;	/* send packets with sequence
						 * numbers? */
	unsigned int		lns_mode:1;	/* behave as LNS? LAC enables
						 * sequence numbers under
						 * control of LNS. */
	int			debug;		/* bitmask of debug message
						 * categories */
	int			reorder_timeout; /* configured reorder timeout
						  * (in jiffies) */
	int			reorder_skip;	/* set if skip to next nr */
	int			mtu;
	int			mru;
	enum l2tp_pwtype	pwtype;
	struct l2tp_stats	stats;
	struct hlist_node	global_hlist;	/* Global hash list node */

	int (*build_header)(struct l2tp_session *session, void *buf);
	void (*recv_skb)(struct l2tp_session *session, struct sk_buff *skb, int data_len);
	void (*session_close)(struct l2tp_session *session);
	void (*ref)(struct l2tp_session *session);
	void (*deref)(struct l2tp_session *session);
#if defined(CONFIG_L2TP_DEBUGFS) || defined(CONFIG_L2TP_DEBUGFS_MODULE)
	void (*show)(struct seq_file *m, void *priv);
#endif
	uint8_t			priv[0];	/* private data */
};

/* Describes the tunnel. It contains info to track all the associated
 * sessions so incoming packets can be sorted out
 */
struct l2tp_tunnel_cfg {
	int			debug;		/* bitmask of debug message
						 * categories */
	enum l2tp_encap_type	encap;

	/* Used only for kernel-created sockets */
	struct in_addr		local_ip;
	struct in_addr		peer_ip;
#if IS_ENABLED(CONFIG_IPV6)
	struct in6_addr		*local_ip6;
	struct in6_addr		*peer_ip6;
#endif
	u16			local_udp_port;
	u16			peer_udp_port;
	unsigned int		use_udp_checksums:1;
};

struct l2tp_tunnel {
	int			magic;		/* Should be L2TP_TUNNEL_MAGIC */
	struct rcu_head rcu;
	rwlock_t		hlist_lock;	/* protect session_hlist */
	struct hlist_head	session_hlist[L2TP_HASH_SIZE];
						/* hashed list of sessions,
						 * hashed by id */
	u32			tunnel_id;
	u32			peer_tunnel_id;
	int			version;	/* 2=>L2TPv2, 3=>L2TPv3 */

	char			name[20];	/* for logging */
	int			debug;		/* bitmask of debug message
						 * categories */
	enum l2tp_encap_type	encap;
	struct l2tp_stats	stats;

	struct list_head	list;		/* Keep a list of all tunnels */
	struct net		*l2tp_net;	/* the net we belong to */

	atomic_t		ref_count;
#ifdef CONFIG_DEBUG_FS
	void (*show)(struct seq_file *m, void *arg);
#endif
	int (*recv_payload_hook)(struct sk_buff *skb);
	void (*old_sk_destruct)(struct sock *);
	struct sock		*sock;		/* Parent socket */
	int			fd;		/* Parent fd, if tunnel socket
						 * was created by userspace */
#if IS_ENABLED(CONFIG_IPV6)
	bool			v4mapped;
#endif

	struct work_struct	del_work;

	uint8_t			priv[0];	/* private data */
};

struct l2tp_nl_cmd_ops {
	int (*session_create)(struct net *net, u32 tunnel_id, u32 session_id, u32 peer_session_id, struct l2tp_session_cfg *cfg);
	int (*session_delete)(struct l2tp_session *session);
};

static inline void *l2tp_tunnel_priv(struct l2tp_tunnel *tunnel)
{
	return &tunnel->priv[0];
}

static inline void *l2tp_session_priv(struct l2tp_session *session)
{
	return &session->priv[0];
}

static inline struct l2tp_tunnel *l2tp_sock_to_tunnel(struct sock *sk)
{
	struct l2tp_tunnel *tunnel;

	if (sk == NULL)
		return NULL;

	sock_hold(sk);
	tunnel = (struct l2tp_tunnel *)(sk->sk_user_data);
	if (tunnel == NULL) {
		sock_put(sk);
		goto out;
	}

	BUG_ON(tunnel->magic != L2TP_TUNNEL_MAGIC);

out:
	return tunnel;
}

<<<<<<< HEAD
struct sock *l2tp_tunnel_sock_lookup(struct l2tp_tunnel *tunnel,
				     struct capsicum_rights *rights);
void l2tp_tunnel_sock_put(struct sock *sk);
=======
>>>>>>> 455c6fdb
struct l2tp_session *l2tp_session_find(struct net *net,
				       struct l2tp_tunnel *tunnel,
				       u32 session_id);
struct l2tp_session *l2tp_session_find_nth(struct l2tp_tunnel *tunnel, int nth);
struct l2tp_session *l2tp_session_find_by_ifname(struct net *net, char *ifname);
struct l2tp_tunnel *l2tp_tunnel_find(struct net *net, u32 tunnel_id);
struct l2tp_tunnel *l2tp_tunnel_find_nth(struct net *net, int nth);

int l2tp_tunnel_create(struct net *net, int fd, int version, u32 tunnel_id,
		       u32 peer_tunnel_id, struct l2tp_tunnel_cfg *cfg,
		       struct l2tp_tunnel **tunnelp);
void l2tp_tunnel_closeall(struct l2tp_tunnel *tunnel);
int l2tp_tunnel_delete(struct l2tp_tunnel *tunnel);
struct l2tp_session *l2tp_session_create(int priv_size,
					 struct l2tp_tunnel *tunnel,
					 u32 session_id, u32 peer_session_id,
					 struct l2tp_session_cfg *cfg);
void __l2tp_session_unhash(struct l2tp_session *session);
int l2tp_session_delete(struct l2tp_session *session);
void l2tp_session_free(struct l2tp_session *session);
void l2tp_recv_common(struct l2tp_session *session, struct sk_buff *skb,
		      unsigned char *ptr, unsigned char *optr, u16 hdrflags,
		      int length, int (*payload_hook)(struct sk_buff *skb));
int l2tp_session_queue_purge(struct l2tp_session *session);
int l2tp_udp_encap_recv(struct sock *sk, struct sk_buff *skb);
void l2tp_session_set_header_len(struct l2tp_session *session, int version);

int l2tp_xmit_skb(struct l2tp_session *session, struct sk_buff *skb,
		  int hdr_len);

int l2tp_nl_register_ops(enum l2tp_pwtype pw_type,
			 const struct l2tp_nl_cmd_ops *ops);
void l2tp_nl_unregister_ops(enum l2tp_pwtype pw_type);

/* Session reference counts. Incremented when code obtains a reference
 * to a session.
 */
static inline void l2tp_session_inc_refcount_1(struct l2tp_session *session)
{
	atomic_inc(&session->ref_count);
}

static inline void l2tp_session_dec_refcount_1(struct l2tp_session *session)
{
	if (atomic_dec_and_test(&session->ref_count))
		l2tp_session_free(session);
}

#ifdef L2TP_REFCNT_DEBUG
#define l2tp_session_inc_refcount(_s)					\
do {									\
	pr_debug("l2tp_session_inc_refcount: %s:%d %s: cnt=%d\n",	\
		 __func__, __LINE__, (_s)->name,			\
		 atomic_read(&_s->ref_count));				\
	l2tp_session_inc_refcount_1(_s);				\
} while (0)
#define l2tp_session_dec_refcount(_s)					\
do {									\
	pr_debug("l2tp_session_dec_refcount: %s:%d %s: cnt=%d\n",	\
		 __func__, __LINE__, (_s)->name,			\
		 atomic_read(&_s->ref_count));				\
	l2tp_session_dec_refcount_1(_s);				\
} while (0)
#else
#define l2tp_session_inc_refcount(s) l2tp_session_inc_refcount_1(s)
#define l2tp_session_dec_refcount(s) l2tp_session_dec_refcount_1(s)
#endif

#define l2tp_printk(ptr, type, func, fmt, ...)				\
do {									\
	if (((ptr)->debug) & (type))					\
		func(fmt, ##__VA_ARGS__);				\
} while (0)

#define l2tp_warn(ptr, type, fmt, ...)					\
	l2tp_printk(ptr, type, pr_warn, fmt, ##__VA_ARGS__)
#define l2tp_info(ptr, type, fmt, ...)					\
	l2tp_printk(ptr, type, pr_info, fmt, ##__VA_ARGS__)
#define l2tp_dbg(ptr, type, fmt, ...)					\
	l2tp_printk(ptr, type, pr_debug, fmt, ##__VA_ARGS__)

#endif /* _L2TP_CORE_H_ */<|MERGE_RESOLUTION|>--- conflicted
+++ resolved
@@ -240,12 +240,6 @@
 	return tunnel;
 }
 
-<<<<<<< HEAD
-struct sock *l2tp_tunnel_sock_lookup(struct l2tp_tunnel *tunnel,
-				     struct capsicum_rights *rights);
-void l2tp_tunnel_sock_put(struct sock *sk);
-=======
->>>>>>> 455c6fdb
 struct l2tp_session *l2tp_session_find(struct net *net,
 				       struct l2tp_tunnel *tunnel,
 				       u32 session_id);
