#
# Open vSwitch
#

config OPENVSWITCH
	tristate "Open vSwitch"
	depends on INET
	depends on !NF_CONNTRACK || \
		   (NF_CONNTRACK && ((!NF_DEFRAG_IPV6 || NF_DEFRAG_IPV6) && \
<<<<<<< HEAD
				     (!NF_NAT || NF_NAT)))
=======
				     (!NF_NAT || NF_NAT) && \
				     (!NF_NAT_IPV4 || NF_NAT_IPV4) && \
				     (!NF_NAT_IPV6 || NF_NAT_IPV6)))
>>>>>>> f03b24a8
	select LIBCRC32C
	select MPLS
	select NET_MPLS_GSO
	select DST_CACHE
	---help---
	  Open vSwitch is a multilayer Ethernet switch targeted at virtualized
	  environments.  In addition to supporting a variety of features
	  expected in a traditional hardware switch, it enables fine-grained
	  programmatic extension and flow-based control of the network.  This
	  control is useful in a wide variety of applications but is
	  particularly important in multi-server virtualization deployments,
	  which are often characterized by highly dynamic endpoints and the
	  need to maintain logical abstractions for multiple tenants.

	  The Open vSwitch datapath provides an in-kernel fast path for packet
	  forwarding.  It is complemented by a userspace daemon, ovs-vswitchd,
	  which is able to accept configuration from a variety of sources and
	  translate it into packet processing rules.

	  See http://openvswitch.org for more information and userspace
	  utilities.

	  To compile this code as a module, choose M here: the module will be
	  called openvswitch.

	  If unsure, say N.

config OPENVSWITCH_GRE
	tristate "Open vSwitch GRE tunneling support"
	depends on OPENVSWITCH
	depends on NET_IPGRE
	default OPENVSWITCH
	---help---
	  If you say Y here, then the Open vSwitch will be able create GRE
	  vport.

	  Say N to exclude this support and reduce the binary size.

	  If unsure, say Y.

config OPENVSWITCH_VXLAN
	tristate "Open vSwitch VXLAN tunneling support"
	depends on OPENVSWITCH
	depends on VXLAN
	default OPENVSWITCH
	---help---
	  If you say Y here, then the Open vSwitch will be able create vxlan vport.

	  Say N to exclude this support and reduce the binary size.

	  If unsure, say Y.

config OPENVSWITCH_GENEVE
	tristate "Open vSwitch Geneve tunneling support"
	depends on OPENVSWITCH
	depends on GENEVE
	default OPENVSWITCH
	---help---
	  If you say Y here, then the Open vSwitch will be able create geneve vport.

	  Say N to exclude this support and reduce the binary size.<|MERGE_RESOLUTION|>--- conflicted
+++ resolved
@@ -7,13 +7,9 @@
 	depends on INET
 	depends on !NF_CONNTRACK || \
 		   (NF_CONNTRACK && ((!NF_DEFRAG_IPV6 || NF_DEFRAG_IPV6) && \
-<<<<<<< HEAD
-				     (!NF_NAT || NF_NAT)))
-=======
 				     (!NF_NAT || NF_NAT) && \
 				     (!NF_NAT_IPV4 || NF_NAT_IPV4) && \
 				     (!NF_NAT_IPV6 || NF_NAT_IPV6)))
->>>>>>> f03b24a8
 	select LIBCRC32C
 	select MPLS
 	select NET_MPLS_GSO
