TARGETS = breakpoints
TARGETS += cpu-hotplug
TARGETS += efivarfs
TARGETS += kcmp
TARGETS += memfd
TARGETS += memory-hotplug
TARGETS += mqueue
TARGETS += mount
TARGETS += net
TARGETS += ptrace
TARGETS += timers
TARGETS += vm
TARGETS += powerpc
TARGETS += user
TARGETS += sysctl
<<<<<<< HEAD
TARGETS += openat
TARGETS += exec
=======
TARGETS += firmware

TARGETS_HOTPLUG = cpu-hotplug
TARGETS_HOTPLUG += memory-hotplug
>>>>>>> 7d1311b9

all:
	for TARGET in $(TARGETS); do \
		make -C $$TARGET; \
	done;

run_tests: all
	for TARGET in $(TARGETS); do \
		make -C $$TARGET run_tests; \
	done;

hotplug:
	for TARGET in $(TARGETS_HOTPLUG); do \
		make -C $$TARGET; \
	done;

run_hotplug: hotplug
	for TARGET in $(TARGETS_HOTPLUG); do \
		make -C $$TARGET run_full_test; \
	done;

clean_hotplug:
	for TARGET in $(TARGETS_HOTPLUG); do \
		make -C $$TARGET clean; \
	done;

clean:
	for TARGET in $(TARGETS); do \
		make -C $$TARGET clean; \
	done;<|MERGE_RESOLUTION|>--- conflicted
+++ resolved
@@ -13,15 +13,12 @@
 TARGETS += powerpc
 TARGETS += user
 TARGETS += sysctl
-<<<<<<< HEAD
+TARGETS += firmware
 TARGETS += openat
 TARGETS += exec
-=======
-TARGETS += firmware
 
 TARGETS_HOTPLUG = cpu-hotplug
 TARGETS_HOTPLUG += memory-hotplug
->>>>>>> 7d1311b9
 
 all:
 	for TARGET in $(TARGETS); do \
