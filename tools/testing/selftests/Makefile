TARGETS = breakpoints
TARGETS += capabilities
TARGETS += clone
TARGETS += cpu-hotplug
TARGETS += efivarfs
TARGETS += exec
TARGETS += firmware
TARGETS += ftrace
TARGETS += futex
TARGETS += ipc
TARGETS += kcmp
TARGETS += lib
TARGETS += membarrier
TARGETS += memfd
TARGETS += memory-hotplug
TARGETS += mount
TARGETS += mqueue
TARGETS += net
<<<<<<< HEAD
TARGETS += openat
=======
TARGETS += nsfs
>>>>>>> 69973b83
TARGETS += powerpc
TARGETS += pstore
TARGETS += ptrace
TARGETS += seccomp
TARGETS += sigaltstack
TARGETS += size
TARGETS += static_keys
TARGETS += sysctl
ifneq (1, $(quicktest))
TARGETS += timers
endif
TARGETS += user
TARGETS += vm
TARGETS += x86
TARGETS += zram
#Please keep the TARGETS list alphabetically sorted
# Run "make quicktest=1 run_tests" or
# "make quicktest=1 kselftest from top level Makefile

TARGETS_HOTPLUG = cpu-hotplug
TARGETS_HOTPLUG += memory-hotplug

# Clear LDFLAGS and MAKEFLAGS if called from main
# Makefile to avoid test build failures when test
# Makefile doesn't have explicit build rules.
ifeq (1,$(MAKELEVEL))
override LDFLAGS =
override MAKEFLAGS =
endif

all:
	for TARGET in $(TARGETS); do \
		make -C $$TARGET; \
	done;

run_tests: all
	for TARGET in $(TARGETS); do \
		make -C $$TARGET run_tests; \
	done;

hotplug:
	for TARGET in $(TARGETS_HOTPLUG); do \
		make -C $$TARGET; \
	done;

run_hotplug: hotplug
	for TARGET in $(TARGETS_HOTPLUG); do \
		make -C $$TARGET run_full_test; \
	done;

clean_hotplug:
	for TARGET in $(TARGETS_HOTPLUG); do \
		make -C $$TARGET clean; \
	done;

run_pstore_crash:
	make -C pstore run_crash

INSTALL_PATH ?= install
INSTALL_PATH := $(abspath $(INSTALL_PATH))
ALL_SCRIPT := $(INSTALL_PATH)/run_kselftest.sh

install:
ifdef INSTALL_PATH
	@# Ask all targets to install their files
	mkdir -p $(INSTALL_PATH)
	for TARGET in $(TARGETS); do \
		make -C $$TARGET INSTALL_PATH=$(INSTALL_PATH)/$$TARGET install; \
	done;

	@# Ask all targets to emit their test scripts
	echo "#!/bin/bash" > $(ALL_SCRIPT)
	echo "cd \$$(dirname \$$0)" >> $(ALL_SCRIPT)
	echo "ROOT=\$$PWD" >> $(ALL_SCRIPT)

	for TARGET in $(TARGETS); do \
		echo "echo ; echo Running tests in $$TARGET" >> $(ALL_SCRIPT); \
		echo "echo ========================================" >> $(ALL_SCRIPT); \
		echo "cd $$TARGET" >> $(ALL_SCRIPT); \
		make -s --no-print-directory -C $$TARGET emit_tests >> $(ALL_SCRIPT); \
		echo "cd \$$ROOT" >> $(ALL_SCRIPT); \
	done;

	chmod u+x $(ALL_SCRIPT)
else
	$(error Error: set INSTALL_PATH to use install)
endif

clean:
	for TARGET in $(TARGETS); do \
		make -C $$TARGET clean; \
	done;

.PHONY: install<|MERGE_RESOLUTION|>--- conflicted
+++ resolved
@@ -16,11 +16,8 @@
 TARGETS += mount
 TARGETS += mqueue
 TARGETS += net
-<<<<<<< HEAD
+TARGETS += nsfs
 TARGETS += openat
-=======
-TARGETS += nsfs
->>>>>>> 69973b83
 TARGETS += powerpc
 TARGETS += pstore
 TARGETS += ptrace
