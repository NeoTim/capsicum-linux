--- conflicted
+++ resolved
@@ -1,11 +1,8 @@
 TARGETS =  bpf
 TARGETS += breakpoints
 TARGETS += capabilities
-<<<<<<< HEAD
 TARGETS += clone
-=======
 TARGETS += cpufreq
->>>>>>> 4f7d029b
 TARGETS += cpu-hotplug
 TARGETS += efivarfs
 TARGETS += exec
