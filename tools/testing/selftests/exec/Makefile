CFLAGS = -Wall
<<<<<<< HEAD
BINARIES = execveat
DEPS = execveat.symlink execveat.denatured script justafile subdir
all: $(BINARIES) $(DEPS)
=======
>>>>>>> 4f7d029b

TEST_GEN_PROGS := execveat
TEST_GEN_FILES := execveat.symlink execveat.denatured script subdir
# Makefile is a run-time dependency, since it's accessed by the execveat test
TEST_FILES := Makefile

EXTRA_CLEAN := $(OUTPUT)/subdir.moved $(OUTPUT)/execveat.moved $(OUTPUT)/xxxxx*

include ../lib.mk

$(OUTPUT)/subdir:
	mkdir -p $@
$(OUTPUT)/script:
	echo '#!/bin/sh' > $@
	echo 'exit $$*' >> $@
	chmod +x $@
<<<<<<< HEAD
justafile:
	echo 'abc' > $@
execveat.symlink: execveat
	ln -s -f $< $@
execveat.denatured: execveat
=======
$(OUTPUT)/execveat.symlink: $(OUTPUT)/execveat
	cd $(OUTPUT) && ln -s -f $(shell basename $<) $(shell basename $@)
$(OUTPUT)/execveat.denatured: $(OUTPUT)/execveat
>>>>>>> 4f7d029b
	cp $< $@
	chmod -x $@
<|MERGE_RESOLUTION|>--- conflicted
+++ resolved
@@ -1,13 +1,7 @@
 CFLAGS = -Wall
-<<<<<<< HEAD
-BINARIES = execveat
-DEPS = execveat.symlink execveat.denatured script justafile subdir
-all: $(BINARIES) $(DEPS)
-=======
->>>>>>> 4f7d029b
 
 TEST_GEN_PROGS := execveat
-TEST_GEN_FILES := execveat.symlink execveat.denatured script subdir
+TEST_GEN_FILES := execveat.symlink execveat.denatured script justafile subdir
 # Makefile is a run-time dependency, since it's accessed by the execveat test
 TEST_FILES := Makefile
 
@@ -21,16 +15,10 @@
 	echo '#!/bin/sh' > $@
 	echo 'exit $$*' >> $@
 	chmod +x $@
-<<<<<<< HEAD
-justafile:
+$(OUTPUT)/justafile:
 	echo 'abc' > $@
-execveat.symlink: execveat
-	ln -s -f $< $@
-execveat.denatured: execveat
-=======
 $(OUTPUT)/execveat.symlink: $(OUTPUT)/execveat
 	cd $(OUTPUT) && ln -s -f $(shell basename $<) $(shell basename $@)
 $(OUTPUT)/execveat.denatured: $(OUTPUT)/execveat
->>>>>>> 4f7d029b
 	cp $< $@
 	chmod -x $@
