--- conflicted
+++ resolved
@@ -118,22 +118,6 @@
 	  this low address space will need the permission specific to the
 	  systems running LSM.
 
-<<<<<<< HEAD
-config SECURITY_CAPSICUM
-	bool "Capsicum capabilities"
-	default y
-	depends on SECURITY
-	depends on SECURITY_PATH
-	depends on SECCOMP
-	help
-	  Enable the Capsicum capability framework, which implements security
-	  primitives that support fine-grained capabilities on file
-	  descriptors; see Documentation/security/capsicum.txt for more
-	  details.
-
-	  If you are unsure as to whether this is required, answer N.
-
-=======
 config HAVE_HARDENED_USERCOPY_ALLOCATOR
 	bool
 	help
@@ -161,7 +145,20 @@
 	  separately allocates pages, are not on the process stack,
 	  or are part of the kernel text. This kills entire classes
 	  of heap overflow exploits and similar kernel memory exposures.
->>>>>>> 694d0d0b
+
+config SECURITY_CAPSICUM
+	bool "Capsicum capabilities"
+	default y
+	depends on SECURITY
+	depends on SECURITY_PATH
+	depends on SECCOMP
+	help
+	  Enable the Capsicum capability framework, which implements security
+	  primitives that support fine-grained capabilities on file
+	  descriptors; see Documentation/security/capsicum.txt for more
+	  details.
+
+	  If you are unsure as to whether this is required, answer N.
 
 source security/selinux/Kconfig
 source security/smack/Kconfig
