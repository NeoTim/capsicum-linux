#
# Security configuration
#

menu "Security options"

source security/keys/Kconfig

config SECURITY_DMESG_RESTRICT
	bool "Restrict unprivileged access to the kernel syslog"
	default n
	help
	  This enforces restrictions on unprivileged users reading the kernel
	  syslog via dmesg(8).

	  If this option is not selected, no restrictions will be enforced
	  unless the dmesg_restrict sysctl is explicitly set to (1).

	  If you are unsure how to answer this question, answer N.

config SECURITY
	bool "Enable different security models"
	depends on SYSFS
	depends on MULTIUSER
	help
	  This allows you to choose different security modules to be
	  configured into your kernel.

	  If this option is not selected, the default Linux security
	  model will be used.

	  If you are unsure how to answer this question, answer N.

config SECURITYFS
	bool "Enable the securityfs filesystem"
	help
	  This will build the securityfs filesystem.  It is currently used by
	  the TPM bios character driver and IMA, an integrity provider.  It is
	  not used by SELinux or SMACK.

	  If you are unsure how to answer this question, answer N.

config SECURITY_NETWORK
	bool "Socket and Networking Security Hooks"
	depends on SECURITY
	help
	  This enables the socket and networking security hooks.
	  If enabled, a security module can use these hooks to
	  implement socket and networking access controls.
	  If you are unsure how to answer this question, answer N.

config SECURITY_NETWORK_XFRM
	bool "XFRM (IPSec) Networking Security Hooks"
	depends on XFRM && SECURITY_NETWORK
	help
	  This enables the XFRM (IPSec) networking security hooks.
	  If enabled, a security module can use these hooks to
	  implement per-packet access controls based on labels
	  derived from IPSec policy.  Non-IPSec communications are
	  designated as unlabelled, and only sockets authorized
	  to communicate unlabelled data can send without using
	  IPSec.
	  If you are unsure how to answer this question, answer N.

config SECURITY_PATH
	bool "Security hooks for pathname based access control"
	depends on SECURITY
	help
	  This enables the security hooks for pathname based access control.
	  If enabled, a security module can use these hooks to
	  implement pathname based access controls.
	  If you are unsure how to answer this question, answer N.

config INTEL_TXT
	bool "Enable Intel(R) Trusted Execution Technology (Intel(R) TXT)"
	depends on HAVE_INTEL_TXT
	help
	  This option enables support for booting the kernel with the
	  Trusted Boot (tboot) module. This will utilize
	  Intel(R) Trusted Execution Technology to perform a measured launch
	  of the kernel. If the system does not support Intel(R) TXT, this
	  will have no effect.

	  Intel TXT will provide higher assurance of system configuration and
	  initial state as well as data reset protection.  This is used to
	  create a robust initial kernel measurement and verification, which
	  helps to ensure that kernel security mechanisms are functioning
	  correctly. This level of protection requires a root of trust outside
	  of the kernel itself.

	  Intel TXT also helps solve real end user concerns about having
	  confidence that their hardware is running the VMM or kernel that
	  it was configured with, especially since they may be responsible for
	  providing such assurances to VMs and services running on it.

	  See <http://www.intel.com/technology/security/> for more information
	  about Intel(R) TXT.
	  See <http://tboot.sourceforge.net> for more information about tboot.
	  See Documentation/intel_txt.txt for a description of how to enable
	  Intel TXT support in a kernel boot.

	  If you are unsure as to whether this is required, answer N.

config LSM_MMAP_MIN_ADDR
	int "Low address space for LSM to protect from user allocation"
	depends on SECURITY && SECURITY_SELINUX
	default 32768 if ARM || (ARM64 && COMPAT)
	default 65536
	help
	  This is the portion of low virtual memory which should be protected
	  from userspace allocation.  Keeping a user from writing to low pages
	  can help reduce the impact of kernel NULL pointer bugs.

	  For most ia64, ppc64 and x86 users with lots of address space
	  a value of 65536 is reasonable and should cause no problems.
	  On arm and other archs it should not be higher than 32768.
	  Programs which use vm86 functionality or have some need to map
	  this low address space will need the permission specific to the
	  systems running LSM.

config HAVE_HARDENED_USERCOPY_ALLOCATOR
	bool
	help
	  The heap allocator implements __check_heap_object() for
	  validating memory ranges against heap object sizes in
	  support of CONFIG_HARDENED_USERCOPY.

config HAVE_ARCH_HARDENED_USERCOPY
	bool
	help
	  The architecture supports CONFIG_HARDENED_USERCOPY by
	  calling check_object_size() just before performing the
	  userspace copies in the low level implementation of
	  copy_to_user() and copy_from_user().

config HARDENED_USERCOPY
	bool "Harden memory copies between kernel and userspace"
	depends on HAVE_ARCH_HARDENED_USERCOPY
	depends on HAVE_HARDENED_USERCOPY_ALLOCATOR
	select BUG
	help
	  This option checks for obviously wrong memory regions when
	  copying memory to/from the kernel (via copy_to_user() and
	  copy_from_user() functions) by rejecting memory ranges that
	  are larger than the specified heap object, span multiple
	  separately allocates pages, are not on the process stack,
	  or are part of the kernel text. This kills entire classes
	  of heap overflow exploits and similar kernel memory exposures.

<<<<<<< HEAD
config SECURITY_CAPSICUM
	bool "Capsicum capabilities"
	default y
	depends on SECURITY
	depends on SECURITY_PATH
	depends on SECCOMP
	help
	  Enable the Capsicum capability framework, which implements security
	  primitives that support fine-grained capabilities on file
	  descriptors; see Documentation/security/capsicum.txt for more
	  details.

	  If you are unsure as to whether this is required, answer N.
=======
config HARDENED_USERCOPY_PAGESPAN
	bool "Refuse to copy allocations that span multiple pages"
	depends on HARDENED_USERCOPY
	depends on EXPERT
	help
	  When a multi-page allocation is done without __GFP_COMP,
	  hardened usercopy will reject attempts to copy it. There are,
	  however, several cases of this in the kernel that have not all
	  been removed. This config is intended to be used only while
	  trying to find such users.
>>>>>>> 3be79886

source security/selinux/Kconfig
source security/smack/Kconfig
source security/tomoyo/Kconfig
source security/apparmor/Kconfig
source security/loadpin/Kconfig
source security/yama/Kconfig

source security/integrity/Kconfig

choice
	prompt "Default security module"
	default DEFAULT_SECURITY_SELINUX if SECURITY_SELINUX
	default DEFAULT_SECURITY_SMACK if SECURITY_SMACK
	default DEFAULT_SECURITY_TOMOYO if SECURITY_TOMOYO
	default DEFAULT_SECURITY_APPARMOR if SECURITY_APPARMOR
	default DEFAULT_SECURITY_DAC

	help
	  Select the security module that will be used by default if the
	  kernel parameter security= is not specified.

	config DEFAULT_SECURITY_SELINUX
		bool "SELinux" if SECURITY_SELINUX=y

	config DEFAULT_SECURITY_SMACK
		bool "Simplified Mandatory Access Control" if SECURITY_SMACK=y

	config DEFAULT_SECURITY_TOMOYO
		bool "TOMOYO" if SECURITY_TOMOYO=y

	config DEFAULT_SECURITY_APPARMOR
		bool "AppArmor" if SECURITY_APPARMOR=y

	config DEFAULT_SECURITY_DAC
		bool "Unix Discretionary Access Controls"

endchoice

config DEFAULT_SECURITY
	string
	default "selinux" if DEFAULT_SECURITY_SELINUX
	default "smack" if DEFAULT_SECURITY_SMACK
	default "tomoyo" if DEFAULT_SECURITY_TOMOYO
	default "apparmor" if DEFAULT_SECURITY_APPARMOR
	default "" if DEFAULT_SECURITY_DAC

endmenu
<|MERGE_RESOLUTION|>--- conflicted
+++ resolved
@@ -147,7 +147,17 @@
 	  or are part of the kernel text. This kills entire classes
 	  of heap overflow exploits and similar kernel memory exposures.
 
-<<<<<<< HEAD
+config HARDENED_USERCOPY_PAGESPAN
+	bool "Refuse to copy allocations that span multiple pages"
+	depends on HARDENED_USERCOPY
+	depends on EXPERT
+	help
+	  When a multi-page allocation is done without __GFP_COMP,
+	  hardened usercopy will reject attempts to copy it. There are,
+	  however, several cases of this in the kernel that have not all
+	  been removed. This config is intended to be used only while
+	  trying to find such users.
+
 config SECURITY_CAPSICUM
 	bool "Capsicum capabilities"
 	default y
@@ -161,18 +171,6 @@
 	  details.
 
 	  If you are unsure as to whether this is required, answer N.
-=======
-config HARDENED_USERCOPY_PAGESPAN
-	bool "Refuse to copy allocations that span multiple pages"
-	depends on HARDENED_USERCOPY
-	depends on EXPERT
-	help
-	  When a multi-page allocation is done without __GFP_COMP,
-	  hardened usercopy will reject attempts to copy it. There are,
-	  however, several cases of this in the kernel that have not all
-	  been removed. This config is intended to be used only while
-	  trying to find such users.
->>>>>>> 3be79886
 
 source security/selinux/Kconfig
 source security/smack/Kconfig
